--- conflicted
+++ resolved
@@ -162,6 +162,7 @@
     mir::RecursiveReadWriteMutex::write_unlock*;
     mir::report::lttng::TracepointProvider::?TracepointProvider*;
     mir::report::lttng::TracepointProvider::TracepointProvider*;
+    mir::report::lttng::SharedLibraryProberReport::SharedLibraryProberReport*;
     mir::set_thread_name*;
     mir::SharedLibrary::load_symbol*;
     mir::SharedLibrary::?SharedLibrary*;
@@ -203,24 +204,15 @@
 };
 
 MIR_COMMON_3.1 {
-<<<<<<< HEAD
   global:
     extern "C++" {
-      mir::log*;
+      mir_event_get*;
+      mir_event_get*;
+      mir_input_event_get*;
+      mir_key_input_event_get*;
+      mir_touch_input_event_get*;
+      mir::log*char*;
       mir::logv*;
       mir::libraries_for_path*;
     };
-} MIR_COMMON_3;
-=======
- global:
-  extern "C++" {
-    mir_event_get*;
-    mir_event_get*;
-    mir_input_event_get*;
-    mir_key_input_event_get*;
-    mir::log*char*;
-    mir::logv*;
-    mir_touch_input_event_get*;
-  };
-};
->>>>>>> d0af2873
+} MIR_COMMON_3;