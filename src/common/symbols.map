--- conflicted
+++ resolved
@@ -203,11 +203,7 @@
 };
 
 MIR_COMMON_3.1 {
-<<<<<<< HEAD
- global: mir_*;
-=======
   global: mir_*;
->>>>>>> 02c3840b
   extern "C++" {
     mir::log*char*;
     mir::logv*;
