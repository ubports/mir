--- conflicted
+++ resolved
@@ -332,11 +332,6 @@
        android::InputPublisher::publishEventBuffer*;
        MirEvent::to_input_device_state*;
        MirInputDeviceStateEvent::MirInputDeviceStateEvent*;
-<<<<<<< HEAD
-=======
-       MirInputDeviceStateEvent::clone*;
-       MirInputDeviceStateEvent::deserialize*;
->>>>>>> 5cc18d2f
        MirInputDeviceStateEvent::device_count*;
        MirInputDeviceStateEvent::device_id*;
        MirInputDeviceStateEvent::device_pointer_buttons*;
@@ -365,12 +360,9 @@
       MirSurfacePlacementEvent::set_placement*;
       MirInputDeviceStateEvent::device_pressed_keys_for_index*;
       MirInputDeviceStateEvent::set_device_states*;
-<<<<<<< HEAD
       MirEvent::MirEvent*;
       MirEvent::operator*;
       MirInputEvent::operator*;
-=======
->>>>>>> 5cc18d2f
       mir::output_type_name*;
       MirSurfaceOutputEvent::refresh_rate*;
       MirSurfaceOutputEvent::set_refresh_rate*;
