--- conflicted
+++ resolved
@@ -429,11 +429,8 @@
     mir_output_get_gamma;
     mir_output_set_gamma;
     mir_connection_cancel_base_display_configuration_preview;
-<<<<<<< HEAD
     mir_input_device_state_event_device_pressed_keys_for_index;
-=======
     mir_surface_placement_get_relative_position;
     mir_display_output_type_name;
     mir_output_type_name;
->>>>>>> 8030d5c1
 } MIR_CLIENT_0.24;
