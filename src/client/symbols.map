--- conflicted
+++ resolved
@@ -609,10 +609,7 @@
     mir_connection_apply_session_input_config;
     mir_connection_set_base_input_config;
     mir_get_client_api_version;
-<<<<<<< HEAD
+    mir_keyboard_event_key_text;
     mir_output_get_logical_width;
     mir_output_get_logical_height;
-=======
-    mir_keyboard_event_key_text;
->>>>>>> 1a05f836
 } MIR_CLIENT_0.26.1;