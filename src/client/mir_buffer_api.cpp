/*
 * Copyright © 2016 Canonical Ltd.
 *
 * This program is free software: you can redistribute it and/or modify it
 * under the terms of the GNU Lesser General Public License version 3,
 * as published by the Free Software Foundation.
 *
 * This program is distributed in the hope that it will be useful,
 * but WITHOUT ANY WARRANTY; without even the implied warranty of
 * MERCHANTABILITY or FITNESS FOR A PARTICULAR PURPOSE.  See the
 * GNU Lesser General Public License for more details.
 *
 * You should have received a copy of the GNU Lesser General Public License
 * along with this program.  If not, see <http://www.gnu.org/licenses/>.
 *
 * Authored by: Kevin DuBois <kevin.dubois@canonical.com>
 */

#include "mir_toolkit/mir_presentation_chain.h"
#include "mir_toolkit/mir_buffer.h"
#include "mir_toolkit/mir_buffer_private.h"
#include "presentation_chain.h"
#include "mir_connection.h"
#include "buffer.h"
#include "mir/client_buffer.h"
#include "mir/require.h"
#include "mir/uncaught.h"
#include "mir/require.h"
#include "mir/client_buffer.h"
#include <stdexcept>
#include <boost/throw_exception.hpp>

namespace mcl = mir::client;

//private NBS api under development
void mir_connection_allocate_buffer(
    MirConnection* connection, 
    int width, int height,
    MirPixelFormat format,
<<<<<<< HEAD
    mir_buffer_callback cb, void* context)
=======
    MirBufferUsage usage,
    MirBufferCallback cb, void* context)
>>>>>>> 51352998
try
{
    mir::require(connection);
    connection->allocate_buffer(mir::geometry::Size{width, height}, format, cb, context);
}
catch (std::exception const& ex)
{
    MIR_LOG_UNCAUGHT_EXCEPTION(ex);
}

MirBuffer* mir_connection_allocate_buffer_sync(
    MirConnection* connection, 
    int width, int height,
    MirPixelFormat format,
    MirBufferUsage usage)
try
{
    mir::require(connection);

    struct BufferInfo
    {
        MirBuffer* buffer = nullptr;
        std::mutex mutex;
        std::condition_variable cv;
    } info;
    connection->allocate_buffer(mir::geometry::Size{width, height}, format, usage, 
        [](MirBuffer* buffer, void* c)
        {
            mir::require(buffer);
            mir::require(c);
            auto context = reinterpret_cast<BufferInfo*>(c);
            std::unique_lock<decltype(context->mutex)> lk(context->mutex);
            context->buffer = buffer;
            context->cv.notify_all();
        }, &info);

    std::unique_lock<decltype(info.mutex)> lk(info.mutex);
    info.cv.wait(lk, [&]{ return info.buffer; });
    return info.buffer;
}
catch (std::exception const& ex)
{
    MIR_LOG_UNCAUGHT_EXCEPTION(ex);
    return nullptr;
}

void ignore(MirBuffer*, void*){}
void mir_buffer_release(MirBuffer* b) 
try
{
    mir::require(b);
    auto buffer = reinterpret_cast<mcl::MirBuffer*>(b);
    buffer->set_callback(ignore, nullptr);
    auto connection = buffer->allocating_connection();
    connection->release_buffer(buffer);
}
catch (std::exception const& ex)
{
    MIR_LOG_UNCAUGHT_EXCEPTION(ex);
}

bool mir_buffer_map(MirBuffer* b, MirGraphicsRegion* region, MirBufferLayout* layout)
try
{
    mir::require(b);
    mir::require(region);
    mir::require(layout);
    auto buffer = reinterpret_cast<mcl::MirBuffer*>(b);
    *layout = mir_buffer_layout_linear;
    *region = buffer->map_region();
    return true;
}
catch (std::exception const& ex)
{
    MIR_LOG_UNCAUGHT_EXCEPTION(ex);
    *region = MirGraphicsRegion { 0, 0, 0, mir_pixel_format_invalid, nullptr };
    *layout = mir_buffer_layout_unknown;
    return false;
}

void mir_buffer_unmap(MirBuffer* b)
try
{
    mir::require(b);
    auto buffer = reinterpret_cast<mcl::MirBuffer*>(b);
    buffer->unmap_region();
}
catch (std::exception const& ex)
{
    MIR_LOG_UNCAUGHT_EXCEPTION(ex);
}

unsigned int mir_buffer_get_width(MirBuffer* b)
try
{
    mir::require(b);
    auto buffer = reinterpret_cast<mcl::MirBuffer*>(b);
    return buffer->size().width.as_uint32_t();
}
catch (std::exception const& ex)
{
    MIR_LOG_UNCAUGHT_EXCEPTION(ex);
    return 0;
}

unsigned int mir_buffer_get_height(MirBuffer* b)
try
{
    mir::require(b);
    auto buffer = reinterpret_cast<mcl::MirBuffer*>(b);
    return buffer->size().height.as_uint32_t();
}
catch (std::exception const& ex)
{
    MIR_LOG_UNCAUGHT_EXCEPTION(ex);
    return 0;
}

MirPixelFormat mir_buffer_get_pixel_format(MirBuffer* b)
try
{
    mir::require(b);
    auto buffer = reinterpret_cast<mcl::MirBuffer*>(b);
    return buffer->pixel_format();
}
catch (std::exception const& ex)
{
    MIR_LOG_UNCAUGHT_EXCEPTION(ex);
    return mir_pixel_format_invalid;
}

MirBufferUsage mir_buffer_get_buffer_usage(MirBuffer* b)
try
{
    mir::require(b);
    auto buffer = reinterpret_cast<mcl::MirBuffer*>(b);
    return buffer->buffer_usage();
}
catch (std::exception const& ex)
{
    MIR_LOG_UNCAUGHT_EXCEPTION(ex);
    return mir_buffer_usage_hardware;
}

bool mir_buffer_is_valid(MirBuffer* b)
try
{
    auto buffer = reinterpret_cast<mcl::MirBuffer*>(b);
    return buffer->valid();
}
catch (std::exception const& ex)
{
    MIR_LOG_UNCAUGHT_EXCEPTION(ex);
    return false;
}

char const *mir_buffer_get_error_message(MirBuffer* b)
try
{
    auto buffer = reinterpret_cast<mcl::MirBuffer*>(b);
    return buffer->error_message();
}
catch (std::exception const& ex)
{
    MIR_LOG_UNCAUGHT_EXCEPTION(ex);
    return "MirBuffer: unknown error";
}

MirBufferPackage* mir_buffer_get_buffer_package(MirBuffer* b)
try
{
    mir::require(b);
    auto buffer = reinterpret_cast<mcl::Buffer*>(b);
    return buffer->client_buffer()->package();
}
catch (std::exception const& ex)
{
    MIR_LOG_UNCAUGHT_EXCEPTION(ex);
    return nullptr;
}

bool mir_buffer_get_egl_image_parameters(
    MirBuffer* b, EGLenum* type, EGLClientBuffer* client_buffer, EGLint** attr)
try
{
    mir::require(b);
    mir::require(type);
    mir::require(client_buffer);
    mir::require(attr);
    auto buffer = reinterpret_cast<mcl::Buffer*>(b);
    buffer->client_buffer()->egl_image_creation_parameters(type, client_buffer, attr);
    return true;
}
catch (std::exception const& ex)
{
    MIR_LOG_UNCAUGHT_EXCEPTION(ex);
    return false;
}<|MERGE_RESOLUTION|>--- conflicted
+++ resolved
@@ -37,12 +37,7 @@
     MirConnection* connection, 
     int width, int height,
     MirPixelFormat format,
-<<<<<<< HEAD
-    mir_buffer_callback cb, void* context)
-=======
-    MirBufferUsage usage,
     MirBufferCallback cb, void* context)
->>>>>>> 51352998
 try
 {
     mir::require(connection);
@@ -56,8 +51,7 @@
 MirBuffer* mir_connection_allocate_buffer_sync(
     MirConnection* connection, 
     int width, int height,
-    MirPixelFormat format,
-    MirBufferUsage usage)
+    MirPixelFormat format)
 try
 {
     mir::require(connection);
@@ -68,7 +62,7 @@
         std::mutex mutex;
         std::condition_variable cv;
     } info;
-    connection->allocate_buffer(mir::geometry::Size{width, height}, format, usage, 
+    connection->allocate_buffer(mir::geometry::Size{width, height}, format,
         [](MirBuffer* buffer, void* c)
         {
             mir::require(buffer);
