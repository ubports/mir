--- conflicted
+++ resolved
@@ -59,13 +59,9 @@
     MirPixelFormat pixel_format() const;
     geometry::Size size() const;
 
-<<<<<<< HEAD
     MirConnection* allocating_connection() const;
-=======
-    MirPresentationChain* allocating_chain() const;
 
     void increment_age();
->>>>>>> 1357377f
 private:
     mir_buffer_callback cb;
     void* cb_context;
