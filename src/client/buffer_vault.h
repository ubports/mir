/*
 * Copyright © 2015 Canonical Ltd.
 *
 * This program is free software: you can redistribute it and/or modify it
 * under the terms of the GNU Lesser General Public License version 3,
 * as published by the Free Software Foundation.
 *
 * This program is distributed in the hope that it will be useful,
 * but WITHOUT ANY WARRANTY; without even the implied warranty of
 * MERCHANTABILITY or FITNESS FOR A PARTICULAR PURPOSE.  See the
 * GNU Lesser General Public License for more details.
 *
 * You should have received a copy of the GNU Lesser General Public License
 * along with this program.  If not, see <http://www.gnu.org/licenses/>.
 *
 * Authored by: Kevin DuBois <kevin.dubois@canonical.com>
 */

#ifndef MIR_CLIENT_BUFFER_VAULT_H_
#define MIR_CLIENT_BUFFER_VAULT_H_

#include "mir/geometry/size.h"
#include "mir_toolkit/common.h"
#include "mir_toolkit/mir_native_buffer.h"
#include <memory>
#include "no_tls_future-inl.h"
#include <deque>
#include <map>

namespace mir
{
namespace protobuf { class Buffer; }
namespace client
{
class SurfaceMap;
class AsyncBufferFactory;
class ClientBuffer;
class Buffer;
class AsyncBufferFactory;
class SurfaceMap;

class ServerBufferRequests
{
public:
    virtual void allocate_buffer(geometry::Size size, MirPixelFormat format, int usage) = 0;
    virtual void free_buffer(int buffer_id) = 0;
    virtual void submit_buffer(Buffer&) = 0;
    virtual ~ServerBufferRequests() = default;
protected:
    ServerBufferRequests() = default;
    ServerBufferRequests(ServerBufferRequests const&) = delete;
    ServerBufferRequests& operator=(ServerBufferRequests const&) = delete;
};

class ClientBufferFactory;

class BufferVault
{
public:
    BufferVault(
        std::shared_ptr<ClientBufferFactory> const&,
        std::shared_ptr<AsyncBufferFactory> const&,
        std::shared_ptr<ServerBufferRequests> const&,
        std::weak_ptr<SurfaceMap> const&,
        geometry::Size size, MirPixelFormat format, int usage,
        unsigned int initial_nbuffers);
    ~BufferVault();

    NoTLSFuture<std::shared_ptr<Buffer>> withdraw();
    void deposit(std::shared_ptr<Buffer> const& buffer);
    void wire_transfer_inbound(int buffer_id);
    void wire_transfer_outbound(std::shared_ptr<Buffer> const& buffer);
    void set_size(geometry::Size);
    void disconnected();
    void set_scale(float scale);

private:
    void alloc_buffer(geometry::Size size, MirPixelFormat format, int usage);
    void free_buffer(int free_id);
    void realloc_buffer(int free_id, geometry::Size size, MirPixelFormat format, int usage);
    std::shared_ptr<Buffer> checked_buffer_from_map(int id);

<<<<<<< HEAD
    std::shared_ptr<ClientBufferFactory> const factory;
=======
    std::shared_ptr<ClientBufferFactory> const platform_factory;
    std::shared_ptr<AsyncBufferFactory> const buffer_factory;
>>>>>>> 0a967073
    std::shared_ptr<ServerBufferRequests> const server_requests;
    std::shared_ptr<AsyncBufferFactory> const mirfactory;
    std::weak_ptr<SurfaceMap> const surface_map;
    MirPixelFormat const format;
    int const usage;

    enum class Owner;
    std::mutex mutex;
    std::map<int, Owner> buffers;
    std::deque<NoTLSPromise<std::shared_ptr<Buffer>>> promises;
    geometry::Size size;
    bool disconnected_;
};
}
}
#endif /* MIR_CLIENT_BUFFER_VAULT_H_ */<|MERGE_RESOLUTION|>--- conflicted
+++ resolved
@@ -80,14 +80,9 @@
     void realloc_buffer(int free_id, geometry::Size size, MirPixelFormat format, int usage);
     std::shared_ptr<Buffer> checked_buffer_from_map(int id);
 
-<<<<<<< HEAD
-    std::shared_ptr<ClientBufferFactory> const factory;
-=======
     std::shared_ptr<ClientBufferFactory> const platform_factory;
     std::shared_ptr<AsyncBufferFactory> const buffer_factory;
->>>>>>> 0a967073
     std::shared_ptr<ServerBufferRequests> const server_requests;
-    std::shared_ptr<AsyncBufferFactory> const mirfactory;
     std::weak_ptr<SurfaceMap> const surface_map;
     MirPixelFormat const format;
     int const usage;
