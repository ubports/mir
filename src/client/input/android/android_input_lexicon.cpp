--- conflicted
+++ resolved
@@ -31,25 +31,6 @@
 namespace mia = mir::input::android;
 namespace mev = mir::events;
 
-namespace
-{
-std::vector<MirPointerButton> button_vector(int32_t android_button_state)
-{
-    std::vector<MirPointerButton> ret;
-    if (android_button_state & AMOTION_EVENT_BUTTON_PRIMARY)
-        ret.push_back(mir_pointer_button_primary);
-    if (android_button_state & AMOTION_EVENT_BUTTON_SECONDARY)
-        ret.push_back(mir_pointer_button_secondary);
-    if (android_button_state & AMOTION_EVENT_BUTTON_TERTIARY)
-        ret.push_back(mir_pointer_button_tertiary);
-    if (android_button_state & AMOTION_EVENT_BUTTON_BACK)
-        ret.push_back(mir_pointer_button_back);
-    if (android_button_state & AMOTION_EVENT_BUTTON_FORWARD)
-        ret.push_back(mir_pointer_button_forward);
-    return ret;
-}
-}
-
 mir::EventUPtr mia::Lexicon::translate(droidinput::InputEvent const* android_event)
 {
     switch(android_event->getType())
@@ -66,31 +47,17 @@
         }
         case AINPUT_EVENT_TYPE_MOTION:
         {
-<<<<<<< HEAD
             auto source_class = android_event->getSource();
             if (source_class == AINPUT_SOURCE_MOUSE ||
                 source_class == AINPUT_SOURCE_TRACKBALL ||
                 source_class == AINPUT_SOURCE_TOUCHPAD)
-=======
-            const droidinput::MotionEvent* mev = static_cast<const droidinput::MotionEvent*>(android_event);
-            mir_event.type = mir_event_type_motion;
-            mir_event.motion.device_id = android_event->getDeviceId();
-            mir_event.motion.source_id = android_event->getSource();
-            mir_event.motion.action = mev->getAction();
-            mir_event.motion.modifiers = mia::mir_modifiers_from_android(mev->getMetaState());
-            mir_event.motion.buttons = mia::mir_pointer_buttons_from_android(mev->getButtonState());
-            mir_event.motion.event_time = mev->getEventTime();
-            mir_event.motion.pointer_count = mev->getPointerCount();
-            for(unsigned int i = 0; i < mev->getPointerCount(); i++)
->>>>>>> 39d71476
             {
                 droidinput::MotionEvent const* mev = static_cast<const droidinput::MotionEvent*>(android_event);
-                auto bvec = button_vector(mev->getButtonState());
                 return mev::make_event(MirInputDeviceId(android_event->getDeviceId()),
                                        mev->getEventTime(),
                                        mia::mir_modifiers_from_android(mev->getMetaState()),
                                        mia::mir_pointer_action_from_masked_android(mev->getAction() & AMOTION_EVENT_ACTION_MASK),
-                                       bvec,
+                                       mia::mir_pointer_buttons_from_android(mev->getButtonState()),
                                        mev->getX(0), mev->getY(0),
                                        mev->getRawAxisValue(AMOTION_EVENT_AXIS_HSCROLL, 0),
                                        mev->getRawAxisValue(AMOTION_EVENT_AXIS_VSCROLL, 0));
