--- conflicted
+++ resolved
@@ -46,27 +46,17 @@
     void erase(frontend::BufferStreamId surface_id);
 
     //TODO: should have a mf::BufferID
-<<<<<<< HEAD
-    void insert(int buffer_id, std::shared_ptr<Buffer> const& buffer);
-    void erase(int buffer_id);
-    bool with_buffer_do(int buffer_id, std::function<void(Buffer&)> const& exec) const;
-=======
     void insert(int buffer_id, std::shared_ptr<Buffer> const& buffer) override;
     void erase(int buffer_id) override;
     std::shared_ptr<Buffer> buffer(int buffer_id) const override;
->>>>>>> 7807856e
 
 private:
     std::shared_timed_mutex mutable surface_guard;
     std::unordered_map<frontend::SurfaceId, std::shared_ptr<MirSurface>> surfaces;
-<<<<<<< HEAD
+    std::shared_timed_mutex mutable stream_guard;
     std::unordered_map<frontend::BufferStreamId, std::shared_ptr<ClientBufferStream>> streams;
     std::unordered_map<frontend::BufferStreamId, std::shared_ptr<MirPresentationChain>> chains;
-=======
-    std::shared_timed_mutex mutable stream_guard;
-    std::unordered_map<frontend::BufferStreamId, std::shared_ptr<BufferReceiver>> streams;
     std::shared_timed_mutex mutable buffer_guard;
->>>>>>> 7807856e
     std::unordered_map<int, std::shared_ptr<Buffer>> buffers;
 };
 
