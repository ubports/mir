--- conflicted
+++ resolved
@@ -283,14 +283,9 @@
     auto& mev = e->motion;
     mev.device_id = device_id;
     mev.event_time = timestamp;
-<<<<<<< HEAD
-    mev.modifiers = old_modifiers_from_new(modifiers);
-=======
     mev.modifiers = modifiers;
-    mev.action = old_action_from_pointer_action(action);
->>>>>>> 61cb6135
     mev.source_id = AINPUT_SOURCE_MOUSE;
-    
+
     int button_state = 0;
     for (auto button : buttons_pressed)
     {
