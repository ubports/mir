/*
 * Copyright © 2012 Canonical Ltd.
 *
 * This program is free software: you can redistribute it and/or modify
 * it under the terms of the GNU Lesser General Public License version 3 as
 * published by the Free Software Foundation.
 *
 * This program is distributed in the hope that it will be useful,
 * but WITHOUT ANY WARRANTY; without even the implied warranty of
 * MERCHANTABILITY or FITNESS FOR A PARTICULAR PURPOSE.  See the
 * GNU General Public License for more details.
 *
 * You should have received a copy of the GNU Lesser General Public License
 * along with this program.  If not, see <http://www.gnu.org/licenses/>.
 *
 * Authored by:
 *   Kevin DuBois <kevin.dubois@canonical.com>
 */

#ifndef MIR_CLIENT_PRIVATE_MIR_CLIENT_BUFFER_DEPOSITORY_H_
#define MIR_CLIENT_PRIVATE_MIR_CLIENT_BUFFER_DEPOSITORY_H_

#include <map>
#include <memory>

#include "mir/geometry/pixel_format.h"
#include "mir/geometry/size.h"

namespace mir_toolkit
{
struct MirBufferPackage;
}

namespace mir
{

namespace client
{
class ClientBuffer;
class ClientBufferFactory;

/// Responsible for taking the buffer data sent from the server and wrapping it in a ClientBuffer

/// The ClientBufferDepository is responsible for taking the IPC buffer data and converting it into
/// the more digestible form of a ClientBuffer. It maintains the client-side state necessary to
/// construct a ClientBuffer.
class ClientBufferDepository
{
public:
<<<<<<< HEAD
    ClientBufferDepository(std::shared_ptr<ClientBufferFactory> const &factory, int max_buffers);
=======
    ClientBufferDepository(std::shared_ptr<ClientBufferFactory> const& factory, int max_buffers);
>>>>>>> 915ff643

    /// Construct a ClientBuffer from the IPC data, and use it as the current buffer.

    /// This also marks the previous current buffer (if any) as being submitted to the server.
    /// \post current_buffer() will return a ClientBuffer constructed from this IPC data.
<<<<<<< HEAD
    void deposit_package(std::shared_ptr<mir_toolkit::MirBufferPackage> const &, int id,
=======
    void deposit_package(std::shared_ptr<mir_toolkit::MirBufferPackage> const&, int id,
>>>>>>> 915ff643
                         geometry::Size, geometry::PixelFormat);
    std::shared_ptr<ClientBuffer> current_buffer();

private:
    std::shared_ptr<ClientBufferFactory> const factory;
    typedef std::map<int, std::shared_ptr<ClientBuffer>> BufferMap;
    BufferMap buffers;
    BufferMap::iterator current_buffer_iter;
    const unsigned max_age;
};
}
}
#endif /* MIR_CLIENT_PRIVATE_MIR_CLIENT_BUFFER_DEPOSITORY_H_ */<|MERGE_RESOLUTION|>--- conflicted
+++ resolved
@@ -47,21 +47,13 @@
 class ClientBufferDepository
 {
 public:
-<<<<<<< HEAD
-    ClientBufferDepository(std::shared_ptr<ClientBufferFactory> const &factory, int max_buffers);
-=======
     ClientBufferDepository(std::shared_ptr<ClientBufferFactory> const& factory, int max_buffers);
->>>>>>> 915ff643
 
     /// Construct a ClientBuffer from the IPC data, and use it as the current buffer.
 
     /// This also marks the previous current buffer (if any) as being submitted to the server.
     /// \post current_buffer() will return a ClientBuffer constructed from this IPC data.
-<<<<<<< HEAD
-    void deposit_package(std::shared_ptr<mir_toolkit::MirBufferPackage> const &, int id,
-=======
     void deposit_package(std::shared_ptr<mir_toolkit::MirBufferPackage> const&, int id,
->>>>>>> 915ff643
                          geometry::Size, geometry::PixelFormat);
     std::shared_ptr<ClientBuffer> current_buffer();
 
