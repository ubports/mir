--- conflicted
+++ resolved
@@ -40,12 +40,8 @@
 )
 
 # TODO we need a place to manage ABI and related versioning but use this as placeholder
-<<<<<<< HEAD
-set(MIRCOMMON_ABI 2)
+set(MIRCOMMON_ABI 1)
 set(symbol_map ${CMAKE_CURRENT_SOURCE_DIR}/symbols.map)
-=======
-set(MIRCOMMON_ABI 1)
->>>>>>> 853e4b43
 
 set_target_properties(mircommon
 
