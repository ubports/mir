/*
 * Copyright © 2014-2015 Canonical Ltd.
 *
 * This program is free software: you can redistribute it and/or modify it
 * under the terms of the GNU General Public License version 3,
 * as published by the Free Software Foundation.
 *
 * This program is distributed in the hope that it will be useful,
 * but WITHOUT ANY WARRANTY; without even the implied warranty of
 * MERCHANTABILITY or FITNESS FOR A PARTICULAR PURPOSE.  See the
 * GNU General Public License for more details.
 *
 * You should have received a copy of the GNU General Public License
 * along with this program.  If not, see <http://www.gnu.org/licenses/>.
 *
 * Authored by: Alexandros Frantzis <alexandros.frantzis@canonical.com>
 *              Alberto Aguirre <alberto.aguirre@canonical.com>
 */

#include "mir/glib_main_loop.h"

#include <stdexcept>
#include <algorithm>
#include <condition_variable>

#include <boost/throw_exception.hpp>

namespace
{

class AlarmImpl : public mir::time::Alarm
{
public:
    AlarmImpl(
        GMainContext* main_context,
        std::shared_ptr<mir::time::Clock> const& clock,
        std::function<void()> const& callback,
        std::function<void()> const& lock,
        std::function<void()> const& unlock)
        : main_context{main_context},
          clock{clock},
          callback{callback},
          ext_lock{lock},
          ext_unlock{unlock},
          state_{State::cancelled}
    {
    }

    bool cancel() override
    {
        std::lock_guard<std::mutex> lock{alarm_mutex};

        gsource = mir::detail::GSourceHandle{};
        state_ = State::cancelled;
        return true;
    }

    State state() const override
    {
        std::lock_guard<std::mutex> lock{alarm_mutex};
        return state_;
    }

    bool reschedule_in(std::chrono::milliseconds delay) override
    {
        return reschedule_for(clock->now() + delay);
    }

    bool reschedule_for(mir::time::Timestamp time_point) override
    {
        std::lock_guard<std::mutex> lock{alarm_mutex};

        state_ = State::pending;
        gsource = mir::detail::add_timer_gsource(
            main_context,
            clock,
            [&] { state_ = State::triggered; callback(); },
            ext_lock,
            ext_unlock,
            time_point);

        return true;
    }

private:
    mutable std::mutex alarm_mutex;
    GMainContext* main_context;
    std::shared_ptr<mir::time::Clock> const clock;
    std::function<void()> const callback;
    std::function<void()> const ext_lock;
    std::function<void()> const ext_unlock;
    State state_;
    mir::detail::GSourceHandle gsource;
};

}

mir::detail::GMainContextHandle::GMainContextHandle()
    : main_context{g_main_context_new()}
{
    if (!main_context)
        BOOST_THROW_EXCEPTION(std::runtime_error("Failed to create GMainContext"));
}

mir::detail::GMainContextHandle::~GMainContextHandle()
{
    if (main_context)
        g_main_context_unref(main_context);
}

mir::detail::GMainContextHandle::operator GMainContext*() const
{
    return main_context;
}


mir::GLibMainLoop::GLibMainLoop(
    std::shared_ptr<time::Clock> const& clock)
    : clock{clock},
      running{false},
      fd_sources{main_context},
      signal_sources{fd_sources},
      before_iteration_hook{[]{}}
{
}

void mir::GLibMainLoop::run()
{
    main_loop_exception = nullptr;
    running = true;

    while (running)
    {
        before_iteration_hook();
        g_main_context_iteration(main_context, TRUE);
    }

    if (main_loop_exception)
        std::rethrow_exception(main_loop_exception);
}

void mir::GLibMainLoop::stop()
{
    detail::add_idle_gsource(main_context, G_PRIORITY_HIGH,
        [this]
        {
            running = false;
            g_main_context_wakeup(main_context);
        });
}

void mir::GLibMainLoop::register_signal_handler(
    std::initializer_list<int> sigs,
    std::function<void(int)> const& handler)
{
    auto const handler_with_exception_handling =
        [this, handler] (int sig)
        {
            try { handler(sig); }
            catch (...) { handle_exception(std::current_exception()); }
        };

    signal_sources.add(sigs, handler_with_exception_handling);
}

void mir::GLibMainLoop::register_fd_handler(
    std::initializer_list<int> fds,
    void const* owner,
    std::function<void(int)> const& handler)
{
    auto const handler_with_exception_handling =
        [this, handler] (int fd)
        {
            try { handler(fd); }
            catch (...) { handle_exception(std::current_exception()); }
        };

    for (auto fd : fds)
        fd_sources.add(fd, owner, handler_with_exception_handling);
}

void mir::GLibMainLoop::unregister_fd_handler(
    void const* owner)
{
    fd_sources.remove_all_owned_by(owner);
}

void mir::GLibMainLoop::enqueue(void const* owner, ServerAction const& action)
{
    auto const action_with_exception_handling =
        [this, action]
        {
            try { action(); }
            catch (...) { handle_exception(std::current_exception()); }
        };

    detail::add_server_action_gsource(main_context, owner,
        action_with_exception_handling,
        [this] (void const* owner)
        {
            return should_process_actions_for(owner);
        });
}

void mir::GLibMainLoop::pause_processing_for(void const* owner)
{
    std::lock_guard<std::mutex> lock{do_not_process_mutex};

    auto const iter = std::find(do_not_process.begin(), do_not_process.end(), owner);
    if (iter == do_not_process.end())
        do_not_process.push_back(owner);
}

void mir::GLibMainLoop::resume_processing_for(void const* owner)
{
    std::lock_guard<std::mutex> lock{do_not_process_mutex};

    auto const new_end = std::remove(do_not_process.begin(), do_not_process.end(), owner);
    do_not_process.erase(new_end, do_not_process.end());

    // Wake up the context to reprocess all sources
    g_main_context_wakeup(main_context);
}

bool mir::GLibMainLoop::should_process_actions_for(void const* owner)
{
    std::lock_guard<std::mutex> lock{do_not_process_mutex};

    auto const iter = std::find(do_not_process.begin(), do_not_process.end(), owner);
    return iter == do_not_process.end();
}

std::unique_ptr<mir::time::Alarm> mir::GLibMainLoop::notify_in(
    std::chrono::milliseconds delay,
    std::function<void()> const& callback)
{
    auto alarm = create_alarm(callback);

    alarm->reschedule_in(delay);

    return alarm;
}

std::unique_ptr<mir::time::Alarm> mir::GLibMainLoop::notify_at(
    mir::time::Timestamp t,
    std::function<void()> const& callback)
{
    auto alarm = create_alarm(callback);

    alarm->reschedule_for(t);

    return alarm;
}

std::unique_ptr<mir::time::Alarm> mir::GLibMainLoop::create_alarm(
    std::function<void()> const& callback)
{
    return create_alarm(callback, []{}, []{});
}

std::unique_ptr<mir::time::Alarm> mir::GLibMainLoop::create_alarm(
    std::function<void()> const& callback,
    std::function<void()> const& lock,
    std::function<void()> const& unlock)
{
    auto const callback_with_exception_handling =
        [this, callback]
        {
            try { callback(); }
            catch (...) { handle_exception(std::current_exception()); }
        };

<<<<<<< HEAD
    return std::unique_ptr<mir::time::Alarm>{
        new AlarmImpl(main_context, clock, callback_with_exception_handling, lock, unlock)};
=======
    return std::make_unique<AlarmImpl>(
        main_context, clock, callback_with_exception_handling);
>>>>>>> 59378520
}

void mir::GLibMainLoop::reprocess_all_sources()
{
    std::condition_variable reprocessed_cv;
    std::mutex reprocessed_mutex;
    bool reprocessed = false;

    // Schedule setting the before_iteration_hook as an
    // idle source to ensure there is no concurrent access
    // to it.
    detail::add_idle_gsource(main_context, G_PRIORITY_HIGH,
        [&]
        {
            // GMainContexts process sources in order of decreasing priority.
            // Since all of our sources have priority higher than
            // G_PRIORITY_LOW, by adding a G_PRIORITY_LOW source, we can be
            // sure that when this source is processed all other sources will
            // have been processed before it. We add the source in the
            // before_iteration_hook to avoid premature notifications.
            before_iteration_hook =
                [&]
                {
                    detail::add_idle_gsource(main_context, G_PRIORITY_LOW,
                        [&]
                        {
                            std::lock_guard<std::mutex> lock{reprocessed_mutex};
                            reprocessed = true;
                            reprocessed_cv.notify_all();
                        });

                    before_iteration_hook = []{};
                };

            // Wake up the main loop to ensure that we eventually leave
            // g_main_context_iteration() and reprocess all sources after
            // having called the newly set before_iteration_hook.
            g_main_context_wakeup(main_context);
        });

    std::unique_lock<std::mutex> reprocessed_lock{reprocessed_mutex};
    reprocessed_cv.wait(reprocessed_lock, [&] { return reprocessed == true; });
}

void mir::GLibMainLoop::handle_exception(std::exception_ptr const& e)
{
    main_loop_exception = e;
    stop();
}<|MERGE_RESOLUTION|>--- conflicted
+++ resolved
@@ -270,13 +270,8 @@
             catch (...) { handle_exception(std::current_exception()); }
         };
 
-<<<<<<< HEAD
-    return std::unique_ptr<mir::time::Alarm>{
-        new AlarmImpl(main_context, clock, callback_with_exception_handling, lock, unlock)};
-=======
     return std::make_unique<AlarmImpl>(
-        main_context, clock, callback_with_exception_handling);
->>>>>>> 59378520
+        main_context, clock, callback_with_exception_handling, lock, unlock);
 }
 
 void mir::GLibMainLoop::reprocess_all_sources()
