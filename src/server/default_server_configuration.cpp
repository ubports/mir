--- conflicted
+++ resolved
@@ -39,15 +39,6 @@
 #include "mir/graphics/display.h"
 #include "mir/shell/gl_pixel_buffer.h"
 #include "mir/graphics/gl_context.h"
-<<<<<<< HEAD
-
-
-#include "mir/graphics/null_display_report.h"
-
-=======
-#include "mir/compositor/gl_renderer_factory.h"
-#include "mir/compositor/renderer.h"
->>>>>>> afdb2fcb
 #include "mir/input/cursor_listener.h"
 #include "mir/input/nested_input_configuration.h"
 #include "mir/input/null_input_configuration.h"
@@ -102,34 +93,6 @@
     return socket_file;
 }
 
-<<<<<<< HEAD
-std::shared_ptr<mg::DisplayReport> mir::DefaultServerConfiguration::the_display_report()
-{
-    return display_report(
-        [this]() -> std::shared_ptr<graphics::DisplayReport>
-        {
-            if (the_options()->get(display_report_opt, off_opt_value) == log_opt_value)
-            {
-                return std::make_shared<ml::DisplayReport>(the_logger());
-            }
-            else
-            {
-                return std::make_shared<mg::NullDisplayReport>();
-            }
-        });
-}
-
-=======
-std::shared_ptr<mc::RendererFactory> mir::DefaultServerConfiguration::the_renderer_factory()
-{
-    return renderer_factory(
-        []()
-        {
-            return std::make_shared<mc::GLRendererFactory>();
-        });
-}
->>>>>>> afdb2fcb
-
 std::shared_ptr<msh::MediatingDisplayChanger>
 mir::DefaultServerConfiguration::the_mediating_display_changer()
 {
