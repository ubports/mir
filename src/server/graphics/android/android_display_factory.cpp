--- conflicted
+++ resolved
@@ -36,11 +36,8 @@
     : display_factory(display_factory),
       hwc_factory(hwc_factory),
       fb_factory(fb_factory),
-<<<<<<< HEAD
+      fb_dev(fb_factory->create_fb_device()),
       display_report(display_report)
-=======
-      fb_dev(fb_factory->create_fb_device())
->>>>>>> 10ea8856
 {
     const hw_module_t *hw_module;
     int rc = hw_get_module(HWC_HARDWARE_MODULE_ID, &hw_module);    
@@ -93,7 +90,7 @@
     {
         auto hwc_device = hwc_factory->create_hwc_1_0(hwc_dev, fb_dev);
         auto fb_native_win = fb_factory->create_fb_native_window(hwc_device);
-        return display_factory->create_hwc_display(hwc_device, fb_native_win);
+        return display_factory->create_hwc_display(hwc_device, fb_native_win, display_report);
     }
     else
     {
