--- conflicted
+++ resolved
@@ -48,13 +48,8 @@
             std::shared_ptr<GLProgramFactory> const& gl_program_factory,
             std::shared_ptr<GLConfig> const& gl_config);
     std::shared_ptr<InternalClient> create_internal_client() override;
-<<<<<<< HEAD
     std::shared_ptr<PlatformIpcOperations> make_ipc_operations() const override;
-=======
     std::shared_ptr<BufferWriter> make_buffer_writer() override;
-    void fill_buffer_package(
-        BufferIPCPacker* packer, Buffer const* Buffer, BufferIpcMsgType msg_type) const override;
->>>>>>> d37f820b
     EGLNativeDisplayType egl_native_display() const;
 
 private:
