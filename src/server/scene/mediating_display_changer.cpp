--- conflicted
+++ resolved
@@ -136,13 +136,9 @@
             conf->configure_output(output.id, output.used,
                                    output.top_left,
                                    output.current_mode_index,
-<<<<<<< HEAD
+                                   output.current_format,
                                    mir_power_mode_on,
                                    output.orientation);
-=======
-                                   output.current_format,
-                                   mir_power_mode_on);
->>>>>>> 47401d9d
         }
     });
     if (switched)
