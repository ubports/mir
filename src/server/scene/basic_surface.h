--- conflicted
+++ resolved
@@ -19,8 +19,8 @@
 #ifndef MIR_SCENE_BASIC_SURFACE_H_
 #define MIR_SCENE_BASIC_SURFACE_H_
 
-#include "mir/compositor/compositing_criteria.h"
 #include "mir/geometry/rectangle.h"
+#include "mir/graphics/renderable.h"
 #include "mir/input/surface.h"
 
 #include "mutable_surface_state.h"
@@ -53,7 +53,7 @@
 class SceneReport;
 
 class BasicSurface :
-    public compositor::CompositingCriteria,
+    public graphics::Renderable,
     public input::Surface,
     public MutableSurfaceState
 {
@@ -106,15 +106,12 @@
     bool should_be_rendered_in(geometry::Rectangle const& rect) const  override;
     bool shaped() const  override;  // meaning the pixel format has alpha
 
-<<<<<<< HEAD
-=======
     // Renderable interface
     std::shared_ptr<graphics::Buffer> buffer(unsigned long) const override;
     bool alpha_enabled() const override;
     geometry::Rectangle screen_position() const override;
     int buffers_ready_for_compositor() const override;
 
->>>>>>> 77fb32a6
 private:
     BasicSurface(BasicSurface const&) = delete;
     BasicSurface& operator=(BasicSurface const&) = delete;
