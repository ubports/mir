--- conflicted
+++ resolved
@@ -319,13 +319,7 @@
     return surface_rect;
 }
 
-<<<<<<< HEAD
-int ms::BasicSurface::composable_buffers() const
-{
-    return surface_buffer_stream->composable_buffers();
-=======
 int ms::BasicSurface::buffers_ready_for_compositor() const
 {
     return surface_buffer_stream->buffers_ready_for_compositor();
->>>>>>> 8bee43d6
 }