/*
 * Copyright © 2012 Canonical Ltd.
 *
 * This program is free software: you can redistribute it and/or modify it
 * under the terms of the GNU General Public License version 3,
 * as published by the Free Software Foundation.
 *
 * This program is distributed in the hope that it will be useful,
 * but WITHOUT ANY WARRANTY; without even the implied warranty of
 * MERCHANTABILITY or FITNESS FOR A PARTICULAR PURPOSE.  See the
 * GNU General Public License for more details.
 *
 * You should have received a copy of the GNU General Public License
 * along with this program.  If not, see <http://www.gnu.org/licenses/>.
 *
 * Authored by: Robert Ancell <robert.ancell@canonical.com>
 */

#include "mir/input/vt_filter.h"
#include "mir/events/event_private.h"

#include <linux/input.h>
#include <linux/vt.h>
#include <sys/ioctl.h>
#include <fcntl.h>
#include <unistd.h>

namespace
{
void set_active_vt(int vt)
{
    auto console_fd = open("/dev/console", O_RDONLY | O_NDELAY);
    ioctl(console_fd, VT_ACTIVATE, vt);
    close(console_fd);
}
}

bool mir::input::VTFilter::handle(MirEvent const& event)
{
    if (event.type == mir_event_type_key &&
        event.key.action == mir_key_action_down &&
<<<<<<< HEAD
        event.key.repeat_count == 0 &&
        (event.key.modifiers & mir_key_modifier_alt) &&
        (event.key.modifiers & mir_key_modifier_ctrl))
=======
        (event.key.modifiers & mir_input_event_modifier_alt) &&
        (event.key.modifiers & mir_input_event_modifier_ctrl))
>>>>>>> cf433edd
    {
        switch (event.key.scan_code)
        {
        case KEY_F1:
            set_active_vt(1);
            return true;
        case KEY_F2:
            set_active_vt(2);
            return true;
        case KEY_F3:
            set_active_vt(3);
            return true;
        case KEY_F4:
            set_active_vt(4);
            return true;
        case KEY_F5:
            set_active_vt(5);
            return true;
        case KEY_F6:
            set_active_vt(6);
            return true;
        case KEY_F7:
            set_active_vt(7);
            return true;
        case KEY_F8:
            set_active_vt(8);
            return true;
        case KEY_F9:
            set_active_vt(9);
            return true;
        case KEY_F10:
            set_active_vt(10);
            return true;
        case KEY_F11:
            set_active_vt(11);
            return true;
        case KEY_F12:
            set_active_vt(12);
            return true;
        }
    }

    return false;
}<|MERGE_RESOLUTION|>--- conflicted
+++ resolved
@@ -39,14 +39,9 @@
 {
     if (event.type == mir_event_type_key &&
         event.key.action == mir_key_action_down &&
-<<<<<<< HEAD
         event.key.repeat_count == 0 &&
-        (event.key.modifiers & mir_key_modifier_alt) &&
-        (event.key.modifiers & mir_key_modifier_ctrl))
-=======
         (event.key.modifiers & mir_input_event_modifier_alt) &&
         (event.key.modifiers & mir_input_event_modifier_ctrl))
->>>>>>> cf433edd
     {
         switch (event.key.scan_code)
         {
