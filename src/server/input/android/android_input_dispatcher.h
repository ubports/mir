--- conflicted
+++ resolved
@@ -46,13 +46,7 @@
     AndroidInputDispatcher(std::shared_ptr<droidinput::InputDispatcherInterface> const& dispatcher,
                            std::shared_ptr<InputThread> const& thread);
     ~AndroidInputDispatcher();
-<<<<<<< HEAD
-    void configuration_changed(std::chrono::nanoseconds when) override;
-    void device_reset(int32_t device_id, std::chrono::nanoseconds when) override;
     bool dispatch(MirEvent const& event) override;
-=======
-    void dispatch(MirEvent const& event) override;
->>>>>>> 80a54de1
     void start() override;
     void stop() override;
 private:
