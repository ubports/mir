/*
 * Copyright © 2012, 2014 Canonical Ltd.
 *
 * This program is free software: you can redistribute it and/or modify it
 * under the terms of the GNU General Public License version 3,
 * as published by the Free Software Foundation.
 *
 * This program is distributed in the hope that it will be useful,
 * but WITHOUT ANY WARRANTY; without even the implied warranty of
 * MERCHANTABILITY or FITNESS FOR A PARTICULAR PURPOSE.  See the
 * GNU General Public License for more details.
 *
 * You should have received a copy of the GNU General Public License
 * along with this program.  If not, see <http://www.gnu.org/licenses/>.
 *
 * Authored by: Alan Griffiths <alan@octopull.co.uk>
 */

#include "display_server.h"
#include "protobuf_message_processor.h"
#include "mir/frontend/message_processor_report.h"
#include "mir/frontend/protobuf_message_sender.h"
#include "mir/frontend/template_protobuf_message_processor.h"

#include "mir_protobuf_wire.pb.h"

namespace mfd = mir::frontend::detail;

namespace
{
template<class Response>
std::vector<mir::Fd> extract_fds_from(Response* response)
{
    std::vector<mir::Fd> fd;
    for(auto i = 0; i < response->fd().size(); ++i)
        fd.emplace_back(mir::Fd(dup(response->fd().data()[i])));
    response->clear_fd();
    response->set_fds_on_side_channel(fd.size());
    return fd;
}
}

mfd::ProtobufMessageProcessor::ProtobufMessageProcessor(
    std::shared_ptr<ProtobufMessageSender> const& sender,
    std::shared_ptr<DisplayServer> const& display_server,
    std::shared_ptr<MessageProcessorReport> const& report) :
    sender(sender),
    display_server(display_server),
    report(report)
{
}

namespace mir
{
namespace frontend
{
namespace detail
{
template<> struct result_ptr_t<::mir::protobuf::Buffer>     { typedef ::mir::protobuf::Buffer* type; };
template<> struct result_ptr_t<::mir::protobuf::Connection> { typedef ::mir::protobuf::Connection* type; };
template<> struct result_ptr_t<::mir::protobuf::Surface>    { typedef ::mir::protobuf::Surface* type; };
template<> struct result_ptr_t<::mir::protobuf::Screencast> { typedef ::mir::protobuf::Screencast* type; };
template<> struct result_ptr_t<mir::protobuf::SocketFD>     { typedef ::mir::protobuf::SocketFD* type; };

//The exchange_buffer and next_buffer calls can complete on a different thread than the
//one the invocation was called on. Make sure to preserve the result resource. 
<<<<<<< HEAD
template<class ParameterMessage>
void invoke_async(
=======
template<typename RequestType>
void invoke(
>>>>>>> f8948f78
    ProtobufMessageProcessor* self,
    DisplayServer* server,
    void (mir::protobuf::DisplayServer::*function)(
        ::google::protobuf::RpcController* controller,
<<<<<<< HEAD
        const ParameterMessage* request,
=======
        const RequestType* request,
>>>>>>> f8948f78
        protobuf::Buffer* response,
        ::google::protobuf::Closure* done),
        Invocation const& invocation)
{
<<<<<<< HEAD
    ParameterMessage parameter_message;
    parameter_message.ParseFromString(invocation.parameters());
=======
    RequestType request;
    request.ParseFromString(invocation.parameters());
>>>>>>> f8948f78
    auto const result_message = std::make_shared<protobuf::Buffer>();

    auto const callback =
        google::protobuf::NewCallback<
            ProtobufMessageProcessor,
            ::google::protobuf::uint32,
             std::shared_ptr<protobuf::Buffer>>(
                self,
                &ProtobufMessageProcessor::send_response,
                invocation.id(),
                result_message);

    try
    {
        (server->*function)(
            0,
            &request,
            result_message.get(),
            callback);
    }
    catch (std::exception const& x)
    {
        delete callback;
        result_message->set_error(boost::diagnostic_information(x));
        self->send_response(invocation.id(), result_message);
    }
}
}
}
}


const std::string& mfd::Invocation::method_name() const
{
    return invocation.method_name();
}

const std::string& mfd::Invocation::parameters() const
{
    return invocation.parameters();
}

google::protobuf::uint32 mfd::Invocation::id() const
{
    return invocation.id();
}

void mfd::ProtobufMessageProcessor::client_pid(int pid)
{
    display_server->client_pid(pid);
}

bool mfd::ProtobufMessageProcessor::dispatch(
    Invocation const& invocation,
    std::vector<mir::Fd> const&)
{
    report->received_invocation(display_server.get(), invocation.id(), invocation.method_name());

    bool result = true;

    try
    {
        // TODO comparing strings in an if-else chain isn't efficient.
        // It is probably possible to generate a Trie at compile time.
        if ("connect" == invocation.method_name())
        {
            invoke(this, display_server.get(), &DisplayServer::connect, invocation);
        }
        else if ("create_surface" == invocation.method_name())
        {
            invoke(this, display_server.get(), &DisplayServer::create_surface, invocation);
        }
        else if ("next_buffer" == invocation.method_name())
        {
            invoke_async(this, display_server.get(), &DisplayServer::next_buffer, invocation);
        }
        else if ("exchange_buffer" == invocation.method_name())
        {
            invoke_async(this, display_server.get(), &DisplayServer::exchange_buffer, invocation);
        }
        else if ("release_surface" == invocation.method_name())
        {
            invoke(this, display_server.get(), &DisplayServer::release_surface, invocation);
        }
        else if ("drm_auth_magic" == invocation.method_name())
        {
            invoke(this, display_server.get(), &DisplayServer::drm_auth_magic, invocation);
        }
        else if ("configure_display" == invocation.method_name())
        {
            invoke(this, display_server.get(), &DisplayServer::configure_display, invocation);
        }
        else if ("configure_surface" == invocation.method_name())
        {
            invoke(this, display_server.get(), &DisplayServer::configure_surface, invocation);
        }
        else if ("create_screencast" == invocation.method_name())
        {
            invoke(this, display_server.get(), &DisplayServer::create_screencast, invocation);
        }
        else if ("screencast_buffer" == invocation.method_name())
        {
            invoke(this, display_server.get(), &DisplayServer::screencast_buffer, invocation);
        }
        else if ("release_screencast" == invocation.method_name())
        {
            invoke(this, display_server.get(), &DisplayServer::release_screencast, invocation);
        }
        else if ("configure_cursor" == invocation.method_name())
        {
            invoke(this, display_server.get(), &protobuf::DisplayServer::configure_cursor, invocation);
        }
        else if ("new_fds_for_prompt_providers" == invocation.method_name())
        {
            invoke(this, display_server.get(), &protobuf::DisplayServer::new_fds_for_prompt_providers, invocation);
        }
        else if ("start_prompt_session" == invocation.method_name())
        {
            invoke(this, display_server.get(), &protobuf::DisplayServer::start_prompt_session, invocation);
        }
        else if ("stop_prompt_session" == invocation.method_name())
        {
            invoke(this, display_server.get(), &protobuf::DisplayServer::stop_prompt_session, invocation);
        }
        else if ("disconnect" == invocation.method_name())
        {
            invoke(this, display_server.get(), &DisplayServer::disconnect, invocation);
            result = false;
        }
        else
        {
            report->unknown_method(display_server.get(), invocation.id(), invocation.method_name());
            result = false;
        }
    }
    catch (std::exception const& error)
    {
        report->exception_handled(display_server.get(), invocation.id(), error);
        result = false;
    }

    report->completed_invocation(display_server.get(), invocation.id(), result);

    return result;
}

void mfd::ProtobufMessageProcessor::send_response(::google::protobuf::uint32 id, ::google::protobuf::Message* response)
{
    sender->send_response(id, response, {});
}

void mfd::ProtobufMessageProcessor::send_response(::google::protobuf::uint32 id, mir::protobuf::Buffer* response)
{
    sender->send_response(id, response, {extract_fds_from(response)});
}

void mfd::ProtobufMessageProcessor::send_response(::google::protobuf::uint32 id, std::shared_ptr<protobuf::Buffer> response)
{
    send_response(id, response.get());
}

void mfd::ProtobufMessageProcessor::send_response(::google::protobuf::uint32 id, mir::protobuf::Connection* response)
{
    if (response->has_platform())
        sender->send_response(id, response, {extract_fds_from(response->mutable_platform())});
    else
        sender->send_response(id, response, {});
}

void mfd::ProtobufMessageProcessor::send_response(::google::protobuf::uint32 id, mir::protobuf::Surface* response)
{
    if (response->has_buffer())
        sender->send_response(id, response, {extract_fds_from(response), extract_fds_from(response->mutable_buffer())});
    else
        sender->send_response(id, response, {extract_fds_from(response)});
}

void mfd::ProtobufMessageProcessor::send_response(
    ::google::protobuf::uint32 id, mir::protobuf::Screencast* response)
{
    if (response->has_buffer())
        sender->send_response(id, response, {extract_fds_from(response->mutable_buffer())});
    else
        sender->send_response(id, response, {});
}

void mfd::ProtobufMessageProcessor::send_response(::google::protobuf::uint32 id, mir::protobuf::SocketFD* response)
{
    sender->send_response(id, response, {extract_fds_from(response)});
}<|MERGE_RESOLUTION|>--- conflicted
+++ resolved
@@ -64,33 +64,19 @@
 
 //The exchange_buffer and next_buffer calls can complete on a different thread than the
 //one the invocation was called on. Make sure to preserve the result resource. 
-<<<<<<< HEAD
-template<class ParameterMessage>
-void invoke_async(
-=======
 template<typename RequestType>
 void invoke(
->>>>>>> f8948f78
     ProtobufMessageProcessor* self,
     DisplayServer* server,
     void (mir::protobuf::DisplayServer::*function)(
         ::google::protobuf::RpcController* controller,
-<<<<<<< HEAD
-        const ParameterMessage* request,
-=======
         const RequestType* request,
->>>>>>> f8948f78
         protobuf::Buffer* response,
         ::google::protobuf::Closure* done),
         Invocation const& invocation)
 {
-<<<<<<< HEAD
-    ParameterMessage parameter_message;
-    parameter_message.ParseFromString(invocation.parameters());
-=======
     RequestType request;
     request.ParseFromString(invocation.parameters());
->>>>>>> f8948f78
     auto const result_message = std::make_shared<protobuf::Buffer>();
 
     auto const callback =
@@ -165,11 +151,11 @@
         }
         else if ("next_buffer" == invocation.method_name())
         {
-            invoke_async(this, display_server.get(), &DisplayServer::next_buffer, invocation);
+            invoke(this, display_server.get(), &DisplayServer::next_buffer, invocation);
         }
         else if ("exchange_buffer" == invocation.method_name())
         {
-            invoke_async(this, display_server.get(), &DisplayServer::exchange_buffer, invocation);
+            invoke(this, display_server.get(), &DisplayServer::exchange_buffer, invocation);
         }
         else if ("release_surface" == invocation.method_name())
         {
