/*
 * Copyright © 2015-2018 Canonical Ltd.
 *
 * This program is free software: you can redistribute it and/or modify it
 * under the terms of the GNU General Public License version 3,
 * as published by the Free Software Foundation.
 *
 * This program is distributed in the hope that it will be useful,
 * but WITHOUT ANY WARRANTY; without even the implied warranty of
 * MERCHANTABILITY or FITNESS FOR A PARTICULAR PURPOSE.  See the
 * GNU General Public License for more details.
 *
 * You should have received a copy of the GNU General Public License
 * along with this program.  If not, see <http://www.gnu.org/licenses/>.
 *
 * Authored by: Christopher James Halse Rogers <christopher.halse.rogers@canonical.com>
 */

#include "wayland_connector.h"

#include "wayland_utils.h"
#include "wl_mir_window.h"
#include "wl_surface.h"
#include "wl_seat.h"

#include "basic_surface_event_sink.h"
#include "null_event_sink.h"
#include "output_manager.h"
#include "wayland_executor.h"
#include "wlshmbuffer.h"

#include "core_generated_interfaces.h"
#include "xdg_shell_generated_interfaces.h"

#include "mir/frontend/shell.h"
#include "mir/frontend/surface.h"
#include "mir/frontend/session_credentials.h"
#include "mir/frontend/session_authorizer.h"

#include "mir/compositor/buffer_stream.h"

#include "mir/frontend/session.h"
#include "mir/scene/surface_creation_parameters.h"
#include "mir/scene/surface.h"

#include "mir/graphics/buffer_properties.h"
#include "mir/graphics/buffer.h"
#include "mir/graphics/graphic_buffer_allocator.h"
#include "mir/graphics/wayland_allocator.h"

#include "mir/renderer/gl/texture_target.h"
#include "mir/frontend/buffer_stream_id.h"

#include "mir/client/event.h"

#include "mir/input/seat.h"
#include "mir/input/device.h"
#include "mir/input/mir_keyboard_config.h"
#include "mir/input/input_device_hub.h"
#include "mir/input/input_device_observer.h"

#include <system_error>
#include <sys/eventfd.h>
#include <wayland-server-core.h>
#include <unordered_map>
#include <boost/throw_exception.hpp>

#include <functional>
#include <type_traits>

#include <xkbcommon/xkbcommon.h>
#include <linux/input.h>
#include <mir/log.h>
#include <cstring>

#include "mir/fd.h"

#include <sys/stat.h>
#include <sys/socket.h>
#include <unordered_set>
#include "mir/anonymous_shm_file.h"

namespace mf = mir::frontend;
namespace mg = mir::graphics;
namespace mc = mir::compositor;
namespace ms = mir::scene;
namespace geom = mir::geometry;
namespace mcl = mir::client;
namespace mi = mir::input;

namespace mir
{
namespace frontend
{

namespace
{
struct ClientPrivate
{
    ClientPrivate(std::shared_ptr<mf::Session> const& session, mf::Shell* shell)
        : session{session},
          shell{shell}
    {
    }

    ~ClientPrivate()
    {
        shell->close_session(session);
        /*
         * This ensures that further calls to
         * wl_client_get_destroy_listener(client, &cleanup_private)
         * - and hence session_for_client(client) - return nullptr.
         */
        wl_list_remove(&destroy_listener.link);
    }

    wl_listener destroy_listener;
    std::shared_ptr<mf::Session> const session;
    /*
     * This shell is owned by the ClientSessionConstructor, which outlives all clients.
     */
    mf::Shell* const shell;
};

static_assert(
    std::is_standard_layout<ClientPrivate>::value,
    "ClientPrivate must be standard layout for wl_container_of to be defined behaviour");


ClientPrivate* private_from_listener(wl_listener* listener)
{
    ClientPrivate* userdata;
    return wl_container_of(listener, userdata, destroy_listener);
}

void cleanup_private(wl_listener* listener, void* /*data*/)
{
    delete private_from_listener(listener);
}

struct ClientSessionConstructor
{
    ClientSessionConstructor(std::shared_ptr<mf::Shell> const& shell,
                             std::shared_ptr<mf::SessionAuthorizer> const& session_authorizer)
        : shell{shell},
          session_authorizer{session_authorizer}
    {
    }

    wl_listener construction_listener;
    wl_listener destruction_listener;
    std::shared_ptr<mf::Shell> const shell;
    std::shared_ptr<mf::SessionAuthorizer> const session_authorizer;
};

static_assert(
    std::is_standard_layout<ClientSessionConstructor>::value,
    "ClientSessionConstructor must be standard layout for wl_container_of to be "
    "defined behaviour.");

void create_client_session(wl_listener* listener, void* data)
{
    auto client = reinterpret_cast<wl_client*>(data);

    ClientSessionConstructor* construction_context;
    construction_context =
        wl_container_of(listener, construction_context, construction_listener);

    pid_t client_pid;
    uid_t client_uid;
    gid_t client_gid;
    wl_client_get_credentials(client, &client_pid, &client_uid, &client_gid);

    auto session_cred = new mf::SessionCredentials{client_pid,
                                                   client_uid, client_gid};
    if (!construction_context->session_authorizer->connection_is_allowed(*session_cred))
    {
        wl_client_destroy(client);
        return;
    }

    auto session = construction_context->shell->open_session(
        client_pid,
        "",
        std::make_shared<NullEventSink>());

    auto client_context = new ClientPrivate{session, construction_context->shell.get()};
    client_context->destroy_listener.notify = &cleanup_private;
    wl_client_add_destroy_listener(client, &client_context->destroy_listener);
}

void cleanup_client_handler(wl_listener* listener, void*)
{
    ClientSessionConstructor* construction_context;
    construction_context = wl_container_of(listener, construction_context, destruction_listener);

    delete construction_context;
}

void setup_new_client_handler(wl_display* display, std::shared_ptr<mf::Shell> const& shell,
                              std::shared_ptr<mf::SessionAuthorizer> const& session_authorizer)
{
    auto context = new ClientSessionConstructor{shell, session_authorizer};
    context->construction_listener.notify = &create_client_session;

    wl_display_add_client_created_listener(display, &context->construction_listener);

    context->destruction_listener.notify = &cleanup_client_handler;
    wl_display_add_destroy_listener(display, &context->destruction_listener);
}

/*
std::shared_ptr<mf::BufferStream> create_buffer_stream(mf::Session& session)
{
    mg::BufferProperties const props{
        geom::Size{geom::Width{0}, geom::Height{0}},
        mir_pixel_format_invalid,
        mg::BufferUsage::undefined
    };

    auto const id = session.create_buffer_stream(props);
    return session.get_buffer_stream(id);
}
*/
}

std::shared_ptr<mir::frontend::Session> get_session(wl_client* client)
{
    auto listener = wl_client_get_destroy_listener(client, &cleanup_private);

    if (listener)
        return private_from_listener(listener)->session;

    return nullptr;
}

class WlCompositor : public wayland::Compositor
{
public:
    WlCompositor(
        struct wl_display* display,
        std::shared_ptr<mir::Executor> const& executor,
        std::shared_ptr<mg::WaylandAllocator> const& allocator)
        : Compositor(display, 3),
          allocator{allocator},
          executor{executor}
    {
    }

private:
    std::shared_ptr<mg::WaylandAllocator> const allocator;
    std::shared_ptr<mir::Executor> const executor;

    void create_surface(wl_client* client, wl_resource* resource, uint32_t id) override;
    void create_region(wl_client* client, wl_resource* resource, uint32_t id) override;
};

void WlCompositor::create_surface(wl_client* client, wl_resource* resource, uint32_t id)
{
    new WlSurface{client, resource, id, executor, allocator};
}

class Region : public wayland::Region
{
public:
    Region(wl_client* client, wl_resource* parent, uint32_t id)
        : wayland::Region(client, parent, id)
    {
    }
protected:

    void destroy() override
    {
    }
    void add(int32_t /*x*/, int32_t /*y*/, int32_t /*width*/, int32_t /*height*/) override
    {
    }
    void subtract(int32_t /*x*/, int32_t /*y*/, int32_t /*width*/, int32_t /*height*/) override
    {
    }

};

void WlCompositor::create_region(wl_client* client, wl_resource* resource, uint32_t id)
{
    new Region{client, resource, id};
}

<<<<<<< HEAD
class WlPointer;
class WlTouch;

class WlKeyboard : public wayland::Keyboard
{
public:
    WlKeyboard(
        wl_client* client,
        wl_resource* parent,
        uint32_t id,
        mir::input::Keymap const& initial_keymap,
        std::function<void(WlKeyboard*)> const& on_destroy,
        std::function<std::vector<uint32_t>()> const& acquire_current_keyboard_state,
        std::shared_ptr<mir::Executor> const& executor)
        : Keyboard(client, parent, id),
          keymap{nullptr, &xkb_keymap_unref},
          state{nullptr, &xkb_state_unref},
          context{xkb_context_new(XKB_CONTEXT_NO_FLAGS), &xkb_context_unref},
          executor{executor},
          on_destroy{on_destroy},
          acquire_current_keyboard_state{acquire_current_keyboard_state},
          destroyed{std::make_shared<bool>(false)}
    {
        // TODO: We should really grab the keymap for the focused surface when
        // we receive focus.

        // TODO: Maintain per-device keymaps, and send the appropriate map before
        // sending an event from a keyboard with a different map.

        /* The wayland::Keyboard constructor has already run, creating the keyboard
         * resource. It is thus safe to send a keymap event to it; the client will receive
         * the keyboard object before this event.
         */
        set_keymap(initial_keymap);
    }

    ~WlKeyboard()
    {
        on_destroy(this);
        *destroyed = true;
    }

    void handle_event(MirInputEvent const* event, wl_resource* /*target*/)
    {
        executor->spawn(run_unless(
            destroyed,
            [
                ev = mcl::Event{mir_event_ref(mir_input_event_get_event(event))},
                this
            ] ()
            {
                auto const serial = wl_display_next_serial(wl_client_get_display(client));
                auto const event = mir_event_get_input_event(ev);
                auto const key_event = mir_input_event_get_keyboard_event(event);
                auto const scancode = mir_keyboard_event_scan_code(key_event);
                /*
                 * HACK! Maintain our own XKB state, so we can serialise it for
                 * wl_keyboard_send_modifiers
                 */

                switch (mir_keyboard_event_action(key_event))
                {
                    case mir_keyboard_action_up:
                        xkb_state_update_key(state.get(), scancode + 8, XKB_KEY_UP);
                        wl_keyboard_send_key(resource,
                            serial,
                            mir_input_event_get_event_time(event) / 1000,
                            mir_keyboard_event_scan_code(key_event),
                            WL_KEYBOARD_KEY_STATE_RELEASED);
                        break;
                    case mir_keyboard_action_down:
                        xkb_state_update_key(state.get(), scancode + 8, XKB_KEY_DOWN);
                        wl_keyboard_send_key(resource,
                            serial,
                            mir_input_event_get_event_time(event) / 1000,
                            mir_keyboard_event_scan_code(key_event),
                            WL_KEYBOARD_KEY_STATE_PRESSED);
                        break;
                    default:
                        break;
                }
                update_modifier_state();
            }));
    }

    void handle_event(MirWindowEvent const* event, wl_resource* target)
    {
        if (mir_window_event_get_attribute(event) == mir_window_attrib_focus)
        {
            executor->spawn(run_unless(
                destroyed,
                [
                    target = target,
                    target_window_destroyed = WlSurface::from(target)->destroyed_flag(),
                    focussed = mir_window_event_get_attribute_value(event),
                    this
                ]()
                {
                    if (*target_window_destroyed)
                        return;

                    auto const serial = wl_display_next_serial(wl_client_get_display(client));
                    if (focussed)
                    {
                        /*
                         * TODO:
                         *  *) Send the surface's keymap here.
                         */
                        auto const keyboard_state = acquire_current_keyboard_state();

                        wl_array key_state;
                        wl_array_init(&key_state);

                        auto* const array_storage = wl_array_add(
                            &key_state,
                            keyboard_state.size() * sizeof(decltype(keyboard_state)::value_type));
                        if (!array_storage)
                        {
                            wl_resource_post_no_memory(resource);
                            BOOST_THROW_EXCEPTION(std::bad_alloc());
                        }
                        std::memcpy(
                            array_storage,
                            keyboard_state.data(),
                            keyboard_state.size() * sizeof(decltype(keyboard_state)::value_type));

                        // Rebuild xkb state
                        state = decltype(state)(xkb_state_new(keymap.get()), &xkb_state_unref);
                        for (auto scancode : keyboard_state)
                        {
                            xkb_state_update_key(state.get(), scancode + 8, XKB_KEY_DOWN);
                        }
                        update_modifier_state();

                        wl_keyboard_send_enter(resource, serial, target, &key_state);
                        wl_array_release(&key_state);
                    }
                    else
                    {
                        wl_keyboard_send_leave(resource, serial, target);
                    }
                }));
        }
    }

    void handle_event(MirKeymapEvent const* event, wl_resource* /*target*/)
    {
        char const* buffer;
        size_t length;

        mir_keymap_event_get_keymap_buffer(event, &buffer, &length);

        mir::AnonymousShmFile shm_buffer{length};
        memcpy(shm_buffer.base_ptr(), buffer, length);

        wl_keyboard_send_keymap(
            resource,
            WL_KEYBOARD_KEYMAP_FORMAT_XKB_V1,
            shm_buffer.fd(),
            length);

        keymap = decltype(keymap)(xkb_keymap_new_from_buffer(
            context.get(),
            buffer,
            length,
            XKB_KEYMAP_FORMAT_TEXT_V1,
            XKB_KEYMAP_COMPILE_NO_FLAGS),
            &xkb_keymap_unref);

        state = decltype(state)(xkb_state_new(keymap.get()), &xkb_state_unref);
    }

    void set_keymap(mir::input::Keymap const& new_keymap)
    {
        xkb_rule_names const names = {
            "evdev",
            new_keymap.model.c_str(),
            new_keymap.layout.c_str(),
            new_keymap.variant.c_str(),
            new_keymap.options.c_str()
        };
        keymap = decltype(keymap){
            xkb_keymap_new_from_names(
                context.get(),
                &names,
                XKB_KEYMAP_COMPILE_NO_FLAGS),
            &xkb_keymap_unref};

        // TODO: We might need to copy across the existing depressed keys?
        state = decltype(state)(xkb_state_new(keymap.get()), &xkb_state_unref);

        auto buffer = xkb_keymap_get_as_string(keymap.get(), XKB_KEYMAP_FORMAT_TEXT_V1);
        auto length = strlen(buffer);

        mir::AnonymousShmFile shm_buffer{length};
        memcpy(shm_buffer.base_ptr(), buffer, length);

        wl_keyboard_send_keymap(
            resource,
            WL_KEYBOARD_KEYMAP_FORMAT_XKB_V1,
            shm_buffer.fd(),
            length);
    }

private:
    void update_modifier_state()
    {
        // TODO?
        // assert_on_wayland_event_loop()

        auto new_depressed_mods = xkb_state_serialize_mods(
            state.get(),
            XKB_STATE_MODS_DEPRESSED);
        auto new_latched_mods = xkb_state_serialize_mods(
            state.get(),
            XKB_STATE_MODS_LATCHED);
        auto new_locked_mods = xkb_state_serialize_mods(
            state.get(),
            XKB_STATE_MODS_LOCKED);
        auto new_group = xkb_state_serialize_layout(
            state.get(),
            XKB_STATE_LAYOUT_EFFECTIVE);

        if ((new_depressed_mods != mods_depressed) ||
            (new_latched_mods != mods_latched) ||
            (new_locked_mods != mods_locked) ||
            (new_group != group))
        {
            mods_depressed = new_depressed_mods;
            mods_latched = new_latched_mods;
            mods_locked = new_locked_mods;
            group = new_group;

            wl_keyboard_send_modifiers(
                resource,
                wl_display_get_serial(wl_client_get_display(client)),
                mods_depressed,
                mods_latched,
                mods_locked,
                group);
        }
    }

    std::unique_ptr<xkb_keymap, decltype(&xkb_keymap_unref)> keymap;
    std::unique_ptr<xkb_state, decltype(&xkb_state_unref)> state;
    std::unique_ptr<xkb_context, decltype(&xkb_context_unref)> const context;

    std::shared_ptr<mir::Executor> const executor;
    std::function<void(WlKeyboard*)> on_destroy;
    std::function<std::vector<uint32_t>()> const acquire_current_keyboard_state;
    std::shared_ptr<bool> const destroyed;

    uint32_t mods_depressed{0};
    uint32_t mods_latched{0};
    uint32_t mods_locked{0};
    uint32_t group{0};

    void release() override;
};

void WlKeyboard::release()
{
    wl_resource_destroy(resource);
}

class WlPointer : public wayland::Pointer
{
public:

    WlPointer(
        wl_client* client,
        wl_resource* parent,
        uint32_t id,
        std::function<void(WlPointer*)> const& on_destroy,
        std::shared_ptr<mir::Executor> const& executor)
        : Pointer(client, parent, id),
          display{wl_client_get_display(client)},
          executor{executor},
          on_destroy{on_destroy},
          destroyed{std::make_shared<bool>(false)}
    {
    }

    ~WlPointer()
    {
        *destroyed = true;
        on_destroy(this);
    }

    void handle_event(MirInputEvent const* event, wl_resource* target)
    {
        executor->spawn(run_unless(
            destroyed,
            [
                ev = mcl::Event{mir_input_event_get_event(event)},
                target,
                target_window_destroyed = WlSurface::from(target)->destroyed_flag(),
                this
            ]()
            {
                if (*target_window_destroyed)
                    return;

                auto const serial = wl_display_next_serial(display);
                auto const event = mir_event_get_input_event(ev);
                auto const pointer_event = mir_input_event_get_pointer_event(event);
                auto const buffer_offset = WlSurface::from(target)->buffer_offset;

                switch(mir_pointer_event_action(pointer_event))
                {
                    case mir_pointer_action_button_down:
                    case mir_pointer_action_button_up:
                    {
                        auto const current_set  = mir_pointer_event_buttons(pointer_event);
                        auto const current_time = mir_input_event_get_event_time(event) / 1000;

                        for (auto const& mapping :
                            {
                                std::make_pair(mir_pointer_button_primary, BTN_LEFT),
                                std::make_pair(mir_pointer_button_secondary, BTN_RIGHT),
                                std::make_pair(mir_pointer_button_tertiary, BTN_MIDDLE),
                                std::make_pair(mir_pointer_button_back, BTN_BACK),
                                std::make_pair(mir_pointer_button_forward, BTN_FORWARD),
                                std::make_pair(mir_pointer_button_side, BTN_SIDE),
                                std::make_pair(mir_pointer_button_task, BTN_TASK),
                                std::make_pair(mir_pointer_button_extra, BTN_EXTRA)
                            })
                        {
                            if (mapping.first & (current_set ^ last_set))
                            {
                                auto const action = (mapping.first & current_set) ?
                                                    WL_POINTER_BUTTON_STATE_PRESSED :
                                                    WL_POINTER_BUTTON_STATE_RELEASED;

                                wl_pointer_send_button(resource, serial, current_time, mapping.second, action);
                            }
                        }

                        last_set = current_set;
                        break;
                    }
                    case mir_pointer_action_enter:
                    {
                        wl_pointer_send_enter(
                            resource,
                            serial,
                            target,
                            wl_fixed_from_double(mir_pointer_event_axis_value(pointer_event, mir_pointer_axis_x)-buffer_offset.dx.as_int()),
                            wl_fixed_from_double(mir_pointer_event_axis_value(pointer_event, mir_pointer_axis_y)-buffer_offset.dy.as_int()));
                        break;
                    }
                    case mir_pointer_action_leave:
                    {
                        wl_pointer_send_leave(
                            resource,
                            serial,
                            target);
                        break;
                    }
                    case mir_pointer_action_motion:
                    {
                        auto x = mir_pointer_event_axis_value(pointer_event, mir_pointer_axis_x)-buffer_offset.dx.as_int();
                        auto y = mir_pointer_event_axis_value(pointer_event, mir_pointer_axis_y)-buffer_offset.dy.as_int();
                        auto vscroll = mir_pointer_event_axis_value(pointer_event, mir_pointer_axis_vscroll);
                        auto hscroll = mir_pointer_event_axis_value(pointer_event, mir_pointer_axis_hscroll);

                        if ((x != last_x) || (y != last_y))
                        {
                            wl_pointer_send_motion(
                                resource,
                                mir_input_event_get_event_time(event) / 1000,
                                wl_fixed_from_double(x),
                                wl_fixed_from_double(y));

                            last_x = x;
                            last_y = y;
                        }
                        if (vscroll != last_vscroll)
                        {
                            wl_pointer_send_axis(
                                resource,
                                mir_input_event_get_event_time(event) / 1000,
                                WL_POINTER_AXIS_VERTICAL_SCROLL,
                                wl_fixed_from_double(vscroll));
                            last_vscroll = vscroll;
                        }
                        if (hscroll != last_hscroll)
                        {
                            wl_pointer_send_axis(
                                resource,
                                mir_input_event_get_event_time(event) / 1000,
                                WL_POINTER_AXIS_HORIZONTAL_SCROLL,
                                wl_fixed_from_double(hscroll));
                            last_hscroll = hscroll;
                        }
                        break;
                    }
                    case mir_pointer_actions:
                        break;
                }
            }));
    }

    // Pointer interface
private:
    wl_display* const display;
    std::shared_ptr<mir::Executor> const executor;

    std::function<void(WlPointer*)> on_destroy;
    std::shared_ptr<bool> const destroyed;

    MirPointerButtons last_set{0};
    float last_x{0}, last_y{0}, last_vscroll{0}, last_hscroll{0};

    void set_cursor(uint32_t serial, std::experimental::optional<wl_resource*> const& surface, int32_t hotspot_x, int32_t hotspot_y) override;
    void release() override;
};

void WlPointer::set_cursor(uint32_t serial, std::experimental::optional<wl_resource*> const& surface, int32_t hotspot_x, int32_t hotspot_y)
{
    (void)serial;
    (void)surface;
    (void)hotspot_x;
    (void)hotspot_y;
}

void WlPointer::release()
{
    wl_resource_destroy(resource);
}

class WlTouch : public wayland::Touch
{
public:
    WlTouch(
        wl_client* client,
        wl_resource* parent,
        uint32_t id,
        std::function<void(WlTouch*)> const& on_destroy,
        std::shared_ptr<mir::Executor> const& executor)
        : Touch(client, parent, id),
          executor{executor},
          on_destroy{on_destroy},
          destroyed{std::make_shared<bool>(false)}
    {
    }

    ~WlTouch()
    {
        on_destroy(this);
        *destroyed = true;
    }

    void handle_event(MirInputEvent const* event, wl_resource* target)
    {
        executor->spawn(run_unless(
            destroyed,
            [
                ev = mcl::Event{mir_input_event_get_event(event)},
                target = target,
                target_window_destroyed = WlSurface::from(target)->destroyed_flag(),
                this
            ]()
            {
                if (*target_window_destroyed)
                    return;

                auto const input_ev = mir_event_get_input_event(ev);
                auto const touch_ev = mir_input_event_get_touch_event(input_ev);
                auto const buffer_offset = WlSurface::from(target)->buffer_offset;

                for (auto i = 0u; i < mir_touch_event_point_count(touch_ev); ++i)
                {
                    auto const touch_id = mir_touch_event_id(touch_ev, i);
                    auto const action = mir_touch_event_action(touch_ev, i);
                    auto const x = mir_touch_event_axis_value(
                        touch_ev,
                        i,
                        mir_touch_axis_x)-buffer_offset.dx.as_int();
                    auto const y = mir_touch_event_axis_value(
                        touch_ev,
                        i,
                        mir_touch_axis_y)-buffer_offset.dy.as_int();

                    switch (action)
                    {
                    case mir_touch_action_down:
                        wl_touch_send_down(
                            resource,
                            wl_display_get_serial(wl_client_get_display(client)),
                            mir_input_event_get_event_time(input_ev) / 1000,
                            target,
                            touch_id,
                            wl_fixed_from_double(x),
                            wl_fixed_from_double(y));
                        break;
                    case mir_touch_action_up:
                        wl_touch_send_up(
                            resource,
                            wl_display_get_serial(wl_client_get_display(client)),
                            mir_input_event_get_event_time(input_ev) / 1000,
                            touch_id);
                        break;
                    case mir_touch_action_change:
                        wl_touch_send_motion(
                            resource,
                            mir_input_event_get_event_time(input_ev) / 1000,
                            touch_id,
                            wl_fixed_from_double(x),
                            wl_fixed_from_double(y));
                        break;
                    case mir_touch_actions:
                        /*
                         * We should never receive an event with this action set;
                         * the only way would be if a *new* action has been added
                         * to the enum, and this hasn't been updated.
                         *
                         * There's nothing to do here, but don't use default: so
                         * that the compiler will warn if a new enum value is added.
                         */
                        break;
                    }
                }

                if (mir_touch_event_point_count(touch_ev) > 0)
                {
                    /*
                     * This is mostly paranoia; I assume we won't actually be called
                     * with an empty touch event.
                     *
                     * Regardless, the Wayland protocol requires that there be at least
                     * one event sent before we send the ending frame, so make that explicit.
                     */
                    wl_touch_send_frame(resource);
                }
            }
            ));
    }

    // Touch interface
private:
    std::shared_ptr<mir::Executor> const executor;
    std::function<void(WlTouch*)> on_destroy;
    std::shared_ptr<bool> const destroyed;

    void release() override;
};

void WlTouch::release()
{
    wl_resource_destroy(resource);
}

template<class InputInterface>
class InputCtx
{
public:
    InputCtx() = default;

    InputCtx(InputCtx&&) = delete;
    InputCtx(InputCtx const&) = delete;
    InputCtx& operator=(InputCtx const&) = delete;

    void register_listener(InputInterface* listener)
    {
        std::lock_guard<std::mutex> lock{mutex};
        listeners.push_back(listener);
    }

    void unregister_listener(InputInterface const* listener)
    {
        std::lock_guard<std::mutex> lock{mutex};
        listeners.erase(
            std::remove(
                listeners.begin(),
                listeners.end(),
                listener),
            listeners.end());
    }

    void handle_event(MirInputEvent const* event, wl_resource* target) const
    {
        std::lock_guard<std::mutex> lock{mutex};
        for (auto listener : listeners)
        {
            listener->handle_event(event, target);
        }
    }

    void handle_event(MirWindowEvent const* event, wl_resource* target) const
    {
        std::lock_guard<std::mutex> lock{mutex};
        for (auto& listener : listeners)
        {
            listener->handle_event(event, target);
        }
    }

    void handle_event(MirKeymapEvent const* event, wl_resource* target) const
    {
        std::lock_guard<std::mutex> lock{mutex};
        for (auto& listener : listeners)
        {
            listener->handle_event(event, target);
        }
    }

private:
    std::mutex mutable mutex;
    std::vector<InputInterface*> listeners;
};

class WlSeat : public BasicWlSeat
{
public:
    WlSeat(
        wl_display* display,
        std::shared_ptr<mi::InputDeviceHub> const& input_hub,
        std::shared_ptr<mi::Seat> const& seat,
        std::shared_ptr<mir::Executor> const& executor)
        : config_observer{
              std::make_shared<ConfigObserver>(
                  keymap,
                  [this](mir::input::Keymap const& new_keymap)
                  {
                      keymap = new_keymap;
                  })},
          input_hub{input_hub},
          seat{seat},
          executor{executor},
          global{wl_global_create(
              display,
              &wl_seat_interface,
              5,
              this,
              &WlSeat::bind)}
    {
        if (!global)
        {
            BOOST_THROW_EXCEPTION(std::runtime_error("Failed to export wl_seat interface"));
        }
        input_hub->add_observer(config_observer);
    }

    ~WlSeat()
    {
        input_hub->remove_observer(config_observer);
        wl_global_destroy(global);
    }

    void handle_pointer_event(wl_client* client, MirInputEvent const* input_event, wl_resource* target) const override;
    void handle_keyboard_event(wl_client* client, MirInputEvent const* input_event, wl_resource* target) const override;
    void handle_touch_event(wl_client* client, MirInputEvent const* input_event, wl_resource* target) const override;
    void handle_event(wl_client* client, MirKeymapEvent const* keymap_event, wl_resource* target) const override;
    void handle_event(wl_client* client, MirWindowEvent const* window_event, wl_resource* target) const override;

    void spawn(std::function<void()>&& work) override
    {
        executor->spawn(std::move(work));
    }

private:
    class ConfigObserver :  public mi::InputDeviceObserver
    {
    public:
        ConfigObserver(
            mir::input::Keymap const& keymap,
            std::function<void(mir::input::Keymap const&)> const& on_keymap_commit)
            : current_keymap{keymap},
              on_keymap_commit{on_keymap_commit}
        {
        }

        void device_added(std::shared_ptr<input::Device> const& device) override;
        void device_changed(std::shared_ptr<input::Device> const& device) override;
        void device_removed(std::shared_ptr<input::Device> const& device) override;
        void changes_complete() override;

    private:
        mir::input::Keymap const& current_keymap;
        mir::input::Keymap pending_keymap;
        std::function<void(mir::input::Keymap const&)> const on_keymap_commit;
    };

    mir::input::Keymap keymap;
    std::shared_ptr<ConfigObserver> const config_observer;

    std::unordered_map<wl_client*, InputCtx<WlPointer>> mutable pointer;
    std::unordered_map<wl_client*, InputCtx<WlKeyboard>> mutable keyboard;
    std::unordered_map<wl_client*, InputCtx<WlTouch>> mutable touch;

    std::shared_ptr<mi::InputDeviceHub> const input_hub;
    std::shared_ptr<mi::Seat> const seat;


    std::shared_ptr<mir::Executor> const executor;

    static void bind(struct wl_client* client, void* data, uint32_t version, uint32_t id)
    {
        auto me = reinterpret_cast<WlSeat*>(data);
        auto resource = wl_resource_create(client, &wl_seat_interface,
            std::min(version, 6u), id);
        if (resource == nullptr)
        {
            wl_client_post_no_memory(client);
            BOOST_THROW_EXCEPTION((std::bad_alloc{}));
        }
        wl_resource_set_implementation(resource, &vtable, me, nullptr);

        /*
         * TODO: Read the actual capabilities. Do we have a keyboard? Mouse? Touch?
         */
        if (version >= WL_SEAT_CAPABILITIES_SINCE_VERSION)
        {
            wl_seat_send_capabilities(
                resource,
                WL_SEAT_CAPABILITY_POINTER |
                WL_SEAT_CAPABILITY_KEYBOARD |
                WL_SEAT_CAPABILITY_TOUCH);
        }
        if (version >= WL_SEAT_NAME_SINCE_VERSION)
        {
            wl_seat_send_name(
                resource,
                "seat0");
        }

        wl_resource_set_user_data(resource, me);
    }

    static void get_pointer(wl_client* client, wl_resource* resource, uint32_t id)
    {
        auto me = reinterpret_cast<WlSeat*>(wl_resource_get_user_data(resource));
        auto& input_ctx = me->pointer[client];
        input_ctx.register_listener(
            new WlPointer{
                client,
                resource,
                id,
                [&input_ctx](WlPointer* listener)
                {
                    input_ctx.unregister_listener(listener);
                },
                me->executor});
    }
    static void get_keyboard(wl_client* client, wl_resource* resource, uint32_t id)
    {
        auto me = reinterpret_cast<WlSeat*>(wl_resource_get_user_data(resource));
        auto& input_ctx = me->keyboard[client];

        input_ctx.register_listener(
            new WlKeyboard{
                client,
                resource,
                id,
                me->keymap,
                [&input_ctx](WlKeyboard* listener)
                {
                    input_ctx.unregister_listener(listener);
                },
                [me]()
                {
                    std::unordered_set<uint32_t> pressed_keys;

                    auto const ev = me->seat->create_device_state();
                    auto const state_event = mir_event_get_input_device_state_event(ev.get());
                    for (
                        auto dev = 0u;
                        dev < mir_input_device_state_event_device_count(state_event);
                        ++dev)
                    {
                        for (
                            auto idx = 0u;
                            idx < mir_input_device_state_event_device_pressed_keys_count(state_event, dev);
                            ++idx)
                        {
                            pressed_keys.insert(
                                mir_input_device_state_event_device_pressed_keys_for_index(
                                    state_event,
                                    dev,
                                    idx));
                        }
                    }

                    return std::vector<uint32_t>{pressed_keys.begin(), pressed_keys.end()};
                },
                me->executor});
    }
    static void get_touch(wl_client* client, wl_resource* resource, uint32_t id)
    {
        auto me = reinterpret_cast<WlSeat*>(wl_resource_get_user_data(resource));
        auto& input_ctx = me->touch[client];

        input_ctx.register_listener(
            new WlTouch{
                client,
                resource,
                id,
                [&input_ctx](WlTouch* listener)
                {
                    input_ctx.unregister_listener(listener);
                },
                me->executor});
    }
    static void release(struct wl_client* /*client*/, struct wl_resource* us)
    {
        wl_resource_destroy(us);
    }

    wl_global* const global;
    static struct wl_seat_interface const vtable;
};

struct wl_seat_interface const WlSeat::vtable = {
    WlSeat::get_pointer,
    WlSeat::get_keyboard,
    WlSeat::get_touch,
    WlSeat::release
};

void WlSeat::handle_pointer_event(wl_client* client, MirInputEvent const* input_event, wl_resource* target) const
{
    pointer[client].handle_event(input_event, target);
}

void WlSeat::handle_keyboard_event(wl_client* client, MirInputEvent const* input_event, wl_resource* target) const
{
    keyboard[client].handle_event(input_event, target);
}

void WlSeat::handle_touch_event(wl_client* client, MirInputEvent const* input_event, wl_resource* target) const
{
    touch[client].handle_event(input_event, target);
}

void WlSeat::handle_event(wl_client* client, MirKeymapEvent const* keymap_event, wl_resource* target) const
{
    keyboard[client].handle_event(keymap_event, target);
}

void WlSeat::handle_event(wl_client* client, MirWindowEvent const* window_event, wl_resource* target) const
{
    keyboard[client].handle_event(window_event, target);
}

void WlSeat::ConfigObserver::device_added(std::shared_ptr<input::Device> const& device)
{
    if (auto keyboard_config = device->keyboard_configuration())
    {
        if (current_keymap != keyboard_config.value().device_keymap())
        {
            pending_keymap = keyboard_config.value().device_keymap();
        }
    }
}

void WlSeat::ConfigObserver::device_changed(std::shared_ptr<input::Device> const& device)
{
    if (auto keyboard_config = device->keyboard_configuration())
    {
        if (current_keymap != keyboard_config.value().device_keymap())
        {
            pending_keymap = keyboard_config.value().device_keymap();
        }
    }
}

void WlSeat::ConfigObserver::device_removed(std::shared_ptr<input::Device> const& /*device*/)
{
}

void WlSeat::ConfigObserver::changes_complete()
{
    on_keymap_commit(pending_keymap);
}

=======
>>>>>>> 8976545c
class SurfaceEventSink : public BasicSurfaceEventSink
{
public:
    SurfaceEventSink(WlSeat* seat, wl_client* client, wl_resource* target, wl_resource* event_sink,
        std::shared_ptr<bool> const& destroyed) :
        BasicSurfaceEventSink{seat, client, target, event_sink},
        destroyed{destroyed}
    {
    }

    void send_resize(geometry::Size const& new_size) const override;

private:
    std::shared_ptr<bool> const destroyed;
};

void SurfaceEventSink::send_resize(geometry::Size const& new_size) const
{
    if (window_size != new_size)
    {
        seat->spawn(run_unless(
            destroyed,
            [event_sink= event_sink, width = new_size.width.as_int(), height = new_size.height.as_int()]()
            {
                wl_shell_surface_send_configure(event_sink, WL_SHELL_SURFACE_RESIZE_NONE, width, height);
            }));
    }
}

class WlShellSurface  : public wayland::ShellSurface, WlAbstractMirWindow
{
public:
    WlShellSurface(
        wl_client* client,
        wl_resource* parent,
        uint32_t id,
        wl_resource* surface,
        std::shared_ptr<mf::Shell> const& shell,
        WlSeat& seat)
        : ShellSurface(client, parent, id),
        WlAbstractMirWindow{client, surface, resource, shell}
    {
        // We can't pass this to the WlAbstractMirWindow constructor as it needs creating *after* destroyed
        sink = std::make_shared<SurfaceEventSink>(&seat, client, surface, event_sink, destroyed);
    }

    ~WlShellSurface() override
    {
        auto* const mir_surface = WlSurface::from(surface);
        mir_surface->set_role(null_wl_mir_window_ptr);
    }

protected:
    void destroy() override
    {
        wl_resource_destroy(resource);
    }

    void set_toplevel() override
    {
        auto* const mir_surface = WlSurface::from(surface);

        mir_surface->set_role(this);
    }

    void set_transient(
        struct wl_resource* parent,
        int32_t x,
        int32_t y,
        uint32_t flags) override
    {
        auto const session = get_session(client);
        auto& parent_surface = *WlSurface::from(parent);

        if (surface_id.as_value())
        {
            auto& mods = spec();
            mods.parent_id = parent_surface.surface_id;
            mods.aux_rect = geom::Rectangle{{x, y}, {}};
            mods.surface_placement_gravity = mir_placement_gravity_northwest;
            mods.aux_rect_placement_gravity = mir_placement_gravity_southeast;
            mods.placement_hints = mir_placement_hints_slide_x;
            mods.aux_rect_placement_offset_x = 0;
            mods.aux_rect_placement_offset_y = 0;
        }
        else
        {
            if (flags & WL_SHELL_SURFACE_TRANSIENT_INACTIVE)
                params->type = mir_window_type_gloss;
            params->parent_id = parent_surface.surface_id;
            params->aux_rect = geom::Rectangle{{x, y}, {}};
            params->surface_placement_gravity = mir_placement_gravity_northwest;
            params->aux_rect_placement_gravity = mir_placement_gravity_southeast;
            params->placement_hints = mir_placement_hints_slide_x;
            params->aux_rect_placement_offset_x = 0;
            params->aux_rect_placement_offset_y = 0;

            auto* const mir_surface = WlSurface::from(surface);
            mir_surface->set_role(this);
        }
    }

    void set_fullscreen(
        uint32_t /*method*/,
        uint32_t /*framerate*/,
        std::experimental::optional<struct wl_resource*> const& output) override
    {
        if (surface_id.as_value())
        {
            auto& mods = spec();
            mods.state = mir_window_state_fullscreen;
            if (output)
            {
                // TODO{alan_g} mods.output_id = DisplayConfigurationOutputId_from(output)
            }
        }
        else
        {
            params->state = mir_window_state_fullscreen;
            if (output)
            {
                // TODO{alan_g} params->output_id = DisplayConfigurationOutputId_from(output)
            }
        }
    }

    void set_popup(
        struct wl_resource* /*seat*/,
        uint32_t /*serial*/,
        struct wl_resource* parent,
        int32_t x,
        int32_t y,
        uint32_t flags) override
    {
        auto const session = get_session(client);
        auto& parent_surface = *WlSurface::from(parent);

        if (surface_id.as_value())
        {
            auto& mods = spec();
            mods.parent_id = parent_surface.surface_id;
            mods.aux_rect = geom::Rectangle{{x, y}, {}};
            mods.surface_placement_gravity = mir_placement_gravity_northwest;
            mods.aux_rect_placement_gravity = mir_placement_gravity_southeast;
            mods.placement_hints = mir_placement_hints_slide_x;
            mods.aux_rect_placement_offset_x = 0;
            mods.aux_rect_placement_offset_y = 0;
        }
        else
        {
            if (flags & WL_SHELL_SURFACE_TRANSIENT_INACTIVE)
                params->type = mir_window_type_gloss;

            params->parent_id = parent_surface.surface_id;
            params->aux_rect = geom::Rectangle{{x, y}, {}};
            params->surface_placement_gravity = mir_placement_gravity_northwest;
            params->aux_rect_placement_gravity = mir_placement_gravity_southeast;
            params->placement_hints = mir_placement_hints_slide_x;
            params->aux_rect_placement_offset_x = 0;
            params->aux_rect_placement_offset_y = 0;

            auto* const mir_surface = WlSurface::from(surface);
            mir_surface->set_role(this);
        }
    }

    void set_maximized(std::experimental::optional<struct wl_resource*> const& output) override
    {
        if (surface_id.as_value())
        {
            auto& mods = spec();
            mods.state = mir_window_state_maximized;
            if (output)
            {
                // TODO{alan_g} mods.output_id = DisplayConfigurationOutputId_from(output)
            }
        }
        else
        {
            params->state = mir_window_state_maximized;
            if (output)
            {
                // TODO{alan_g} params->output_id = DisplayConfigurationOutputId_from(output)
            }
        }
    }

    void set_title(std::string const& title) override
    {
        if (surface_id.as_value())
        {
            spec().name = title;
        }
        else
        {
            params->name = title;
        }
    }

    void pong(uint32_t /*serial*/) override
    {
    }

    void move(struct wl_resource* /*seat*/, uint32_t /*serial*/) override
    {
        if (surface_id.as_value())
        {
            if (auto session = get_session(client))
            {
                shell->request_operation(session, surface_id, sink->latest_timestamp(), Shell::UserRequest::move);
            }
        }
    }

    void resize(struct wl_resource* /*seat*/, uint32_t /*serial*/, uint32_t edges) override
    {
        if (surface_id.as_value())
        {
            if (auto session = get_session(client))
            {
                MirResizeEdge edge = mir_resize_edge_none;

                switch (edges)
                {
                case WL_SHELL_SURFACE_RESIZE_TOP:
                    edge = mir_resize_edge_north;
                    break;

                case WL_SHELL_SURFACE_RESIZE_BOTTOM:
                    edge = mir_resize_edge_south;
                    break;

                case WL_SHELL_SURFACE_RESIZE_LEFT:
                    edge = mir_resize_edge_west;
                    break;

                case WL_SHELL_SURFACE_RESIZE_TOP_LEFT:
                    edge = mir_resize_edge_northwest;
                    break;

                case WL_SHELL_SURFACE_RESIZE_BOTTOM_LEFT:
                    edge = mir_resize_edge_southwest;
                    break;

                case WL_SHELL_SURFACE_RESIZE_RIGHT:
                    edge = mir_resize_edge_east;
                    break;

                case WL_SHELL_SURFACE_RESIZE_TOP_RIGHT:
                    edge = mir_resize_edge_northeast;
                    break;

                case WL_SHELL_SURFACE_RESIZE_BOTTOM_RIGHT:
                    edge = mir_resize_edge_southeast;
                    break;

                default:;
                }

                shell->request_operation(
                    session,
                    surface_id,
                    sink->latest_timestamp(),
                    Shell::UserRequest::resize,
                    edge);
            }
        }
    }

    void set_class(std::string const& /*class_*/) override
    {
    }

    using WlAbstractMirWindow::client;
};

class WlShell : public wayland::Shell
{
public:
    WlShell(
        wl_display* display,
        std::shared_ptr<mf::Shell> const& shell,
        WlSeat& seat)
        : Shell(display, 1),
          shell{shell},
          seat{seat}
    {
    }

    void get_shell_surface(
        wl_client* client,
        wl_resource* resource,
        uint32_t id,
        wl_resource* surface) override
    {
        new WlShellSurface(client, resource, id, surface, shell, seat);
    }
private:
    std::shared_ptr<mf::Shell> const shell;
    WlSeat& seat;
};

struct XdgPositionerV6 : wayland::XdgPositionerV6
{
    XdgPositionerV6(struct wl_client* client, struct wl_resource* parent, uint32_t id) :
        wayland::XdgPositionerV6(client, parent, id)
    {
    }

    void destroy() override
    {
        wl_resource_destroy(resource);
    }

    void set_size(int32_t width, int32_t height) override
    {
        size = geom::Size{width, height};
    }

    void set_anchor_rect(int32_t x, int32_t y, int32_t width, int32_t height) override
    {
        aux_rect = geom::Rectangle{{x, y}, {width, height}};
    }

    void set_anchor(uint32_t anchor) override
    {
        MirPlacementGravity placement = mir_placement_gravity_center;

        if (anchor & ZXDG_POSITIONER_V6_ANCHOR_TOP)
            placement = MirPlacementGravity(placement | mir_placement_gravity_north);

        if (anchor & ZXDG_POSITIONER_V6_ANCHOR_BOTTOM)
            placement = MirPlacementGravity(placement | mir_placement_gravity_south);

        if (anchor & ZXDG_POSITIONER_V6_ANCHOR_LEFT)
            placement = MirPlacementGravity(placement | mir_placement_gravity_west);

        if (anchor & ZXDG_POSITIONER_V6_ANCHOR_RIGHT)
            placement = MirPlacementGravity(placement | mir_placement_gravity_east);

        surface_placement_gravity = placement;
    }

    void set_gravity(uint32_t gravity) override
    {
        MirPlacementGravity placement = mir_placement_gravity_center;

        if (gravity & ZXDG_POSITIONER_V6_GRAVITY_TOP)
            placement = MirPlacementGravity(placement | mir_placement_gravity_north);

        if (gravity & ZXDG_POSITIONER_V6_GRAVITY_BOTTOM)
            placement = MirPlacementGravity(placement | mir_placement_gravity_south);

        if (gravity & ZXDG_POSITIONER_V6_GRAVITY_LEFT)
            placement = MirPlacementGravity(placement | mir_placement_gravity_west);

        if (gravity & ZXDG_POSITIONER_V6_GRAVITY_RIGHT)
            placement = MirPlacementGravity(placement | mir_placement_gravity_east);

        aux_rect_placement_gravity = placement;
    }

    void set_constraint_adjustment(uint32_t constraint_adjustment) override
    {
        (void)constraint_adjustment;
        // TODO
    }

    void set_offset(int32_t x, int32_t y) override
    {
        aux_rect_placement_offset_x = x;
        aux_rect_placement_offset_y = y;
    }

    optional_value<geometry::Size> size;
    optional_value<geometry::Rectangle> aux_rect;
    optional_value<MirPlacementGravity> surface_placement_gravity;
    optional_value<MirPlacementGravity> aux_rect_placement_gravity;
    optional_value<int> aux_rect_placement_offset_x;
    optional_value<int> aux_rect_placement_offset_y;
};

struct XdgSurfaceV6;

struct XdgToplevelV6 : wayland::XdgToplevelV6
{
    XdgToplevelV6(struct wl_client* client, struct wl_resource* parent, uint32_t id,
        std::shared_ptr<mf::Shell> const& shell, XdgSurfaceV6* self);

    void destroy() override
    {
        wl_resource_destroy(resource);
    }

    void set_parent(std::experimental::optional<struct wl_resource*> const& parent) override;

    void set_title(std::string const& title) override;

    void set_app_id(std::string const& /*app_id*/) override
    {
        // Logically this sets the session name, but Mir doesn't allow this (currently) and
        // allowing e.g. "session_for_client(client)->name(app_id);" would break the libmirserver ABI
    }

    void show_window_menu(struct wl_resource* seat, uint32_t serial, int32_t x, int32_t y) override
    {
        (void)seat, (void)serial, (void)x, (void)y;
        // TODO
    }

    void move(struct wl_resource* seat, uint32_t serial) override;

    void resize(struct wl_resource* seat, uint32_t serial, uint32_t edges) override;

    void set_max_size(int32_t width, int32_t height) override;

    void set_min_size(int32_t width, int32_t height) override;

    void set_maximized() override;

    void unset_maximized() override;

    void set_fullscreen(std::experimental::optional<struct wl_resource*> const& output) override
    {
        (void)output;
        // TODO
    }

    void unset_fullscreen() override
    {
        // TODO
    }

    void set_minimized() override
    {
        // TODO
    }

private:
    XdgToplevelV6* get_xdgtoplevel(wl_resource* surface) const
    {
        auto* tmp = wl_resource_get_user_data(surface);
        return static_cast<XdgToplevelV6*>(static_cast<wayland::XdgToplevelV6*>(tmp));
    }

    std::shared_ptr<mf::Shell> const shell;
    XdgSurfaceV6* const self;
};

struct XdgPopupV6 : wayland::XdgPopupV6
{
    XdgPopupV6(struct wl_client* client, struct wl_resource* parent, uint32_t id) :
        wayland::XdgPopupV6(client, parent, id)
    {
    }

    void grab(struct wl_resource* seat, uint32_t serial) override
    {
        (void)seat, (void)serial;
        // TODO
    }

    void destroy() override
    {
        wl_resource_destroy(resource);
    }
};

class XdgSurfaceV6EventSink : public BasicSurfaceEventSink
{
public:
    using BasicSurfaceEventSink::BasicSurfaceEventSink;

    XdgSurfaceV6EventSink(WlSeat* seat, wl_client* client, wl_resource* target, wl_resource* event_sink,
        std::shared_ptr<bool> const& destroyed) :
        BasicSurfaceEventSink(seat, client, target, event_sink),
        destroyed{destroyed}
    {
        auto const serial = wl_display_next_serial(wl_client_get_display(client));
        post_configure(serial);
    }

    void send_resize(geometry::Size const& new_size) const override
    {
        if (window_size != new_size)
        {
            auto const serial = wl_display_next_serial(wl_client_get_display(client));
            notify_resize(new_size);
            post_configure(serial);
        }
    }

    std::function<void(geometry::Size const& new_size)> notify_resize = [](auto){};

private:
    void post_configure(int serial) const
    {
        seat->spawn(run_unless(destroyed, [event_sink= event_sink, serial]()
            {
                wl_resource_post_event(event_sink, 0, serial);
            }));
    }

    std::shared_ptr<bool> const destroyed;
};

struct XdgSurfaceV6 : wayland::XdgSurfaceV6, WlAbstractMirWindow
{
    XdgSurfaceV6* get_xdgsurface(wl_resource* surface) const
    {
        auto* tmp = wl_resource_get_user_data(surface);
        return static_cast<XdgSurfaceV6*>(static_cast<wayland::XdgSurfaceV6*>(tmp));
    }

    XdgSurfaceV6(wl_client* client,
        wl_resource* parent,
        uint32_t id,
        wl_resource* surface,
        std::shared_ptr<mf::Shell> const& shell,
        WlSeat& seat) :
        wayland::XdgSurfaceV6(client, parent, id),
        WlAbstractMirWindow{client, surface, resource, shell},
        parent{parent},
        shell{shell},
        sink{std::make_shared<XdgSurfaceV6EventSink>(&seat, client, surface, resource, destroyed)}
    {
        WlAbstractMirWindow::sink = sink;
    }

    ~XdgSurfaceV6() override
    {
        auto* const mir_surface = WlSurface::from(surface);
        mir_surface->set_role(null_wl_mir_window_ptr);
    }

    void destroy() override
    {
        wl_resource_destroy(resource);
    }

    void get_toplevel(uint32_t id) override
    {
        new XdgToplevelV6{client, parent, id, shell, this};
        auto* const mir_surface = WlSurface::from(surface);
        mir_surface->set_role(this);
    }

    void get_popup(uint32_t id, struct wl_resource* parent, struct wl_resource* positioner) override
    {
        auto* tmp = wl_resource_get_user_data(positioner);
        auto const* const pos =  static_cast<XdgPositionerV6*>(static_cast<wayland::XdgPositionerV6*>(tmp));

        auto const session = get_session(client);
        auto& parent_surface = *get_xdgsurface(parent);

        params->type = mir_window_type_freestyle;
        params->parent_id = parent_surface.surface_id;
        if (pos->size.is_set()) params->size = pos->size.value();
        params->aux_rect = pos->aux_rect;
        params->surface_placement_gravity = pos->surface_placement_gravity;
        params->aux_rect_placement_gravity = pos->aux_rect_placement_gravity;
        params->aux_rect_placement_offset_x = pos->aux_rect_placement_offset_x;
        params->aux_rect_placement_offset_y = pos->aux_rect_placement_offset_y;
        params->placement_hints = mir_placement_hints_slide_any;

        new XdgPopupV6{client, parent, id};
        auto* const mir_surface = WlSurface::from(surface);
        mir_surface->set_role(this);
    }

    void set_window_geometry(int32_t x, int32_t y, int32_t width, int32_t height) override
    {
        WlSurface::from(surface)->buffer_offset = geom::Displacement{-x, -y};
        window_size = geom::Size{width, height};
    }

    void ack_configure(uint32_t serial) override
    {
        (void)serial;
        // TODO
    }

    void set_parent(optional_value<SurfaceId> parent_id);
    void set_title(std::string const& title);
    void move(struct wl_resource* seat, uint32_t serial);
    void resize(struct wl_resource* /*seat*/, uint32_t /*serial*/, uint32_t edges);
    void set_max_size(int32_t width, int32_t height);
    void set_min_size(int32_t width, int32_t height);
    void set_maximized();
    void unset_maximized();

    using WlAbstractMirWindow::client;
    using WlAbstractMirWindow::params;
    using WlAbstractMirWindow::surface_id;
    struct wl_resource* const parent;
    std::shared_ptr<mf::Shell> const shell;
    std::shared_ptr<XdgSurfaceV6EventSink> const sink;
};

XdgToplevelV6::XdgToplevelV6(struct wl_client* client, struct wl_resource* parent, uint32_t id,
    std::shared_ptr<mf::Shell> const& shell, XdgSurfaceV6* self) :
    wayland::XdgToplevelV6(client, parent, id),
    shell{shell},
    self{self}
{
    self->sink->notify_resize = [this](geom::Size const& new_size)
        {
            wl_array states;
            wl_array_init(&states);

            zxdg_toplevel_v6_send_configure(resource, new_size.width.as_int(), new_size.height.as_int(), &states);
        };
}


void XdgSurfaceV6::set_title(std::string const& title)
{
    if (surface_id.as_value())
    {
        spec().name = title;
    }
    else
    {
        params->name = title;
    }
}

void XdgSurfaceV6::move(struct wl_resource* /*seat*/, uint32_t /*serial*/)
{
    if (surface_id.as_value())
    {
        if (auto session = get_session(client))
        {
            shell->request_operation(session, surface_id, sink->latest_timestamp(), Shell::UserRequest::move);
        }
    }
}

void XdgSurfaceV6::resize(struct wl_resource* /*seat*/, uint32_t /*serial*/, uint32_t edges)
{
    if (surface_id.as_value())
    {
        if (auto session = get_session(client))
        {
            MirResizeEdge edge = mir_resize_edge_none;

            switch (edges)
            {
            case ZXDG_TOPLEVEL_V6_RESIZE_EDGE_TOP:
                edge = mir_resize_edge_north;
                break;

            case ZXDG_TOPLEVEL_V6_RESIZE_EDGE_BOTTOM:
                edge = mir_resize_edge_south;
                break;

            case ZXDG_TOPLEVEL_V6_RESIZE_EDGE_LEFT:
                edge = mir_resize_edge_west;
                break;

            case ZXDG_TOPLEVEL_V6_RESIZE_EDGE_TOP_LEFT:
                edge = mir_resize_edge_northwest;
                break;

            case ZXDG_TOPLEVEL_V6_RESIZE_EDGE_BOTTOM_LEFT:
                edge = mir_resize_edge_southwest;
                break;

            case ZXDG_TOPLEVEL_V6_RESIZE_EDGE_RIGHT:
                edge = mir_resize_edge_east;
                break;

            case ZXDG_TOPLEVEL_V6_RESIZE_EDGE_TOP_RIGHT:
                edge = mir_resize_edge_northeast;
                break;

            case ZXDG_TOPLEVEL_V6_RESIZE_EDGE_BOTTOM_RIGHT:
                edge = mir_resize_edge_southeast;
                break;

            default:;
            }

            shell->request_operation(
                session,
                surface_id,
                sink->latest_timestamp(),
                Shell::UserRequest::resize,
                edge);
        }
    }
}

void XdgSurfaceV6::set_parent(optional_value<SurfaceId> parent_id)
{
    if (surface_id.as_value())
    {
        spec().parent_id = parent_id;
    }
    else
    {
        params->parent_id = parent_id;
    }
}

void XdgSurfaceV6::set_max_size(int32_t width, int32_t height)
{
    if (surface_id.as_value())
    {
        if (width == 0) width = std::numeric_limits<int>::max();
        if (height == 0) height = std::numeric_limits<int>::max();

        auto& mods = spec();
        mods.max_width = geom::Width{width};
        mods.max_height = geom::Height{height};
    }
    else
    {
        if (width == 0)
        {
            if (params->max_width.is_set())
                params->max_width.consume();
        }
        else
            params->max_width = geom::Width{width};

        if (height == 0)
        {
            if (params->max_height.is_set())
                params->max_height.consume();
        }
        else
            params->max_height = geom::Height{height};
    }
}

void XdgSurfaceV6::set_min_size(int32_t width, int32_t height)
{
    if (surface_id.as_value())
    {
        auto& mods = spec();
        mods.min_width = geom::Width{width};
        mods.min_height = geom::Height{height};
    }
    else
    {
        params->min_width = geom::Width{width};
        params->min_height = geom::Height{height};
    }
}

void XdgSurfaceV6::set_maximized()
{
    if (surface_id.as_value())
    {
        spec().state = mir_window_state_maximized;
    }
    else
    {
        params->state = mir_window_state_maximized;
    }
}

void XdgSurfaceV6::unset_maximized()
{
    if (surface_id.as_value())
    {
        spec().state = mir_window_state_restored;
    }
    else
    {
        params->state = mir_window_state_restored;
    }
}


void XdgToplevelV6::set_parent(std::experimental::optional<struct wl_resource*> const& parent)
{
    if (parent && parent.value())
    {
        self->set_parent(get_xdgtoplevel(parent.value())->self->surface_id);
    }
    else
    {
        self->set_parent({});
    }

}

void XdgToplevelV6::set_title(std::string const& title)
{
    self->set_title(title);
}

void XdgToplevelV6::move(struct wl_resource* seat, uint32_t serial)
{
    self->move(seat, serial);
}

void XdgToplevelV6::resize(struct wl_resource* seat, uint32_t serial, uint32_t edges)
{
    self->resize(seat, serial, edges);
}

void XdgToplevelV6::set_max_size(int32_t width, int32_t height)
{
    self->set_max_size(width, height);
}

void XdgToplevelV6::set_min_size(int32_t width, int32_t height)
{
    self->set_min_size(width, height);
}

void XdgToplevelV6::set_maximized()
{
    self->set_maximized();
}

void XdgToplevelV6::unset_maximized()
{
    self->unset_maximized();
}

struct XdgShellV6 : wayland::XdgShellV6
{
    XdgShellV6(
        struct wl_display* display,
        std::shared_ptr<mf::Shell> const shell,
        WlSeat& seat) :
        wayland::XdgShellV6(display, 1),
        shell{shell},
        seat{seat}
    {
    }

    void destroy(struct wl_client* client, struct wl_resource* resource) override
    {
        (void)client, (void)resource;
        // TODO
    }

    void create_positioner(struct wl_client* client, struct wl_resource* resource, uint32_t id) override
    {
        new XdgPositionerV6{client, resource, id};
    }

    void get_xdg_surface(
        struct wl_client* client,
        struct wl_resource* resource,
        uint32_t id,
        struct wl_resource* surface) override
    {
        new XdgSurfaceV6{client, resource, id, surface, shell, seat};
    }

    void pong(struct wl_client* client, struct wl_resource* resource, uint32_t serial) override
    {
        (void)client, (void)resource, (void)serial;
        // TODO
    }

private:
    std::shared_ptr<mf::Shell> const shell;
    WlSeat& seat;
};

struct DataDevice : wayland::DataDevice
{
    DataDevice(struct wl_client* client, struct wl_resource* parent, uint32_t id) :
        wayland::DataDevice(client, parent, id)
    {
    }

    void start_drag(
        std::experimental::optional<struct wl_resource*> const& source, struct wl_resource* origin,
        std::experimental::optional<struct wl_resource*> const& icon, uint32_t serial) override
    {
        (void)source, (void)origin, (void)icon, (void)serial;
    }

    void set_selection(std::experimental::optional<struct wl_resource*> const& source, uint32_t serial) override
    {
        (void)source, (void)serial;
    }

    void release() override
    {
    }
};

struct DataDeviceManager : wayland::DataDeviceManager
{
    DataDeviceManager(struct wl_display* display) :
        wayland::DataDeviceManager(display, 3)
    {
    }

    void create_data_source(struct wl_client* client, struct wl_resource* resource, uint32_t id) override
    {
        (void)client, (void)resource, (void)id;
    }

    void get_data_device(
        struct wl_client* client, struct wl_resource* resource, uint32_t id, struct wl_resource* seat) override
    {
        (void)seat;
        new DataDevice{client, resource, id};
    }
};
}
}

namespace
{
int halt_eventloop(int fd, uint32_t /*mask*/, void* data)
{
    auto display = reinterpret_cast<wl_display*>(data);
    wl_display_terminate(display);

    eventfd_t ignored;
    if (eventfd_read(fd, &ignored) < 0)
    {
        BOOST_THROW_EXCEPTION((std::system_error{
           errno,
           std::system_category(),
           "Failed to consume pause event notification"}));
    }
    return 0;
}
}

namespace
{
void cleanup_display(wl_display *display)
{
    wl_display_flush_clients(display);
    wl_display_destroy(display);
}

class ThrowingAllocator : public mg::WaylandAllocator
{
public:
    void bind_display(wl_display*) override
    {
    }

    std::shared_ptr<mir::graphics::Buffer> buffer_from_resource(
        wl_resource*,
        std::function<void()>&&,
        std::function<void()>&&) override
    {
        BOOST_THROW_EXCEPTION((std::runtime_error{"buffer_from_resource called on invalid allocator."}));
    }
};

std::shared_ptr<mg::WaylandAllocator> allocator_for_display(
    std::shared_ptr<mg::GraphicBufferAllocator> const& buffer_allocator,
    wl_display* display)
{
    if (auto allocator = std::dynamic_pointer_cast<mg::WaylandAllocator>(buffer_allocator))
    {
        try
        {
            allocator->bind_display(display);
            return allocator;
        }
        catch (...)
        {
            mir::log(
                mir::logging::Severity::warning,
                "Wayland",
                std::current_exception(),
                "Failed to bind Wayland EGL display. Accelerated EGL will be unavailable.");
        }
    }
    /*
     * If we don't have a WaylandAllocator or it failed to bind to the display then there *should*
     * be no way for a client to send a non-shm buffer.
     *
     * In case a client manages to do something stupid return a valid allocator that will
     * just throw an exception (and disconnect the client) if something somehow tries to
     * import a buffer.
     */
    return std::make_shared<ThrowingAllocator>();
}
}

mf::WaylandConnector::WaylandConnector(
    optional_value<std::string> const& display_name,
    std::shared_ptr<mf::Shell> const& shell,
    DisplayChanger& display_config,
    std::shared_ptr<mi::InputDeviceHub> const& input_hub,
    std::shared_ptr<mi::Seat> const& seat,
    std::shared_ptr<mg::GraphicBufferAllocator> const& allocator,
    std::shared_ptr<mf::SessionAuthorizer> const& session_authorizer,
    bool arw_socket)
    : display{wl_display_create(), &cleanup_display},
      pause_signal{eventfd(0, EFD_CLOEXEC | EFD_SEMAPHORE)},
      allocator{allocator_for_display(allocator, display.get())}
{
    if (pause_signal == mir::Fd::invalid)
    {
        BOOST_THROW_EXCEPTION((std::system_error{
            errno,
            std::system_category(),
            "Failed to create IPC pause notification eventfd"}));
    }

    if (!display)
    {
        BOOST_THROW_EXCEPTION(std::runtime_error{"Failed to create wl_display"});
    }

    /*
     * Here be Dragons!
     *
     * Some clients expect a certain order in the publication of globals, and will
     * crash with a different order. Yay!
     *
     * So far I've only found ones which expect wl_compositor before anything else,
     * so stick that first.
     */
    auto const executor = executor_for_event_loop(wl_display_get_event_loop(display.get()));

    compositor_global = std::make_unique<mf::WlCompositor>(
        display.get(),
        executor,
        this->allocator);
    seat_global = std::make_unique<mf::WlSeat>(display.get(), input_hub, seat, executor);
    output_manager = std::make_unique<mf::OutputManager>(
        display.get(),
        display_config);
    shell_global = std::make_unique<mf::WlShell>(display.get(), shell, *seat_global);
    data_device_manager_global = std::make_unique<DataDeviceManager>(display.get());

    // The XDG shell support is currently too flaky to enable by default
    if (getenv("MIR_EXPERIMENTAL_XDG_SHELL"))
        xdg_shell_global = std::make_unique<XdgShellV6>(display.get(), shell, *seat_global);

    wl_display_init_shm(display.get());

    char const* wayland_display = nullptr;

    if (!display_name.is_set())
    {
        wayland_display = wl_display_add_socket_auto(display.get());
    }
    else
    {
        if (!wl_display_add_socket(display.get(), display_name.value().c_str()))
        {
            wayland_display = display_name.value().c_str();
        }
    }

    if (wayland_display)
    {
        if (arw_socket)
        {
            chmod((std::string{getenv("XDG_RUNTIME_DIR")} + "/" + wayland_display).c_str(),
                  S_IRUSR|S_IWUSR| S_IRGRP|S_IWGRP | S_IROTH|S_IWOTH);
        };
    }

    auto wayland_loop = wl_display_get_event_loop(display.get());

    setup_new_client_handler(display.get(), shell, session_authorizer);

    pause_source = wl_event_loop_add_fd(wayland_loop, pause_signal, WL_EVENT_READABLE, &halt_eventloop, display.get());
}

mf::WaylandConnector::~WaylandConnector()
{
    if (dispatch_thread.joinable())
    {
        stop();
    }
    wl_event_source_remove(pause_source);
}

void mf::WaylandConnector::start()
{
    dispatch_thread = std::thread{wl_display_run, display.get()};
}

void mf::WaylandConnector::stop()
{
    if (eventfd_write(pause_signal, 1) < 0)
    {
        BOOST_THROW_EXCEPTION((std::system_error{
            errno,
            std::system_category(),
            "Failed to send IPC eventloop pause signal"}));
    }
    if (dispatch_thread.joinable())
    {
        dispatch_thread.join();
        dispatch_thread = std::thread{};
    }
    else
    {
        mir::log_warning("WaylandConnector::stop() called on not-running connector?");
    }
}

int mf::WaylandConnector::client_socket_fd() const
{
    enum { server, client, size };
    int socket_fd[size];

    char const* error = nullptr;

    if (socketpair(AF_LOCAL, SOCK_STREAM, 0, socket_fd))
    {
        error = "Could not create socket pair";
    }
    else
    {
        // TODO: Wait on the result of wl_client_create so we can throw an exception on failure.
        executor_for_event_loop(wl_display_get_event_loop(display.get()))
            ->spawn(
                [socket = socket_fd[server], display = display.get()]()
                {
                    if (!wl_client_create(display, socket))
                    {
                        mir::log_error(
                            "Failed to create Wayland client object: %s (errno %i)",
                            strerror(errno),
                            errno);
                    }
                });
    }

    if (error)
        BOOST_THROW_EXCEPTION((std::system_error{errno, std::system_category(), error}));

    return socket_fd[client];
}

int mf::WaylandConnector::client_socket_fd(
    std::function<void(std::shared_ptr<Session> const& session)> const& /*connect_handler*/) const
{
    return -1;
}

void mf::WaylandConnector::run_on_wayland_display(std::function<void(wl_display*)> const& functor)
{
    auto executor = executor_for_event_loop(wl_display_get_event_loop(display.get()));

    executor->spawn([display_ref = display.get(), functor]() { functor(display_ref); });
}<|MERGE_RESOLUTION|>--- conflicted
+++ resolved
@@ -286,885 +286,6 @@
     new Region{client, resource, id};
 }
 
-<<<<<<< HEAD
-class WlPointer;
-class WlTouch;
-
-class WlKeyboard : public wayland::Keyboard
-{
-public:
-    WlKeyboard(
-        wl_client* client,
-        wl_resource* parent,
-        uint32_t id,
-        mir::input::Keymap const& initial_keymap,
-        std::function<void(WlKeyboard*)> const& on_destroy,
-        std::function<std::vector<uint32_t>()> const& acquire_current_keyboard_state,
-        std::shared_ptr<mir::Executor> const& executor)
-        : Keyboard(client, parent, id),
-          keymap{nullptr, &xkb_keymap_unref},
-          state{nullptr, &xkb_state_unref},
-          context{xkb_context_new(XKB_CONTEXT_NO_FLAGS), &xkb_context_unref},
-          executor{executor},
-          on_destroy{on_destroy},
-          acquire_current_keyboard_state{acquire_current_keyboard_state},
-          destroyed{std::make_shared<bool>(false)}
-    {
-        // TODO: We should really grab the keymap for the focused surface when
-        // we receive focus.
-
-        // TODO: Maintain per-device keymaps, and send the appropriate map before
-        // sending an event from a keyboard with a different map.
-
-        /* The wayland::Keyboard constructor has already run, creating the keyboard
-         * resource. It is thus safe to send a keymap event to it; the client will receive
-         * the keyboard object before this event.
-         */
-        set_keymap(initial_keymap);
-    }
-
-    ~WlKeyboard()
-    {
-        on_destroy(this);
-        *destroyed = true;
-    }
-
-    void handle_event(MirInputEvent const* event, wl_resource* /*target*/)
-    {
-        executor->spawn(run_unless(
-            destroyed,
-            [
-                ev = mcl::Event{mir_event_ref(mir_input_event_get_event(event))},
-                this
-            ] ()
-            {
-                auto const serial = wl_display_next_serial(wl_client_get_display(client));
-                auto const event = mir_event_get_input_event(ev);
-                auto const key_event = mir_input_event_get_keyboard_event(event);
-                auto const scancode = mir_keyboard_event_scan_code(key_event);
-                /*
-                 * HACK! Maintain our own XKB state, so we can serialise it for
-                 * wl_keyboard_send_modifiers
-                 */
-
-                switch (mir_keyboard_event_action(key_event))
-                {
-                    case mir_keyboard_action_up:
-                        xkb_state_update_key(state.get(), scancode + 8, XKB_KEY_UP);
-                        wl_keyboard_send_key(resource,
-                            serial,
-                            mir_input_event_get_event_time(event) / 1000,
-                            mir_keyboard_event_scan_code(key_event),
-                            WL_KEYBOARD_KEY_STATE_RELEASED);
-                        break;
-                    case mir_keyboard_action_down:
-                        xkb_state_update_key(state.get(), scancode + 8, XKB_KEY_DOWN);
-                        wl_keyboard_send_key(resource,
-                            serial,
-                            mir_input_event_get_event_time(event) / 1000,
-                            mir_keyboard_event_scan_code(key_event),
-                            WL_KEYBOARD_KEY_STATE_PRESSED);
-                        break;
-                    default:
-                        break;
-                }
-                update_modifier_state();
-            }));
-    }
-
-    void handle_event(MirWindowEvent const* event, wl_resource* target)
-    {
-        if (mir_window_event_get_attribute(event) == mir_window_attrib_focus)
-        {
-            executor->spawn(run_unless(
-                destroyed,
-                [
-                    target = target,
-                    target_window_destroyed = WlSurface::from(target)->destroyed_flag(),
-                    focussed = mir_window_event_get_attribute_value(event),
-                    this
-                ]()
-                {
-                    if (*target_window_destroyed)
-                        return;
-
-                    auto const serial = wl_display_next_serial(wl_client_get_display(client));
-                    if (focussed)
-                    {
-                        /*
-                         * TODO:
-                         *  *) Send the surface's keymap here.
-                         */
-                        auto const keyboard_state = acquire_current_keyboard_state();
-
-                        wl_array key_state;
-                        wl_array_init(&key_state);
-
-                        auto* const array_storage = wl_array_add(
-                            &key_state,
-                            keyboard_state.size() * sizeof(decltype(keyboard_state)::value_type));
-                        if (!array_storage)
-                        {
-                            wl_resource_post_no_memory(resource);
-                            BOOST_THROW_EXCEPTION(std::bad_alloc());
-                        }
-                        std::memcpy(
-                            array_storage,
-                            keyboard_state.data(),
-                            keyboard_state.size() * sizeof(decltype(keyboard_state)::value_type));
-
-                        // Rebuild xkb state
-                        state = decltype(state)(xkb_state_new(keymap.get()), &xkb_state_unref);
-                        for (auto scancode : keyboard_state)
-                        {
-                            xkb_state_update_key(state.get(), scancode + 8, XKB_KEY_DOWN);
-                        }
-                        update_modifier_state();
-
-                        wl_keyboard_send_enter(resource, serial, target, &key_state);
-                        wl_array_release(&key_state);
-                    }
-                    else
-                    {
-                        wl_keyboard_send_leave(resource, serial, target);
-                    }
-                }));
-        }
-    }
-
-    void handle_event(MirKeymapEvent const* event, wl_resource* /*target*/)
-    {
-        char const* buffer;
-        size_t length;
-
-        mir_keymap_event_get_keymap_buffer(event, &buffer, &length);
-
-        mir::AnonymousShmFile shm_buffer{length};
-        memcpy(shm_buffer.base_ptr(), buffer, length);
-
-        wl_keyboard_send_keymap(
-            resource,
-            WL_KEYBOARD_KEYMAP_FORMAT_XKB_V1,
-            shm_buffer.fd(),
-            length);
-
-        keymap = decltype(keymap)(xkb_keymap_new_from_buffer(
-            context.get(),
-            buffer,
-            length,
-            XKB_KEYMAP_FORMAT_TEXT_V1,
-            XKB_KEYMAP_COMPILE_NO_FLAGS),
-            &xkb_keymap_unref);
-
-        state = decltype(state)(xkb_state_new(keymap.get()), &xkb_state_unref);
-    }
-
-    void set_keymap(mir::input::Keymap const& new_keymap)
-    {
-        xkb_rule_names const names = {
-            "evdev",
-            new_keymap.model.c_str(),
-            new_keymap.layout.c_str(),
-            new_keymap.variant.c_str(),
-            new_keymap.options.c_str()
-        };
-        keymap = decltype(keymap){
-            xkb_keymap_new_from_names(
-                context.get(),
-                &names,
-                XKB_KEYMAP_COMPILE_NO_FLAGS),
-            &xkb_keymap_unref};
-
-        // TODO: We might need to copy across the existing depressed keys?
-        state = decltype(state)(xkb_state_new(keymap.get()), &xkb_state_unref);
-
-        auto buffer = xkb_keymap_get_as_string(keymap.get(), XKB_KEYMAP_FORMAT_TEXT_V1);
-        auto length = strlen(buffer);
-
-        mir::AnonymousShmFile shm_buffer{length};
-        memcpy(shm_buffer.base_ptr(), buffer, length);
-
-        wl_keyboard_send_keymap(
-            resource,
-            WL_KEYBOARD_KEYMAP_FORMAT_XKB_V1,
-            shm_buffer.fd(),
-            length);
-    }
-
-private:
-    void update_modifier_state()
-    {
-        // TODO?
-        // assert_on_wayland_event_loop()
-
-        auto new_depressed_mods = xkb_state_serialize_mods(
-            state.get(),
-            XKB_STATE_MODS_DEPRESSED);
-        auto new_latched_mods = xkb_state_serialize_mods(
-            state.get(),
-            XKB_STATE_MODS_LATCHED);
-        auto new_locked_mods = xkb_state_serialize_mods(
-            state.get(),
-            XKB_STATE_MODS_LOCKED);
-        auto new_group = xkb_state_serialize_layout(
-            state.get(),
-            XKB_STATE_LAYOUT_EFFECTIVE);
-
-        if ((new_depressed_mods != mods_depressed) ||
-            (new_latched_mods != mods_latched) ||
-            (new_locked_mods != mods_locked) ||
-            (new_group != group))
-        {
-            mods_depressed = new_depressed_mods;
-            mods_latched = new_latched_mods;
-            mods_locked = new_locked_mods;
-            group = new_group;
-
-            wl_keyboard_send_modifiers(
-                resource,
-                wl_display_get_serial(wl_client_get_display(client)),
-                mods_depressed,
-                mods_latched,
-                mods_locked,
-                group);
-        }
-    }
-
-    std::unique_ptr<xkb_keymap, decltype(&xkb_keymap_unref)> keymap;
-    std::unique_ptr<xkb_state, decltype(&xkb_state_unref)> state;
-    std::unique_ptr<xkb_context, decltype(&xkb_context_unref)> const context;
-
-    std::shared_ptr<mir::Executor> const executor;
-    std::function<void(WlKeyboard*)> on_destroy;
-    std::function<std::vector<uint32_t>()> const acquire_current_keyboard_state;
-    std::shared_ptr<bool> const destroyed;
-
-    uint32_t mods_depressed{0};
-    uint32_t mods_latched{0};
-    uint32_t mods_locked{0};
-    uint32_t group{0};
-
-    void release() override;
-};
-
-void WlKeyboard::release()
-{
-    wl_resource_destroy(resource);
-}
-
-class WlPointer : public wayland::Pointer
-{
-public:
-
-    WlPointer(
-        wl_client* client,
-        wl_resource* parent,
-        uint32_t id,
-        std::function<void(WlPointer*)> const& on_destroy,
-        std::shared_ptr<mir::Executor> const& executor)
-        : Pointer(client, parent, id),
-          display{wl_client_get_display(client)},
-          executor{executor},
-          on_destroy{on_destroy},
-          destroyed{std::make_shared<bool>(false)}
-    {
-    }
-
-    ~WlPointer()
-    {
-        *destroyed = true;
-        on_destroy(this);
-    }
-
-    void handle_event(MirInputEvent const* event, wl_resource* target)
-    {
-        executor->spawn(run_unless(
-            destroyed,
-            [
-                ev = mcl::Event{mir_input_event_get_event(event)},
-                target,
-                target_window_destroyed = WlSurface::from(target)->destroyed_flag(),
-                this
-            ]()
-            {
-                if (*target_window_destroyed)
-                    return;
-
-                auto const serial = wl_display_next_serial(display);
-                auto const event = mir_event_get_input_event(ev);
-                auto const pointer_event = mir_input_event_get_pointer_event(event);
-                auto const buffer_offset = WlSurface::from(target)->buffer_offset;
-
-                switch(mir_pointer_event_action(pointer_event))
-                {
-                    case mir_pointer_action_button_down:
-                    case mir_pointer_action_button_up:
-                    {
-                        auto const current_set  = mir_pointer_event_buttons(pointer_event);
-                        auto const current_time = mir_input_event_get_event_time(event) / 1000;
-
-                        for (auto const& mapping :
-                            {
-                                std::make_pair(mir_pointer_button_primary, BTN_LEFT),
-                                std::make_pair(mir_pointer_button_secondary, BTN_RIGHT),
-                                std::make_pair(mir_pointer_button_tertiary, BTN_MIDDLE),
-                                std::make_pair(mir_pointer_button_back, BTN_BACK),
-                                std::make_pair(mir_pointer_button_forward, BTN_FORWARD),
-                                std::make_pair(mir_pointer_button_side, BTN_SIDE),
-                                std::make_pair(mir_pointer_button_task, BTN_TASK),
-                                std::make_pair(mir_pointer_button_extra, BTN_EXTRA)
-                            })
-                        {
-                            if (mapping.first & (current_set ^ last_set))
-                            {
-                                auto const action = (mapping.first & current_set) ?
-                                                    WL_POINTER_BUTTON_STATE_PRESSED :
-                                                    WL_POINTER_BUTTON_STATE_RELEASED;
-
-                                wl_pointer_send_button(resource, serial, current_time, mapping.second, action);
-                            }
-                        }
-
-                        last_set = current_set;
-                        break;
-                    }
-                    case mir_pointer_action_enter:
-                    {
-                        wl_pointer_send_enter(
-                            resource,
-                            serial,
-                            target,
-                            wl_fixed_from_double(mir_pointer_event_axis_value(pointer_event, mir_pointer_axis_x)-buffer_offset.dx.as_int()),
-                            wl_fixed_from_double(mir_pointer_event_axis_value(pointer_event, mir_pointer_axis_y)-buffer_offset.dy.as_int()));
-                        break;
-                    }
-                    case mir_pointer_action_leave:
-                    {
-                        wl_pointer_send_leave(
-                            resource,
-                            serial,
-                            target);
-                        break;
-                    }
-                    case mir_pointer_action_motion:
-                    {
-                        auto x = mir_pointer_event_axis_value(pointer_event, mir_pointer_axis_x)-buffer_offset.dx.as_int();
-                        auto y = mir_pointer_event_axis_value(pointer_event, mir_pointer_axis_y)-buffer_offset.dy.as_int();
-                        auto vscroll = mir_pointer_event_axis_value(pointer_event, mir_pointer_axis_vscroll);
-                        auto hscroll = mir_pointer_event_axis_value(pointer_event, mir_pointer_axis_hscroll);
-
-                        if ((x != last_x) || (y != last_y))
-                        {
-                            wl_pointer_send_motion(
-                                resource,
-                                mir_input_event_get_event_time(event) / 1000,
-                                wl_fixed_from_double(x),
-                                wl_fixed_from_double(y));
-
-                            last_x = x;
-                            last_y = y;
-                        }
-                        if (vscroll != last_vscroll)
-                        {
-                            wl_pointer_send_axis(
-                                resource,
-                                mir_input_event_get_event_time(event) / 1000,
-                                WL_POINTER_AXIS_VERTICAL_SCROLL,
-                                wl_fixed_from_double(vscroll));
-                            last_vscroll = vscroll;
-                        }
-                        if (hscroll != last_hscroll)
-                        {
-                            wl_pointer_send_axis(
-                                resource,
-                                mir_input_event_get_event_time(event) / 1000,
-                                WL_POINTER_AXIS_HORIZONTAL_SCROLL,
-                                wl_fixed_from_double(hscroll));
-                            last_hscroll = hscroll;
-                        }
-                        break;
-                    }
-                    case mir_pointer_actions:
-                        break;
-                }
-            }));
-    }
-
-    // Pointer interface
-private:
-    wl_display* const display;
-    std::shared_ptr<mir::Executor> const executor;
-
-    std::function<void(WlPointer*)> on_destroy;
-    std::shared_ptr<bool> const destroyed;
-
-    MirPointerButtons last_set{0};
-    float last_x{0}, last_y{0}, last_vscroll{0}, last_hscroll{0};
-
-    void set_cursor(uint32_t serial, std::experimental::optional<wl_resource*> const& surface, int32_t hotspot_x, int32_t hotspot_y) override;
-    void release() override;
-};
-
-void WlPointer::set_cursor(uint32_t serial, std::experimental::optional<wl_resource*> const& surface, int32_t hotspot_x, int32_t hotspot_y)
-{
-    (void)serial;
-    (void)surface;
-    (void)hotspot_x;
-    (void)hotspot_y;
-}
-
-void WlPointer::release()
-{
-    wl_resource_destroy(resource);
-}
-
-class WlTouch : public wayland::Touch
-{
-public:
-    WlTouch(
-        wl_client* client,
-        wl_resource* parent,
-        uint32_t id,
-        std::function<void(WlTouch*)> const& on_destroy,
-        std::shared_ptr<mir::Executor> const& executor)
-        : Touch(client, parent, id),
-          executor{executor},
-          on_destroy{on_destroy},
-          destroyed{std::make_shared<bool>(false)}
-    {
-    }
-
-    ~WlTouch()
-    {
-        on_destroy(this);
-        *destroyed = true;
-    }
-
-    void handle_event(MirInputEvent const* event, wl_resource* target)
-    {
-        executor->spawn(run_unless(
-            destroyed,
-            [
-                ev = mcl::Event{mir_input_event_get_event(event)},
-                target = target,
-                target_window_destroyed = WlSurface::from(target)->destroyed_flag(),
-                this
-            ]()
-            {
-                if (*target_window_destroyed)
-                    return;
-
-                auto const input_ev = mir_event_get_input_event(ev);
-                auto const touch_ev = mir_input_event_get_touch_event(input_ev);
-                auto const buffer_offset = WlSurface::from(target)->buffer_offset;
-
-                for (auto i = 0u; i < mir_touch_event_point_count(touch_ev); ++i)
-                {
-                    auto const touch_id = mir_touch_event_id(touch_ev, i);
-                    auto const action = mir_touch_event_action(touch_ev, i);
-                    auto const x = mir_touch_event_axis_value(
-                        touch_ev,
-                        i,
-                        mir_touch_axis_x)-buffer_offset.dx.as_int();
-                    auto const y = mir_touch_event_axis_value(
-                        touch_ev,
-                        i,
-                        mir_touch_axis_y)-buffer_offset.dy.as_int();
-
-                    switch (action)
-                    {
-                    case mir_touch_action_down:
-                        wl_touch_send_down(
-                            resource,
-                            wl_display_get_serial(wl_client_get_display(client)),
-                            mir_input_event_get_event_time(input_ev) / 1000,
-                            target,
-                            touch_id,
-                            wl_fixed_from_double(x),
-                            wl_fixed_from_double(y));
-                        break;
-                    case mir_touch_action_up:
-                        wl_touch_send_up(
-                            resource,
-                            wl_display_get_serial(wl_client_get_display(client)),
-                            mir_input_event_get_event_time(input_ev) / 1000,
-                            touch_id);
-                        break;
-                    case mir_touch_action_change:
-                        wl_touch_send_motion(
-                            resource,
-                            mir_input_event_get_event_time(input_ev) / 1000,
-                            touch_id,
-                            wl_fixed_from_double(x),
-                            wl_fixed_from_double(y));
-                        break;
-                    case mir_touch_actions:
-                        /*
-                         * We should never receive an event with this action set;
-                         * the only way would be if a *new* action has been added
-                         * to the enum, and this hasn't been updated.
-                         *
-                         * There's nothing to do here, but don't use default: so
-                         * that the compiler will warn if a new enum value is added.
-                         */
-                        break;
-                    }
-                }
-
-                if (mir_touch_event_point_count(touch_ev) > 0)
-                {
-                    /*
-                     * This is mostly paranoia; I assume we won't actually be called
-                     * with an empty touch event.
-                     *
-                     * Regardless, the Wayland protocol requires that there be at least
-                     * one event sent before we send the ending frame, so make that explicit.
-                     */
-                    wl_touch_send_frame(resource);
-                }
-            }
-            ));
-    }
-
-    // Touch interface
-private:
-    std::shared_ptr<mir::Executor> const executor;
-    std::function<void(WlTouch*)> on_destroy;
-    std::shared_ptr<bool> const destroyed;
-
-    void release() override;
-};
-
-void WlTouch::release()
-{
-    wl_resource_destroy(resource);
-}
-
-template<class InputInterface>
-class InputCtx
-{
-public:
-    InputCtx() = default;
-
-    InputCtx(InputCtx&&) = delete;
-    InputCtx(InputCtx const&) = delete;
-    InputCtx& operator=(InputCtx const&) = delete;
-
-    void register_listener(InputInterface* listener)
-    {
-        std::lock_guard<std::mutex> lock{mutex};
-        listeners.push_back(listener);
-    }
-
-    void unregister_listener(InputInterface const* listener)
-    {
-        std::lock_guard<std::mutex> lock{mutex};
-        listeners.erase(
-            std::remove(
-                listeners.begin(),
-                listeners.end(),
-                listener),
-            listeners.end());
-    }
-
-    void handle_event(MirInputEvent const* event, wl_resource* target) const
-    {
-        std::lock_guard<std::mutex> lock{mutex};
-        for (auto listener : listeners)
-        {
-            listener->handle_event(event, target);
-        }
-    }
-
-    void handle_event(MirWindowEvent const* event, wl_resource* target) const
-    {
-        std::lock_guard<std::mutex> lock{mutex};
-        for (auto& listener : listeners)
-        {
-            listener->handle_event(event, target);
-        }
-    }
-
-    void handle_event(MirKeymapEvent const* event, wl_resource* target) const
-    {
-        std::lock_guard<std::mutex> lock{mutex};
-        for (auto& listener : listeners)
-        {
-            listener->handle_event(event, target);
-        }
-    }
-
-private:
-    std::mutex mutable mutex;
-    std::vector<InputInterface*> listeners;
-};
-
-class WlSeat : public BasicWlSeat
-{
-public:
-    WlSeat(
-        wl_display* display,
-        std::shared_ptr<mi::InputDeviceHub> const& input_hub,
-        std::shared_ptr<mi::Seat> const& seat,
-        std::shared_ptr<mir::Executor> const& executor)
-        : config_observer{
-              std::make_shared<ConfigObserver>(
-                  keymap,
-                  [this](mir::input::Keymap const& new_keymap)
-                  {
-                      keymap = new_keymap;
-                  })},
-          input_hub{input_hub},
-          seat{seat},
-          executor{executor},
-          global{wl_global_create(
-              display,
-              &wl_seat_interface,
-              5,
-              this,
-              &WlSeat::bind)}
-    {
-        if (!global)
-        {
-            BOOST_THROW_EXCEPTION(std::runtime_error("Failed to export wl_seat interface"));
-        }
-        input_hub->add_observer(config_observer);
-    }
-
-    ~WlSeat()
-    {
-        input_hub->remove_observer(config_observer);
-        wl_global_destroy(global);
-    }
-
-    void handle_pointer_event(wl_client* client, MirInputEvent const* input_event, wl_resource* target) const override;
-    void handle_keyboard_event(wl_client* client, MirInputEvent const* input_event, wl_resource* target) const override;
-    void handle_touch_event(wl_client* client, MirInputEvent const* input_event, wl_resource* target) const override;
-    void handle_event(wl_client* client, MirKeymapEvent const* keymap_event, wl_resource* target) const override;
-    void handle_event(wl_client* client, MirWindowEvent const* window_event, wl_resource* target) const override;
-
-    void spawn(std::function<void()>&& work) override
-    {
-        executor->spawn(std::move(work));
-    }
-
-private:
-    class ConfigObserver :  public mi::InputDeviceObserver
-    {
-    public:
-        ConfigObserver(
-            mir::input::Keymap const& keymap,
-            std::function<void(mir::input::Keymap const&)> const& on_keymap_commit)
-            : current_keymap{keymap},
-              on_keymap_commit{on_keymap_commit}
-        {
-        }
-
-        void device_added(std::shared_ptr<input::Device> const& device) override;
-        void device_changed(std::shared_ptr<input::Device> const& device) override;
-        void device_removed(std::shared_ptr<input::Device> const& device) override;
-        void changes_complete() override;
-
-    private:
-        mir::input::Keymap const& current_keymap;
-        mir::input::Keymap pending_keymap;
-        std::function<void(mir::input::Keymap const&)> const on_keymap_commit;
-    };
-
-    mir::input::Keymap keymap;
-    std::shared_ptr<ConfigObserver> const config_observer;
-
-    std::unordered_map<wl_client*, InputCtx<WlPointer>> mutable pointer;
-    std::unordered_map<wl_client*, InputCtx<WlKeyboard>> mutable keyboard;
-    std::unordered_map<wl_client*, InputCtx<WlTouch>> mutable touch;
-
-    std::shared_ptr<mi::InputDeviceHub> const input_hub;
-    std::shared_ptr<mi::Seat> const seat;
-
-
-    std::shared_ptr<mir::Executor> const executor;
-
-    static void bind(struct wl_client* client, void* data, uint32_t version, uint32_t id)
-    {
-        auto me = reinterpret_cast<WlSeat*>(data);
-        auto resource = wl_resource_create(client, &wl_seat_interface,
-            std::min(version, 6u), id);
-        if (resource == nullptr)
-        {
-            wl_client_post_no_memory(client);
-            BOOST_THROW_EXCEPTION((std::bad_alloc{}));
-        }
-        wl_resource_set_implementation(resource, &vtable, me, nullptr);
-
-        /*
-         * TODO: Read the actual capabilities. Do we have a keyboard? Mouse? Touch?
-         */
-        if (version >= WL_SEAT_CAPABILITIES_SINCE_VERSION)
-        {
-            wl_seat_send_capabilities(
-                resource,
-                WL_SEAT_CAPABILITY_POINTER |
-                WL_SEAT_CAPABILITY_KEYBOARD |
-                WL_SEAT_CAPABILITY_TOUCH);
-        }
-        if (version >= WL_SEAT_NAME_SINCE_VERSION)
-        {
-            wl_seat_send_name(
-                resource,
-                "seat0");
-        }
-
-        wl_resource_set_user_data(resource, me);
-    }
-
-    static void get_pointer(wl_client* client, wl_resource* resource, uint32_t id)
-    {
-        auto me = reinterpret_cast<WlSeat*>(wl_resource_get_user_data(resource));
-        auto& input_ctx = me->pointer[client];
-        input_ctx.register_listener(
-            new WlPointer{
-                client,
-                resource,
-                id,
-                [&input_ctx](WlPointer* listener)
-                {
-                    input_ctx.unregister_listener(listener);
-                },
-                me->executor});
-    }
-    static void get_keyboard(wl_client* client, wl_resource* resource, uint32_t id)
-    {
-        auto me = reinterpret_cast<WlSeat*>(wl_resource_get_user_data(resource));
-        auto& input_ctx = me->keyboard[client];
-
-        input_ctx.register_listener(
-            new WlKeyboard{
-                client,
-                resource,
-                id,
-                me->keymap,
-                [&input_ctx](WlKeyboard* listener)
-                {
-                    input_ctx.unregister_listener(listener);
-                },
-                [me]()
-                {
-                    std::unordered_set<uint32_t> pressed_keys;
-
-                    auto const ev = me->seat->create_device_state();
-                    auto const state_event = mir_event_get_input_device_state_event(ev.get());
-                    for (
-                        auto dev = 0u;
-                        dev < mir_input_device_state_event_device_count(state_event);
-                        ++dev)
-                    {
-                        for (
-                            auto idx = 0u;
-                            idx < mir_input_device_state_event_device_pressed_keys_count(state_event, dev);
-                            ++idx)
-                        {
-                            pressed_keys.insert(
-                                mir_input_device_state_event_device_pressed_keys_for_index(
-                                    state_event,
-                                    dev,
-                                    idx));
-                        }
-                    }
-
-                    return std::vector<uint32_t>{pressed_keys.begin(), pressed_keys.end()};
-                },
-                me->executor});
-    }
-    static void get_touch(wl_client* client, wl_resource* resource, uint32_t id)
-    {
-        auto me = reinterpret_cast<WlSeat*>(wl_resource_get_user_data(resource));
-        auto& input_ctx = me->touch[client];
-
-        input_ctx.register_listener(
-            new WlTouch{
-                client,
-                resource,
-                id,
-                [&input_ctx](WlTouch* listener)
-                {
-                    input_ctx.unregister_listener(listener);
-                },
-                me->executor});
-    }
-    static void release(struct wl_client* /*client*/, struct wl_resource* us)
-    {
-        wl_resource_destroy(us);
-    }
-
-    wl_global* const global;
-    static struct wl_seat_interface const vtable;
-};
-
-struct wl_seat_interface const WlSeat::vtable = {
-    WlSeat::get_pointer,
-    WlSeat::get_keyboard,
-    WlSeat::get_touch,
-    WlSeat::release
-};
-
-void WlSeat::handle_pointer_event(wl_client* client, MirInputEvent const* input_event, wl_resource* target) const
-{
-    pointer[client].handle_event(input_event, target);
-}
-
-void WlSeat::handle_keyboard_event(wl_client* client, MirInputEvent const* input_event, wl_resource* target) const
-{
-    keyboard[client].handle_event(input_event, target);
-}
-
-void WlSeat::handle_touch_event(wl_client* client, MirInputEvent const* input_event, wl_resource* target) const
-{
-    touch[client].handle_event(input_event, target);
-}
-
-void WlSeat::handle_event(wl_client* client, MirKeymapEvent const* keymap_event, wl_resource* target) const
-{
-    keyboard[client].handle_event(keymap_event, target);
-}
-
-void WlSeat::handle_event(wl_client* client, MirWindowEvent const* window_event, wl_resource* target) const
-{
-    keyboard[client].handle_event(window_event, target);
-}
-
-void WlSeat::ConfigObserver::device_added(std::shared_ptr<input::Device> const& device)
-{
-    if (auto keyboard_config = device->keyboard_configuration())
-    {
-        if (current_keymap != keyboard_config.value().device_keymap())
-        {
-            pending_keymap = keyboard_config.value().device_keymap();
-        }
-    }
-}
-
-void WlSeat::ConfigObserver::device_changed(std::shared_ptr<input::Device> const& device)
-{
-    if (auto keyboard_config = device->keyboard_configuration())
-    {
-        if (current_keymap != keyboard_config.value().device_keymap())
-        {
-            pending_keymap = keyboard_config.value().device_keymap();
-        }
-    }
-}
-
-void WlSeat::ConfigObserver::device_removed(std::shared_ptr<input::Device> const& /*device*/)
-{
-}
-
-void WlSeat::ConfigObserver::changes_complete()
-{
-    on_keymap_commit(pending_keymap);
-}
-
-=======
->>>>>>> 8976545c
 class SurfaceEventSink : public BasicSurfaceEventSink
 {
 public:
