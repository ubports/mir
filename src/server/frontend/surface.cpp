/*
 * Copyright © 2013 Canonical Ltd.
 *
 * This program is free software: you can redistribute it and/or modify it
 * under the terms of the GNU General Public License version 3,
 * as published by the Free Software Foundation.
 *
 * This program is distributed in the hope that it will be useful,
 * but WITHOUT ANY WARRANTY; without even the implied warranty of
 * MERCHANTABILITY or FITNESS FOR A PARTICULAR PURPOSE.  See the
 * GNU General Public License for more details.
 *
 * You should have received a copy of the GNU General Public License
 * along with this program.  If not, see <http://www.gnu.org/licenses/>.
 *
 * Authored by: Alan Griffiths <alan@octopull.co.uk>
 */

#include "mir/frontend/surface.h"

#include "mir/graphics/internal_surface.h"
#include "mir/graphics/buffer.h"
#include "mir/graphics/buffer_id.h"
#include "mir/frontend/client_constants.h"

#include "client_buffer_tracker.h"

#include <condition_variable>
#include <mutex>
#include <thread>

namespace mg = mir::graphics;
namespace mf = mir::frontend;

auto mf::as_internal_surface(std::shared_ptr<Surface> const& surface)
    -> std::shared_ptr<graphics::InternalSurface>
{
    class ForwardingInternalSurface : public mg::InternalSurface
    {
    public:
        ForwardingInternalSurface(std::shared_ptr<Surface> const& surface) : surface(surface) {}

    private:
        void swap_buffers(graphics::Buffer*& buffer)
        {
            surface->swap_buffers_blocking(buffer);
        }
        virtual mir::geometry::Size size() const { return surface->size(); }
        virtual MirPixelFormat pixel_format() const { return surface->pixel_format(); }

        std::shared_ptr<Surface> const surface;
    };

    return std::make_shared<ForwardingInternalSurface>(surface);
}

void mf::Surface::swap_buffers_blocking(graphics::Buffer*& buffer)
{
    std::mutex mutex;
    std::condition_variable cv;
    bool done = false;

    swap_buffers(buffer,
<<<<<<< HEAD
        [&]
        {
            std::unique_lock<decltype(mutex)> lock(mutex);
=======
        [&](mg::Buffer* new_buffer)
        {
            std::unique_lock<decltype(mutex)> lock(mutex);
            buffer = new_buffer;
>>>>>>> 8aeb04c7
            done = true;
            cv.notify_one();
        });

    std::unique_lock<decltype(mutex)> lock(mutex);

    cv.wait(lock, [&]{ return done; });
}<|MERGE_RESOLUTION|>--- conflicted
+++ resolved
@@ -61,16 +61,10 @@
     bool done = false;
 
     swap_buffers(buffer,
-<<<<<<< HEAD
-        [&]
-        {
-            std::unique_lock<decltype(mutex)> lock(mutex);
-=======
         [&](mg::Buffer* new_buffer)
         {
             std::unique_lock<decltype(mutex)> lock(mutex);
             buffer = new_buffer;
->>>>>>> 8aeb04c7
             done = true;
             cv.notify_one();
         });
