--- conflicted
+++ resolved
@@ -213,10 +213,6 @@
 
 void mc::Stream::drop_frame()
 {
-<<<<<<< HEAD
-    if (schedule->anything_scheduled() && arbiter->has_buffer())
-=======
     if ((schedule->num_scheduled() > 1) && arbiter->has_buffer())
->>>>>>> e2c5afdd
         buffers->send_buffer(schedule->next_buffer()->id());
 }