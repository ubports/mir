--- conflicted
+++ resolved
@@ -19,11 +19,8 @@
 #include "mir/compositor/buffer_stream.h"
 #include "mir/graphics/renderable.h"
 #include "mir/graphics/buffer.h"
-<<<<<<< HEAD
 #include "mir/graphics/tessellation_helpers.h"
-=======
 #include "mir/graphics/texture_cache.h"
->>>>>>> d401d636
 
 #define GLM_FORCE_RADIANS
 #include <glm/gtc/matrix_transform.hpp>
@@ -103,20 +100,8 @@
     set_rotation(0.0f);
 }
 
-<<<<<<< HEAD
-mc::GLRenderer::~GLRenderer() noexcept
-{
-    for (auto& t : textures)
-        glDeleteTextures(1, &t.second.id);
-}
-
 void mc::GLRenderer::tessellate(std::vector<mg::Primitive>& primitives,
                                 mg::Renderable const& renderable) const
-=======
-void mc::GLRenderer::tessellate(std::vector<Primitive>& primitives,
-                                graphics::Renderable const& renderable,
-                                geometry::Size const& buf_size) const
->>>>>>> d401d636
 {
     primitives.resize(1);
     primitives[0] = mg::tessellate_renderable_into_quad(renderable);
@@ -159,16 +144,10 @@
     glEnableVertexAttribArray(position_attr_loc);
     glEnableVertexAttribArray(texcoord_attr_loc);
 
-<<<<<<< HEAD
     std::vector<mg::Primitive> primitives;
     tessellate(primitives, renderable);
    
-=======
-    std::vector<Primitive> primitives;
-    tessellate(primitives, renderable, renderable.buffer()->size());
-
     texture_cache->load_texture(renderable);
->>>>>>> d401d636
     for (auto const& p : primitives)
     {
         // Note a primitive tex_id of zero means use the surface texture,
