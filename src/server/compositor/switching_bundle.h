/*
 * Copyright © 2013 Canonical Ltd.
 *
 * This program is free software: you can redistribute it and/or modify it
 * under the terms of the GNU General Public License version 3,
 * as published by the Free Software Foundation.
 *
 * This program is distributed in the hope that it will be useful,
 * but WITHOUT ANY WARRANTY; without even the implied warranty of
 * MERCHANTABILITY or FITNESS FOR A PARTICULAR PURPOSE.  See the
 * GNU General Public License for more details.
 *
 * You should have received a copy of the GNU General Public License
 * along with this program.  If not, see <http://www.gnu.org/licenses/>.
 *
 * Authored by:
 * Kevin DuBois <kevin.dubois@canonical.com>
 */

#ifndef MIR_COMPOSITOR_SWITCHING_BUNDLE_H_
#define MIR_COMPOSITOR_SWITCHING_BUNDLE_H_

#include "buffer_bundle.h"
#include <condition_variable>
#include <mutex>
#include <memory>

namespace mir
{
namespace graphics
{
class Buffer;
}
namespace compositor
{
class GraphicBufferAllocator;

class SwitchingBundle : public BufferBundle 
{
public:
<<<<<<< HEAD
    SwitchingBundle(int nbuffers,
                    const std::shared_ptr<GraphicBufferAllocator> &,
                    const BufferProperties &);

    ~SwitchingBundle() noexcept;
=======
    SwitchingBundle(std::shared_ptr<BufferAllocationStrategy> const& swapper_factory, graphics::BufferProperties const&);
>>>>>>> d1981b0f

    graphics::BufferProperties properties() const;

    std::shared_ptr<graphics::Buffer> client_acquire();
    void client_release(std::shared_ptr<graphics::Buffer> const&);
    std::shared_ptr<graphics::Buffer> compositor_acquire();
    void compositor_release(std::shared_ptr<graphics::Buffer> const& released_buffer);
    std::shared_ptr<graphics::Buffer> snapshot_acquire();
    void snapshot_release(std::shared_ptr<graphics::Buffer> const& released_buffer);
    void force_requests_to_complete();
    void allow_framedropping(bool dropping_allowed);
    bool framedropping_allowed() const;

private:
<<<<<<< HEAD
    BufferProperties bundle_properties;
    std::shared_ptr<GraphicBufferAllocator> gralloc;

    int drop_frames(int max);
    int nfree() const;
    const std::shared_ptr<graphics::Buffer> &alloc_buffer(int slot);

    struct SharedBuffer
    {
        std::shared_ptr<graphics::Buffer> buf;
        int users;  // presently just a count of compositors sharing the buf
    };
    SharedBuffer *ring;

    const int nbuffers;
    int first_compositor;
    int ncompositors;
    int first_ready;
    int nready;
    int first_client;
    int nclients;
    int snapshot;
    int nsnapshotters;

    std::mutex guard;
    std::condition_variable cond;

    bool framedropping;
    int force_drop;
=======
    graphics::BufferProperties bundle_properties; //must be before swapper
    std::shared_ptr<BufferAllocationStrategy> const swapper_factory;
    std::shared_ptr<BufferSwapper> swapper;
    RWLockWriterBias rw_lock;
    std::condition_variable_any cv;
>>>>>>> d1981b0f
};

}
}

#endif /* MIR_COMPOSITOR_SWITCHING_BUNDLE_H_ */<|MERGE_RESOLUTION|>--- conflicted
+++ resolved
@@ -30,23 +30,19 @@
 namespace graphics
 {
 class Buffer;
+class GraphicBufferAllocator;
 }
 namespace compositor
 {
-class GraphicBufferAllocator;
 
 class SwitchingBundle : public BufferBundle 
 {
 public:
-<<<<<<< HEAD
     SwitchingBundle(int nbuffers,
-                    const std::shared_ptr<GraphicBufferAllocator> &,
-                    const BufferProperties &);
+                    const std::shared_ptr<graphics::GraphicBufferAllocator> &,
+                    const graphics::BufferProperties &);
 
     ~SwitchingBundle() noexcept;
-=======
-    SwitchingBundle(std::shared_ptr<BufferAllocationStrategy> const& swapper_factory, graphics::BufferProperties const&);
->>>>>>> d1981b0f
 
     graphics::BufferProperties properties() const;
 
@@ -61,9 +57,8 @@
     bool framedropping_allowed() const;
 
 private:
-<<<<<<< HEAD
-    BufferProperties bundle_properties;
-    std::shared_ptr<GraphicBufferAllocator> gralloc;
+    graphics::BufferProperties bundle_properties;
+    std::shared_ptr<graphics::GraphicBufferAllocator> gralloc;
 
     int drop_frames(int max);
     int nfree() const;
@@ -91,13 +86,6 @@
 
     bool framedropping;
     int force_drop;
-=======
-    graphics::BufferProperties bundle_properties; //must be before swapper
-    std::shared_ptr<BufferAllocationStrategy> const swapper_factory;
-    std::shared_ptr<BufferSwapper> swapper;
-    RWLockWriterBias rw_lock;
-    std::condition_variable_any cv;
->>>>>>> d1981b0f
 };
 
 }
