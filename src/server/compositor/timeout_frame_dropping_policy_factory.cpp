--- conflicted
+++ resolved
@@ -36,13 +36,7 @@
 public:
     TimeoutFrameDroppingPolicy(std::shared_ptr<mir::time::AlarmFactory> const& factory,
                                std::chrono::milliseconds timeout,
-<<<<<<< HEAD
-                               std::function<void()> const& drop_frame,
-                               std::function<void()> const& lock,
-                               std::function<void()> const& unlock);
-=======
                                std::shared_ptr<mir::LockableCallback> const& drop_frame);
->>>>>>> c07e9b5d
 
     void swap_now_blocking() override;
     void swap_unblocked() override;
@@ -58,20 +52,6 @@
 
 TimeoutFrameDroppingPolicy::TimeoutFrameDroppingPolicy(std::shared_ptr<mir::time::AlarmFactory> const& factory,
                                                        std::chrono::milliseconds timeout,
-<<<<<<< HEAD
-                                                       std::function<void()> const& drop_frame,
-                                                       std::function<void()> const& lock,
-                                                       std::function<void()> const& unlock)
-    : timeout{timeout},
-      pending_swaps{0},
-      alarm{timer->create_alarm([this, drop_frame]
-        {
-            assert(pending_swaps.load() > 0);
-            drop_frame();
-            if (--pending_swaps > 0)
-                alarm->reschedule_in(this->timeout);
-        }, lock, unlock)}
-=======
                                                        std::shared_ptr<mir::LockableCallback> const& callback)
     : timeout{timeout},
       pending_swaps{0},
@@ -79,7 +59,6 @@
           std::make_shared<mir::LockableCallbackWrapper>(callback,
               [this] { assert(pending_swaps.load() > 0); },
               [this] { if (--pending_swaps > 0) alarm->reschedule_in(this->timeout);} ))}
->>>>>>> c07e9b5d
 {
 }
 
@@ -102,29 +81,15 @@
 }
 
 mc::TimeoutFrameDroppingPolicyFactory::TimeoutFrameDroppingPolicyFactory(
-<<<<<<< HEAD
-    std::shared_ptr<mir::time::Timer> const& timer,
-    std::chrono::milliseconds timeout)
-    : timer{timer},
-=======
     std::shared_ptr<mir::time::AlarmFactory> const& timer,
     std::chrono::milliseconds timeout)
     : factory{timer},
->>>>>>> c07e9b5d
       timeout{timeout}
 {
 }
 
 std::unique_ptr<mc::FrameDroppingPolicy>
-<<<<<<< HEAD
-mc::TimeoutFrameDroppingPolicyFactory::create_policy(std::function<void()> const& drop_frame,
-    std::function<void()> const& lock,
-    std::function<void()> const& unlock) const
-{
-    return std::make_unique<TimeoutFrameDroppingPolicy>(timer, timeout, drop_frame, lock, unlock);
-=======
 mc::TimeoutFrameDroppingPolicyFactory::create_policy(std::shared_ptr<LockableCallback> const& drop_frame) const
 {
     return std::make_unique<TimeoutFrameDroppingPolicy>(factory, timeout, drop_frame);
->>>>>>> c07e9b5d
 }