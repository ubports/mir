/*
 * Copyright © 2015 Canonical Ltd.
 *
 * This program is free software: you can redistribute it and/or modify it
 * under the terms of the GNU General Public License version 3,
 * as published by the Free Software Foundation.
 *
 * This program is distributed in the hope that it will be useful,
 * but WITHOUT ANY WARRANTY; without even the implied warranty of
 * MERCHANTABILITY or FITNESS FOR A PARTICULAR PURPOSE.  See the
 * GNU General Public License for more details.
 *
 * You should have received a copy of the GNU General Public License
 * along with this program.  If not, see <http://www.gnu.org/licenses/>.
 *
 */

#ifndef MIR_COMPOSITOR_MULTI_MONITOR_ARBITER_H_
#define MIR_COMPOSITOR_MULTI_MONITOR_ARBITER_H_

#include "mir/compositor/compositor_id.h"
#include "mir/graphics/buffer_id.h"
#include "buffer_bundle.h"
#include <memory>
#include <mutex>
#include <deque>
#include <set>

namespace mir
{
namespace graphics { class Buffer; }
namespace frontend { class ClientBuffers; }
namespace compositor
{
class Schedule;

enum class MultiMonitorMode
{
    multi_monitor_sync,
    single_monitor_fast
};

class MultiMonitorArbiter : public BufferAcquisition 
{
public:
    MultiMonitorArbiter(
        MultiMonitorMode mode,
        std::shared_ptr<frontend::ClientBuffers> const& map,
        std::shared_ptr<Schedule> const& schedule);

    std::shared_ptr<graphics::Buffer> compositor_acquire(compositor::CompositorID id) override;
    void compositor_release(std::shared_ptr<graphics::Buffer> const&) override;
    std::shared_ptr<graphics::Buffer> snapshot_acquire() override;
    void snapshot_release(std::shared_ptr<graphics::Buffer> const&) override;
    void set_schedule(std::shared_ptr<Schedule> const& schedule);
    void set_mode(MultiMonitorMode mode);
    bool buffer_ready_for(compositor::CompositorID id);
    bool has_buffer();
<<<<<<< HEAD
=======
    void advance_schedule();
>>>>>>> e2c5afdd

private:
    void decrease_refcount_for(graphics::BufferID id, std::lock_guard<std::mutex> const&);
    void clean_onscreen_buffers(std::lock_guard<std::mutex> const&);

    std::mutex mutable mutex;
    MultiMonitorMode mode;
    std::shared_ptr<frontend::ClientBuffers> const map;
    struct ScheduleEntry
    {
        ScheduleEntry(std::shared_ptr<graphics::Buffer> const& buffer, unsigned int use_count) :
            buffer(buffer),
            use_count(use_count)
        {
        }
        std::shared_ptr<graphics::Buffer> buffer;
        unsigned int use_count;
    };
    std::deque<ScheduleEntry> onscreen_buffers;
    std::set<compositor::CompositorID> current_buffer_users;
    std::shared_ptr<Schedule> schedule;
};

}
}
#endif /* MIR_COMPOSITOR_MULTI_MONITOR_ARBITER_H_ */<|MERGE_RESOLUTION|>--- conflicted
+++ resolved
@@ -56,10 +56,7 @@
     void set_mode(MultiMonitorMode mode);
     bool buffer_ready_for(compositor::CompositorID id);
     bool has_buffer();
-<<<<<<< HEAD
-=======
     void advance_schedule();
->>>>>>> e2c5afdd
 
 private:
     void decrease_refcount_for(graphics::BufferID id, std::lock_guard<std::mutex> const&);
