--- conflicted
+++ resolved
@@ -48,10 +48,7 @@
 target_link_libraries(
   mirplatformgraphicsandroid
 
-<<<<<<< HEAD
-=======
   mirsharedandroid
->>>>>>> d3ca49b4
   mirplatform
   mircommon
 
