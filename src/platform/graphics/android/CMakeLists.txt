include_directories(SYSTEM ${LIBHARDWARE_INCLUDE_DIRS})
include_directories(
    ${EGL_INCLUDE_DIRS}
    ${GLESv2_INCLUDE_DIRS}
)

add_library(
  mirplatformgraphics SHARED

  android_platform.cpp
  android_buffer_allocator.cpp
  buffer.cpp
  android_display.cpp
  android_display_configuration.cpp
  display_buffer.cpp
  output_builder.cpp
  hwc_layerlist.cpp
<<<<<<< HEAD
  hwc_layers.cpp
  hwc10_device.cpp
  hwc11_device.cpp
=======
  hwc_fb_device.cpp
  hwc_device.cpp
>>>>>>> 643e24d6
  hwc_common_device.cpp
  hwc_vsync.cpp
  android_alloc_adaptor.cpp
  server_render_window.cpp
  resource_factory.cpp
  framebuffers.cpp
  fb_device.cpp
  internal_client_window.cpp
  interpreter_cache.cpp
  internal_client.cpp
  gl_context.cpp
)

target_link_libraries(
  mirplatformgraphics

  mirplatform
  mirsharedandroid

  ${LIBHARDWARE_LIBRARIES}
  ${EGL_LDFLAGS} ${EGL_LIBRARIES}
  ${GLESv2_LDFLAGS} ${GLESv2_LIBRARIES}
)

install(TARGETS mirplatformgraphics LIBRARY DESTINATION ${CMAKE_INSTALL_LIBDIR})<|MERGE_RESOLUTION|>--- conflicted
+++ resolved
@@ -15,14 +15,9 @@
   display_buffer.cpp
   output_builder.cpp
   hwc_layerlist.cpp
-<<<<<<< HEAD
   hwc_layers.cpp
-  hwc10_device.cpp
-  hwc11_device.cpp
-=======
   hwc_fb_device.cpp
   hwc_device.cpp
->>>>>>> 643e24d6
   hwc_common_device.cpp
   hwc_vsync.cpp
   android_alloc_adaptor.cpp
