/*
 * Copyright © 2012 Canonical Ltd.
 *
 * This program is free software: you can redistribute it and/or modify it
 * under the terms of the GNU Lesser General Public License version 3,
 * as published by the Free Software Foundation.
 *
 * This program is distributed in the hope that it will be useful,
 * but WITHOUT ANY WARRANTY; without even the implied warranty of
 * MERCHANTABILITY or FITNESS FOR A PARTICULAR PURPOSE.  See the
 * GNU Lesser General Public License for more details.
 *
 * You should have received a copy of the GNU Lesser General Public License
 * along with this program.  If not, see <http://www.gnu.org/licenses/>.
 *
 * Authored by: Alexandros Frantzis <alexandros.frantzis@canonical.com>
 */

#ifndef MIR_GRAPHICS_ANDROID_ANDROID_PLATFORM_H_
#define MIR_GRAPHICS_ANDROID_ANDROID_PLATFORM_H_

#include "mir/graphics/platform.h"
#include "mir/graphics/native_platform.h"

namespace mir
{
namespace graphics
{
class DisplayReport;
namespace android
{
class GraphicBufferAllocator;
class FramebufferFactory;
class DisplayBuilder;

class AndroidPlatform : public Platform, public NativePlatform
{
public:
    AndroidPlatform(
        std::shared_ptr<DisplayBuilder> const& display_builder,
        std::shared_ptr<DisplayReport> const& display_report);

    /* From Platform */
    std::shared_ptr<graphics::GraphicBufferAllocator> create_buffer_allocator(
            std::shared_ptr<BufferInitializer> const& buffer_initializer);
    std::shared_ptr<Display> create_display(
        std::shared_ptr<graphics::DisplayConfigurationPolicy> const&,
        std::shared_ptr<graphics::GLProgramFactory> const&,
        std::shared_ptr<graphics::GLConfig> const& /*gl_config*/);
    std::shared_ptr<PlatformIPCPackage> get_ipc_package();
<<<<<<< HEAD
=======
    std::shared_ptr<InternalClient> create_internal_client();
    std::shared_ptr<graphics::BufferWriter> make_buffer_writer() override;
>>>>>>> d58e2cb7
    void fill_buffer_package(
        BufferIPCPacker* packer, graphics::Buffer const* buffer, BufferIpcMsgType msg_type) const;
    EGLNativeDisplayType egl_native_display() const;

private:
    std::shared_ptr<Display> create_fb_backup_display();

    void initialize(std::shared_ptr<NestedContext> const& nested_context) override;

    virtual std::shared_ptr<GraphicBufferAllocator> create_mga_buffer_allocator(
        const std::shared_ptr<BufferInitializer>& buffer_initializer);

    std::shared_ptr<DisplayBuilder> const display_builder;
    std::shared_ptr<DisplayReport> const display_report;
};

}
}
}
#endif /* MIR_GRAPHICS_ANDROID_ANDROID_PLATFORM_H_ */<|MERGE_RESOLUTION|>--- conflicted
+++ resolved
@@ -48,11 +48,7 @@
         std::shared_ptr<graphics::GLProgramFactory> const&,
         std::shared_ptr<graphics::GLConfig> const& /*gl_config*/);
     std::shared_ptr<PlatformIPCPackage> get_ipc_package();
-<<<<<<< HEAD
-=======
-    std::shared_ptr<InternalClient> create_internal_client();
     std::shared_ptr<graphics::BufferWriter> make_buffer_writer() override;
->>>>>>> d58e2cb7
     void fill_buffer_package(
         BufferIPCPacker* packer, graphics::Buffer const* buffer, BufferIpcMsgType msg_type) const;
     EGLNativeDisplayType egl_native_display() const;
