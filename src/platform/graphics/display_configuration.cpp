--- conflicted
+++ resolved
@@ -200,13 +200,8 @@
 
 bool mg::DisplayConfigurationOutput::valid() const
 {
-<<<<<<< HEAD
-    if (used && !connected)
-        return false;
-=======
     if (!connected)
         return !used;
->>>>>>> 70821b84
 
     auto const& f = std::find(pixel_formats.begin(), pixel_formats.end(),
                               current_format);
