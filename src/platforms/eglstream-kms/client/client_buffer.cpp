/*
 * Copyright © 2016 Canonical Ltd.
 *
 * This program is free software: you can redistribute it and/or modify it
 * under the terms of the GNU Lesser General Public License version 3,
 * as published by the Free Software Foundation.
 *
 * This program is distributed in the hope that it will be useful,
 * but WITHOUT ANY WARRANTY; without even the implied warranty of
 * MERCHANTABILITY or FITNESS FOR A PARTICULAR PURPOSE.  See the
 * GNU Lesser General Public License for more details.
 *
 * You should have received a copy of the GNU Lesser General Public License
 * along with this program.  If not, see <http://www.gnu.org/licenses/>.
 *
 * Authored by: Christopher James Halse Rogers <christopher.halse.rogers@canonical.com>
 */

#include "mir_toolkit/mir_client_library.h"
#include "client_buffer.h"

#include <boost/throw_exception.hpp>

#include <stdexcept>
#include <system_error>

#include <errno.h>
#include <sys/mman.h>

namespace mcl=mir::client;
namespace mcle=mir::client::eglstream;
namespace geom=mir::geometry;

namespace
{

struct ShmMemoryRegion : mcl::MemoryRegion
{
    ShmMemoryRegion(
        int buffer_fd,
        geom::Size const& size_param,
        geom::Stride stride_param,
        MirPixelFormat format_param)
        : size_in_bytes{size_param.height.as_uint32_t() * stride_param.as_uint32_t()}
    {
        static off_t const map_offset = 0;
        width = size_param.width;
        height = size_param.height;
        stride = stride_param;
        format = format_param;

        void* map = mmap(
            nullptr,
            size_in_bytes,
            PROT_READ | PROT_WRITE,
            MAP_SHARED,
            buffer_fd,
            map_offset);
        if (map == MAP_FAILED)
        {
            BOOST_THROW_EXCEPTION((
                std::system_error{errno, std::system_category(), "Failed to mmap buffer"}));
        }

        vaddr = std::shared_ptr<char>(static_cast<char*>(map), [](auto*) noexcept {});
    }

    ~ShmMemoryRegion()
    {
        munmap(vaddr.get(), size_in_bytes);
    }

    size_t const size_in_bytes;
};

std::shared_ptr<mir::graphics::eglstream::NativeBuffer> to_native_buffer(MirBufferPackage const& package)
{
    auto buffer = std::make_shared<mir::graphics::eglstream::NativeBuffer>();
    *static_cast<MirBufferPackage*>(buffer.get()) = package;
    return buffer;
}

}

mcle::ClientBuffer::ClientBuffer(
    std::shared_ptr<MirBufferPackage> const& package,
    geom::Size size, MirPixelFormat pf)
    : creation_package{to_native_buffer(*package)},
      rect({geom::Point{0, 0}, size}),
      buffer_pf{pf}
{
    if (package->fd_items != 1)
    {
        BOOST_THROW_EXCEPTION(std::runtime_error(
            "Buffer package does not contain the expected number of fd items"));
    }
}

mcle::ClientBuffer::~ClientBuffer() noexcept
{
    // TODO (@raof): Error reporting? It should not be possible for this to fail; if it does,
    //               something's seriously wrong.
    close(creation_package->fd[0]);
}

std::shared_ptr<mcl::MemoryRegion> mcle::ClientBuffer::secure_for_cpu_write()
{
    int const buffer_fd = creation_package->fd[0];

    return std::make_shared<ShmMemoryRegion>(
        buffer_fd,
        size(),
        stride(),
        pixel_format());
}

geom::Size mcle::ClientBuffer::size() const
{
    return rect.size;
}

geom::Stride mcle::ClientBuffer::stride() const
{
    return geom::Stride{creation_package->stride};
}

MirPixelFormat mcle::ClientBuffer::pixel_format() const
{
    return buffer_pf;
}

std::shared_ptr<mir::graphics::NativeBuffer> mcle::ClientBuffer::native_buffer_handle() const
{
    creation_package->age = age();
    return creation_package;
}

void mcle::ClientBuffer::update_from(MirBufferPackage const&)
{
}

void mcle::ClientBuffer::fill_update_msg(MirBufferPackage& package)
{
    package.data_items = 0;
    package.fd_items = 0;
}

MirNativeBuffer* mcle::ClientBuffer::as_mir_native_buffer() const
{
    if (auto native = dynamic_cast<mir::graphics::eglstream::NativeBuffer*>(native_buffer_handle().get()))
        return native;
    BOOST_THROW_EXCEPTION(std::invalid_argument("could not convert to NativeBuffer"));
}

void mcle::ClientBuffer::set_fence(MirNativeFence, MirBufferAccess)
{
}

MirNativeFence mcle::ClientBuffer::get_fence() const
{
    return nullptr;
}

bool mcle::ClientBuffer::wait_fence(MirBufferAccess, std::chrono::nanoseconds)
{
    return true;
}

<<<<<<< HEAD
=======
void mcle::ClientBuffer::egl_image_creation_parameters(EGLenum*, EGLClientBuffer*, EGLint**)
{
    BOOST_THROW_EXCEPTION(std::invalid_argument("not implemented yet"));
}

>>>>>>> bfe6d543
MirBufferPackage* mcle::ClientBuffer::package() const
{
    return creation_package.get();
}<|MERGE_RESOLUTION|>--- conflicted
+++ resolved
@@ -166,14 +166,11 @@
     return true;
 }
 
-<<<<<<< HEAD
-=======
 void mcle::ClientBuffer::egl_image_creation_parameters(EGLenum*, EGLClientBuffer*, EGLint**)
 {
     BOOST_THROW_EXCEPTION(std::invalid_argument("not implemented yet"));
 }
 
->>>>>>> bfe6d543
 MirBufferPackage* mcle::ClientBuffer::package() const
 {
     return creation_package.get();
