--- conflicted
+++ resolved
@@ -1,4 +1,3 @@
-<<<<<<< HEAD
 # This needs to change whenever the ABI between the platform
 # modules and the server changes in an incompatible way.
 # This ABI is much smaller than the full libmirplatform ABI.
@@ -15,10 +14,7 @@
   PARENT_SCOPE
 )
 
-include_directories(
-=======
 set(server_common_include_dirs
->>>>>>> 497a593c
   ${PROJECT_SOURCE_DIR}/include/platform
 )
 
