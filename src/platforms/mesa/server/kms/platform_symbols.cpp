--- conflicted
+++ resolved
@@ -203,11 +203,6 @@
     std::shared_ptr<mg::DisplayReport> const&,
     std::shared_ptr<mg::NestedContext> const& nested_context)
 {
-<<<<<<< HEAD
     mir::assert_entry_point_signature<mg::CreateGuestPlatform>(&create_guest_platform);
-    // ensure mesa finds the mesa mir-platform symbols
-    ensure_loaded_with_rtld_global();
-=======
->>>>>>> 10a1da67
     return mir::make_module_ptr<mgm::GuestPlatform>(nested_context);
 }