/*
 * Copyright © 2013 Canonical Ltd.
 *
 * This program is free software: you can redistribute it and/or modify it
 * under the terms of the GNU Lesser General Public License version 3,
 * as published by the Free Software Foundation.
 *
 * This program is distributed in the hope that it will be useful,
 * but WITHOUT ANY WARRANTY; without even the implied warranty of
 * MERCHANTABILITY or FITNESS FOR A PARTICULAR PURPOSE. See the
 * GNU Lesser General Public License for more details.
 *
 * You should have received a copy of the GNU Lesser General Public License
 * along with this program. If not, see <http://www.gnu.org/licenses/>.
 *
 * Authored by: Alexandros Frantzis <alexandros.frantzis@canonical.com>
 */

#include "real_kms_display_configuration.h"
#include "mir/graphics/pixel_format_utils.h"
#include "mir/log.h"
#include "kms_output_container.h"
#include "kms_output.h"

#include <cmath>
#include <limits>

#include <boost/throw_exception.hpp>
#include <stdexcept>
#include <algorithm>
#include <system_error>
#include <cstring>

namespace mg = mir::graphics;
namespace mgm = mir::graphics::mesa;
namespace mgk = mir::graphics::kms;
namespace geom = mir::geometry;

mgm::RealKMSDisplayConfiguration::RealKMSDisplayConfiguration(
    std::shared_ptr<KMSOutputContainer> const& displays)
    : displays{displays},
      card{mg::DisplayConfigurationCardId{0}, 0}
{
    update();
}

mgm::RealKMSDisplayConfiguration::RealKMSDisplayConfiguration(
    RealKMSDisplayConfiguration const& conf)
    : KMSDisplayConfiguration(),
      displays{conf.displays},
    // Vivid GCC is apparently confused by trying to copy-construct card from conf.card?
      card{conf.card.id, conf.card.max_simultaneous_outputs},
      outputs{conf.outputs}
{
}

mgm::RealKMSDisplayConfiguration& mgm::RealKMSDisplayConfiguration::operator=(
    RealKMSDisplayConfiguration const& conf)
{
    if (&conf != this)
    {
        displays = conf.displays;
        card = conf.card;
        outputs = conf.outputs;
    }

    return *this;
}

void mgm::RealKMSDisplayConfiguration::for_each_card(
    std::function<void(DisplayConfigurationCard const&)> f) const
{
    f(card);
}

void mgm::RealKMSDisplayConfiguration::for_each_output(
    std::function<void(DisplayConfigurationOutput const&)> f) const
{
    for (auto const& output_pair : outputs)
        f(output_pair.first);
}

void mgm::RealKMSDisplayConfiguration::for_each_output(
    std::function<void(UserDisplayConfigurationOutput&)> f)
{
    for (auto& output_pair : outputs)
    {
        UserDisplayConfigurationOutput user(output_pair.first);
        f(user);
    }
}

std::unique_ptr<mg::DisplayConfiguration> mgm::RealKMSDisplayConfiguration::clone() const
{
    return std::make_unique<RealKMSDisplayConfiguration>(*this);
}

std::shared_ptr<mgm::KMSOutput> mgm::RealKMSDisplayConfiguration::get_output_for(
    DisplayConfigurationOutputId id) const
{
    return outputs.at(id.as_value()).second;
}

size_t mgm::RealKMSDisplayConfiguration::get_kms_mode_index(
    DisplayConfigurationOutputId id,
    size_t conf_mode_index) const
{
    if (static_cast<size_t>(id.as_value()) > outputs.size())
    {
        BOOST_THROW_EXCEPTION(std::invalid_argument("Request for KMS mode index of invalid output ID"));
    }
    if (conf_mode_index > outputs[id.as_value()].first.modes.size())
    {
        BOOST_THROW_EXCEPTION(std::invalid_argument("Request for out-of-bounds KMS mode index"));
    }

    return conf_mode_index;
}

namespace
{
void populate_default_mir_config(mg::DisplayConfigurationOutput& to_populate)
{
    to_populate.card_id = mg::DisplayConfigurationCardId{0};
    to_populate.gamma_supported = mir_output_gamma_supported;
    to_populate.orientation = mir_orientation_normal;
    to_populate.form_factor = mir_form_factor_monitor;
    to_populate.scale = 1.0f;
    to_populate.top_left = geom::Point{};
    to_populate.used = false;
    to_populate.pixel_formats = {mir_pixel_format_xrgb_8888, mir_pixel_format_argb_8888};
    to_populate.current_format = mir_pixel_format_xrgb_8888;
    to_populate.current_mode_index = std::numeric_limits<uint32_t>::max();
}
}

void mgm::RealKMSDisplayConfiguration::update()
{
    decltype(outputs) new_outputs;

    int counter = 0;
    displays->update_from_hardware_state();
    displays->for_each_output(
        [this, &new_outputs, &counter](auto const& output) mutable
        {
            DisplayConfigurationOutput mir_config;

            auto const existing_output = std::find_if(
                outputs.begin(),
                outputs.end(),
                [&output](auto const& candidate)
                {
                    // Pointer comparison; is this KMSOutput object already present?
                    return candidate.second == output;
                });
            if (existing_output == outputs.end())
            {
                populate_default_mir_config(mir_config);
            }
            else
            {
                mir_config = existing_output->first;
            }

<<<<<<< HEAD
    if (iter == outputs.end())
    {
        outputs.push_back({id, card_id, type, formats, modes, preferred_mode_index,
                           physical_size, connected, false, geom::Point(),
                           current_mode_index, mir_pixel_format_xrgb_8888,
                           mir_power_mode_on, mir_orientation_normal,
                           1.0f, mir_form_factor_monitor,
                           kms_subpixel_to_mir_subpixel(connector.subpixel),
                           gamma, mir_output_gamma_supported, std::move(edid),
                           {}});
    }
    else
    {
        auto& output = *iter;
=======
            output->update_from_hardware_state(mir_config);
            mir_config.id = DisplayConfigurationOutputId{counter};
            counter++;
>>>>>>> c55ac999

            new_outputs.push_back(std::make_pair(mir_config, output));
        });

    outputs = new_outputs;

    /*
     * This is not the true max simultaneous outputs, but it's unclear whether it's possible
     * to provide a max_simultaneous_outputs value that is useful to clients.
     */
    card.max_simultaneous_outputs = outputs.size();
}

// Compatibility means conf1 can be attained from conf2 (and vice versa)
// without recreating the display buffers (e.g. conf1 and conf2 are identical
// except one of the outputs of conf1 is rotated w.r.t. that of conf2). If
// the two outputs differ in their power state, the display buffers would need
// to be allocated/destroyed, and hence should not be considered compatible.
bool mgm::compatible(mgm::RealKMSDisplayConfiguration const& conf1, mgm::RealKMSDisplayConfiguration const& conf2)
{
    bool compatible{
        (conf1.card           == conf2.card)   &&
        (conf1.outputs.size() == conf2.outputs.size())};

    if (compatible)
    {
        unsigned int const count = conf1.outputs.size();

        for (unsigned int i = 0; i < count; ++i)
        {
            compatible &= (conf1.outputs[i].first.power_mode == conf2.outputs[i].first.power_mode);
            if (compatible)
            {
                auto clone = conf2.outputs[i].first;

                // ignore difference in orientation, scale factor, form factor, subpixel arrangement
                clone.orientation = conf1.outputs[i].first.orientation;
                clone.subpixel_arrangement = conf1.outputs[i].first.subpixel_arrangement;
                clone.scale = conf1.outputs[i].first.scale;
                clone.form_factor = conf1.outputs[i].first.form_factor;
                compatible &= (conf1.outputs[i].first == clone);
            }
            else
            	break;
        }
    }

    return compatible;
}<|MERGE_RESOLUTION|>--- conflicted
+++ resolved
@@ -162,26 +162,9 @@
                 mir_config = existing_output->first;
             }
 
-<<<<<<< HEAD
-    if (iter == outputs.end())
-    {
-        outputs.push_back({id, card_id, type, formats, modes, preferred_mode_index,
-                           physical_size, connected, false, geom::Point(),
-                           current_mode_index, mir_pixel_format_xrgb_8888,
-                           mir_power_mode_on, mir_orientation_normal,
-                           1.0f, mir_form_factor_monitor,
-                           kms_subpixel_to_mir_subpixel(connector.subpixel),
-                           gamma, mir_output_gamma_supported, std::move(edid),
-                           {}});
-    }
-    else
-    {
-        auto& output = *iter;
-=======
             output->update_from_hardware_state(mir_config);
             mir_config.id = DisplayConfigurationOutputId{counter};
             counter++;
->>>>>>> c55ac999
 
             new_outputs.push_back(std::make_pair(mir_config, output));
         });
