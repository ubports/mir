--- conflicted
+++ resolved
@@ -166,8 +166,6 @@
                               xbev.subwindow, xbev.time, xbev.x, xbev.y, xbev.x_root,
                               xbev.y_root, xbev.state, xbev.button, xbev.same_screen);
 #endif
-<<<<<<< HEAD
-=======
                 if ((xbev.type == ButtonRelease) &&
                     ((xbev.button == Button4) || (xbev.button == Button5)))
                 {
@@ -176,17 +174,6 @@
 #endif
                     break;
                 }
-                MirInputEventModifiers modifiers = mir_input_event_modifier_none;
-                if (xbev.state & ShiftMask)
-                    modifiers |= mir_input_event_modifier_shift;
-                if (xbev.state & ControlMask)
-                    modifiers |= mir_input_event_modifier_ctrl;
-                if (xbev.state & Mod1Mask)
-                    modifiers |= mir_input_event_modifier_alt;
-                if (xbev.state & Mod4Mask)
-                    modifiers |= mir_input_event_modifier_meta;
-
->>>>>>> 135dfeb9
                 auto event_time =
                     std::chrono::duration_cast<std::chrono::nanoseconds>(std::chrono::milliseconds{xbev.time});
 
@@ -210,29 +197,12 @@
                               "buttons_pressed=0x%0X, event_time=%" PRId64,
                               xbev.x, xbev.y, buttons_pressed, event_time);
 #endif
-<<<<<<< HEAD
-                core_pointer->sink->handle_input(
-                    *core_pointer->builder->pointer_event(
-                        event_time,
-                        xbev.type == ButtonPress ?
-                            mir_pointer_action_button_down :
-                            mir_pointer_action_button_up,
-                        buttons_pressed,
-                        xbev.x,
-                        xbev.y,
-                        0.0f,
-                        0.0f,
-                        0.0f,
-                        0.0f
-                        )
-                    );
-=======
+
                 if ((xbev.button == Button4) || (xbev.button == Button5))
                 { // scroll event
                     core_pointer->sink->handle_input(
                         *core_pointer->builder->pointer_event(
                             event_time,
-                            modifiers,
                             mir_pointer_action_motion,
                             0,
                             xbev.x,
@@ -249,7 +219,6 @@
                     core_pointer->sink->handle_input(
                         *core_pointer->builder->pointer_event(
                             event_time,
-                            modifiers,
                             xbev.type == ButtonPress ?
                                 mir_pointer_action_button_down :
                                 mir_pointer_action_button_up,
@@ -263,7 +232,6 @@
                             )
                         );
                 }
->>>>>>> 135dfeb9
                 break;
             }
 
