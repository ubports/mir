--- conflicted
+++ resolved
@@ -47,144 +47,6 @@
 namespace mf = mir::frontend;
 namespace mfd = mir::frontend::detail;
 namespace ba = boost::asio;
-<<<<<<< HEAD
-namespace bs = boost::system;
-
-struct mfd::SocketSession
-{
-    SocketSession(
-        boost::asio::io_service& io_service,
-        int id_,
-        ConnectedSessions<SocketSession>* connected_sessions,
-        std::shared_ptr<protobuf::DisplayServer> const& display_server,
-        std::shared_ptr<ResourceCache> const& resource_cache);
-
-    int id() const
-    {
-        return id_;
-    }
-
-    void read_next_message();
-    void on_response_sent(boost::system::error_code const& error, std::size_t);
-    void send_response(::google::protobuf::uint32 id, google::protobuf::Message* response);
-    void on_new_message(const boost::system::error_code& ec);
-    void on_read_size(const boost::system::error_code& ec);
-
-    template<class ResultMessage>
-    void send_response(::google::protobuf::uint32 id, ResultMessage* response)
-    {
-        send_response(id, static_cast<google::protobuf::Message*>(response));
-    }
-
-    // TODO detecting the message type to see if we send FDs seems a bit of a frig.
-    // OTOH until we have a real requirement it is hard to see how best to generalise.
-    void send_response(::google::protobuf::uint32 id, mir::protobuf::Buffer* response)
-    {
-        const auto& fd = extract_fds_from(response);
-        send_response(id, static_cast<google::protobuf::Message*>(response));
-        send_fds(fd);
-        resource_cache->free_resource(response);
-    }
-
-    // TODO detecting the message type to see if we send FDs seems a bit of a frig.
-    // OTOH until we have a real requirement it is hard to see how best to generalise.
-    void send_response(::google::protobuf::uint32 id, mir::protobuf::Platform* response)
-    {
-        const auto& fd = extract_fds_from(response);
-        send_response(id, static_cast<google::protobuf::Message*>(response));
-        send_fds(fd);
-        resource_cache->free_resource(response);
-    }
-
-    // TODO detecting the message type to see if we send FDs seems a bit of a frig.
-    // OTOH until we have a real requirement it is hard to see how best to generalise.
-    void send_response(::google::protobuf::uint32 id, mir::protobuf::Connection* response)
-    {
-        const auto& fd = response->has_platform() ?
-            extract_fds_from(response->mutable_platform()) :
-            std::vector<int32_t>();
-
-        send_response(id, static_cast<google::protobuf::Message*>(response));
-        send_fds(fd);
-        resource_cache->free_resource(response);
-    }
-
-    // TODO detecting the message type to see if we send FDs seems a bit of a frig.
-    // OTOH until we have a real requirement it is hard to see how best to generalise.
-    void send_response(::google::protobuf::uint32 id, mir::protobuf::Surface* response)
-    {
-        const auto& fd = response->has_buffer() ?
-            extract_fds_from(response->mutable_buffer()) :
-            std::vector<int32_t>();
-
-        send_response(id, static_cast<google::protobuf::Message*>(response));
-        send_fds(fd);
-        resource_cache->free_resource(response);
-    }
-
-    template<class Response>
-    std::vector<int32_t> extract_fds_from(Response* response)
-    {
-        std::vector<int32_t> fd(response->fd().data(), response->fd().data() + response->fd().size());
-        response->clear_fd();
-        response->set_fds_on_side_channel(fd.size());
-        return fd;
-    }
-
-    void send_fds(std::vector<int32_t> const& fd)
-    {
-        if (fd.size() > 0)
-        {
-            ancil_send_fds(socket.native_handle(), fd.data(), fd.size());
-        }
-    }
-
-    template<class ParameterMessage, class ResultMessage>
-    void invoke(
-        void (protobuf::DisplayServer::*function)(
-            ::google::protobuf::RpcController* controller,
-            const ParameterMessage* request,
-            ResultMessage* response,
-            ::google::protobuf::Closure* done),
-        mir::protobuf::wire::Invocation const& invocation)
-    {
-        ParameterMessage parameter_message;
-        parameter_message.ParseFromString(invocation.parameters());
-        ResultMessage result_message;
-
-        try
-        {
-            std::unique_ptr<google::protobuf::Closure> callback(
-                google::protobuf::NewPermanentCallback(this,
-                    &SocketSession::send_response,
-                    invocation.id(),
-                    &result_message));
-
-            (display_server.get()->*function)(
-                0,
-                &parameter_message,
-                &result_message,
-                callback.get());
-        }
-        catch (std::exception const& x)
-        {
-            result_message.set_error(x.what());
-            send_response(invocation.id(), &result_message);
-        }
-    }
-
-    boost::asio::local::stream_protocol::socket socket;
-    boost::asio::streambuf message;
-    int const id_;
-    ConnectedSessions<SocketSession>* connected_sessions;
-    std::shared_ptr<protobuf::DisplayServer> const display_server;
-    mir::protobuf::Surface surface;
-    unsigned char message_header_bytes[2];
-    std::vector<char> whole_message;
-    std::shared_ptr<ResourceCache> const resource_cache;
-};
-=======
->>>>>>> aaab6408
 
 
 mf::ProtobufSocketCommunicator::ProtobufSocketCommunicator(
@@ -200,11 +62,7 @@
 
 void mf::ProtobufSocketCommunicator::start_accept()
 {
-<<<<<<< HEAD
-    auto session = std::make_shared<detail::SocketSession>(
-=======
     auto const& socket_session = std::make_shared<mfd::SocketSession>(
->>>>>>> aaab6408
         io_service,
         next_id(),
         &connected_sessions);
@@ -254,11 +112,7 @@
 }
 
 void mf::ProtobufSocketCommunicator::on_new_connection(
-<<<<<<< HEAD
-    std::shared_ptr<detail::SocketSession> const& session,
-=======
     std::shared_ptr<mfd::SocketSession> const& session,
->>>>>>> aaab6408
     const boost::system::error_code& ec)
 {
     if (!ec)
@@ -269,131 +123,3 @@
     }
     start_accept();
 }
-<<<<<<< HEAD
-
-mfd::SocketSession::SocketSession(
-    boost::asio::io_service& io_service,
-    int id_,
-    ConnectedSessions<SocketSession>* connected_sessions,
-    std::shared_ptr<protobuf::DisplayServer> const& display_server,
-    std::shared_ptr<ResourceCache> const& resource_cache)
-    : socket(io_service),
-    id_(id_),
-    connected_sessions(connected_sessions),
-    display_server(display_server),
-    resource_cache(resource_cache)
-{
-}
-
-void mfd::SocketSession::read_next_message()
-{
-    boost::asio::async_read(socket,
-        boost::asio::buffer(message_header_bytes),
-        boost::bind(&mfd::SocketSession::on_read_size,
-            this, ba::placeholders::error));
-}
-
-void mfd::SocketSession::on_read_size(const boost::system::error_code& ec)
-{
-    if (!ec)
-    {
-        size_t const body_size = (message_header_bytes[0] << 8) + message_header_bytes[1];
-        // Read newline delimited messages for now
-        ba::async_read(
-             socket,
-             message,
-             boost::asio::transfer_exactly(body_size),
-             boost::bind(&SocketSession::on_new_message,
-                         this, ba::placeholders::error));
-    }
-}
-
-void mfd::SocketSession::on_new_message(const boost::system::error_code& ec)
-{
-    if (!ec)
-    {
-        std::istream in(&message);
-        mir::protobuf::wire::Invocation invocation;
-
-        invocation.ParseFromIstream(&in);
-
-        // TODO comparing strings in an if-else chain isn't efficient.
-        // It is probably possible to generate a Trie at compile time.
-        if ("connect" == invocation.method_name())
-        {
-            invoke(&protobuf::DisplayServer::connect, invocation);
-        }
-        else if ("create_surface" == invocation.method_name())
-        {
-            invoke(&protobuf::DisplayServer::create_surface, invocation);
-        }
-        else if ("next_buffer" == invocation.method_name())
-        {
-            invoke(&protobuf::DisplayServer::next_buffer, invocation);
-        }
-        else if ("release_surface" == invocation.method_name())
-        {
-            invoke(&protobuf::DisplayServer::release_surface, invocation);
-        }
-        else if ("test_file_descriptors" == invocation.method_name())
-        {
-            invoke(&protobuf::DisplayServer::test_file_descriptors, invocation);
-        }
-        else if ("disconnect" == invocation.method_name())
-        {
-            invoke(&protobuf::DisplayServer::disconnect, invocation);
-            // Careful about what you do after this - it deletes this
-            connected_sessions->remove(id());
-            return;
-        }
-        else
-        {
-            /*log->error()*/
-            std::cerr << "Unknown method:" << invocation.method_name() << std::endl;
-        }
-    }
-
-    read_next_message();
-}
-
-void mfd::SocketSession::on_response_sent(bs::error_code const& error, std::size_t)
-{
-    if (error)
-        std::cerr << "ERROR sending response: " << error.message() << std::endl;
-}
-
-void mfd::SocketSession::send_response(
-    ::google::protobuf::uint32 id,
-    google::protobuf::Message* response)
-{
-    std::ostringstream buffer1;
-    response->SerializeToOstream(&buffer1);
-
-    mir::protobuf::wire::Result result;
-    result.set_id(id);
-    result.set_response(buffer1.str());
-
-    std::ostringstream buffer2;
-    result.SerializeToOstream(&buffer2);
-
-    const std::string& body = buffer2.str();
-    const size_t size = body.size();
-    const unsigned char header_bytes[2] =
-    {
-        static_cast<unsigned char>((size >> 8) & 0xff),
-        static_cast<unsigned char>((size >> 0) & 0xff)
-    };
-
-    whole_message.resize(sizeof header_bytes + size);
-    std::copy(header_bytes, header_bytes + sizeof header_bytes, whole_message.begin());
-    std::copy(body.begin(), body.end(), whole_message.begin() + sizeof header_bytes);
-
-    ba::async_write(
-        socket,
-        ba::buffer(whole_message),
-        boost::bind(&SocketSession::on_response_sent, this,
-            boost::asio::placeholders::error,
-            boost::asio::placeholders::bytes_transferred));
-}
-=======
->>>>>>> aaab6408
