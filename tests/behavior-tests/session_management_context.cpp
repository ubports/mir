--- conflicted
+++ resolved
@@ -21,25 +21,16 @@
 #include "mir_test_doubles/null_buffer_bundle.h"
 
 #include "mir/surfaces/surface.h"
-<<<<<<< HEAD
-#include "mir/frontend/registration_order_focus_sequence.h"
-#include "mir/frontend/single_visibility_focus_mechanism.h"
-#include "mir/frontend/session_container.h"
-#include "mir/frontend/session.h"
-#include "mir/frontend/session_manager.h"
-#include "mir/frontend/surface_organiser.h"
-#include "mir/frontend/consuming_placement_strategy.h"
-#include "mir/frontend/placement_strategy_surface_organiser.h"
-#include "mir/graphics/viewable_area.h"
-#include "mir/server_configuration.h"
-=======
 #include "mir/sessions/registration_order_focus_sequence.h"
 #include "mir/sessions/single_visibility_focus_mechanism.h"
 #include "mir/sessions/session_container.h"
 #include "mir/sessions/session.h"
 #include "mir/sessions/session_manager.h"
 #include "mir/sessions/surface_organiser.h"
->>>>>>> 75398d5a
+#include "mir/sessions/consuming_placement_strategy.h"
+#include "mir/sessions/placement_strategy_surface_organiser.h"
+#include "mir/graphics/viewable_area.h"
+#include "mir/server_configuration.h"
 
 namespace msess = mir::sessions;
 namespace ms = mir::surfaces;
@@ -60,11 +51,7 @@
                                                                  geom::Size{geom::Width(1600),
                                                                             geom::Height(1400)}};
 
-<<<<<<< HEAD
 struct SizedBufferBundle : public mtd::NullBufferBundle
-=======
-struct StubSurfaceOrganiser : public msess::SurfaceOrganiser
->>>>>>> 75398d5a
 {
     SizedBufferBundle(geom::Size const& buffer_size) 
         : NullBufferBundle(),
@@ -80,7 +67,7 @@
     geom::Size const buffer_size;
 };
 
-struct DummySurfaceOrganiser : public mf::SurfaceOrganiser
+struct DummySurfaceOrganiser : public msess::SurfaceOrganiser
 {
     explicit DummySurfaceOrganiser()
     {
@@ -138,7 +125,6 @@
 
 mtc::SessionManagementContext::SessionManagementContext()
 {
-<<<<<<< HEAD
     auto server_configuration = std::make_shared<mir::DefaultServerConfiguration>("" /* socket */);
     auto underlying_organiser = std::make_shared<mtc::DummySurfaceOrganiser>();
     view_area = std::make_shared<DummyViewableArea>();
@@ -156,14 +142,6 @@
     open_windows[window_name] = std::make_tuple(session, surface_id);
 
     return true;
-=======
-    auto model = std::make_shared<msess::SessionContainer>();
-    session_manager = std::make_shared<msess::SessionManager>(
-            std::make_shared<StubSurfaceOrganiser>(),
-            model,
-            std::make_shared<msess::RegistrationOrderFocusSequence>(model),
-            std::make_shared<msess::SingleVisibilityFocusMechanism>(model));
->>>>>>> 75398d5a
 }
 
 bool mtc::SessionManagementContext::open_window_sized(std::string const& window_name,
@@ -190,4 +168,4 @@
 void mtc::SessionManagementContext::set_view_area(geom::Rectangle const& new_view_region)
 {
     view_area->set_view_area(new_view_region);
-}+}
