--- conflicted
+++ resolved
@@ -35,11 +35,8 @@
   test_debug_api.cpp
   test_unresponsive_client.cpp
   test_client_platform_operation.cpp
-<<<<<<< HEAD
   test_input_device_hub.cpp
-=======
   test_latency.cpp
->>>>>>> 7ed38650
 )
 
 if (MIR_TEST_PLATFORM STREQUAL "mesa")
