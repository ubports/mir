/*
 * Copyright © 2012-2014 Canonical Ltd.
 *
 * This program is free software: you can redistribute it and/or modify
 * it under the terms of the GNU General Public License version 3 as
 * published by the Free Software Foundation.
 *
 * This program is distributed in the hope that it will be useful,
 * but WITHOUT ANY WARRANTY; without even the implied warranty of
 * MERCHANTABILITY or FITNESS FOR A PARTICULAR PURPOSE.  See the
 * GNU General Public License for more details.
 *
 * You should have received a copy of the GNU General Public License
 * along with this program.  If not, see <http://www.gnu.org/licenses/>.
 *
 * Authored by: Thomas Guest <thomas.guest@canonical.com>
 */

#include "mir_toolkit/mir_client_library.h"

#include "mir_test_framework/headless_in_process_server.h"
#include "mir_test_framework/using_stub_client_platform.h"
#include "mir_test/validity_matchers.h"

#include "src/client/client_buffer.h"

#include "mir_protobuf.pb.h"

#ifdef ANDROID
/*
 * MirNativeBuffer for Android is defined opaquely, but we now depend on
 * it having width and height fields, for all platforms. So need definition...
 */
#include <system/window.h>  // for ANativeWindowBuffer AKA MirNativeBuffer
#endif

#include <gtest/gtest.h>
#include <gmock/gmock.h>
#include <chrono>
#include <thread>
#include <cstring>

#include <sys/types.h>
#include <sys/stat.h>
#include <fcntl.h>

#include <errno.h>

namespace mf = mir::frontend;
namespace mc = mir::compositor;
namespace mcl = mir::client;
namespace mtf = mir_test_framework;
namespace
{
struct ClientLibrary : mtf::HeadlessInProcessServer
{
    std::set<MirSurface*> surfaces;
    MirConnection* connection = nullptr;
    MirSurface* surface  = nullptr;
    int buffers = 0;

    static void connection_callback(MirConnection* connection, void* context)
    {
        ClientLibrary* config = reinterpret_cast<ClientLibrary*>(context);
        config->connected(connection);
    }

    static void create_surface_callback(MirSurface* surface, void* context)
    {
        ClientLibrary* config = reinterpret_cast<ClientLibrary*>(context);
        config->surface_created(surface);
    }

    static void next_buffer_callback(MirSurface* surface, void* context)
    {
        ClientLibrary* config = reinterpret_cast<ClientLibrary*>(context);
        config->next_buffer(surface);
    }

    static void release_surface_callback(MirSurface* surface, void* context)
    {
        ClientLibrary* config = reinterpret_cast<ClientLibrary*>(context);
        config->surface_released(surface);
    }

    virtual void connected(MirConnection* new_connection)
    {
        connection = new_connection;
    }

    virtual void surface_created(MirSurface* new_surface)
    {
        surfaces.insert(new_surface);
        surface = new_surface;
    }

    virtual void next_buffer(MirSurface*)
    {
        ++buffers;
    }

    void surface_released(MirSurface* old_surface)
    {
        surfaces.erase(old_surface);
        surface = NULL;
    }

    MirSurface* any_surface()
    {
        return *surfaces.begin();
    }

    size_t current_surface_count()
    {
        return surfaces.size();
    }

    MirEvent last_event{};
    MirSurface* last_event_surface = nullptr;

    static void event_callback(MirSurface* surface, MirEvent const* event,
                               void* ctx)
    {
        ClientLibrary* self = static_cast<ClientLibrary*>(ctx);
        self->last_event = *event;
        self->last_event_surface = surface;
    }

    static void nosey_thread(MirSurface *surf)
    {
        for (int i = 0; i < 10; i++)
        {
            mir_wait_for_one(mir_surface_set_state(surf,
                                            mir_surface_state_maximized));
            mir_wait_for_one(mir_surface_set_type(surf,
                                            mir_surface_type_normal));
            mir_wait_for_one(mir_surface_set_state(surf,
                                            mir_surface_state_restored));
            mir_wait_for_one(mir_surface_set_type(surf,
                                            mir_surface_type_utility));
            mir_wait_for_one(mir_surface_set_state(surf,
                                            mir_surface_state_fullscreen));
            mir_wait_for_one(mir_surface_set_type(surf,
                                            mir_surface_type_dialog));
            mir_wait_for_one(mir_surface_set_state(surf,
                                            mir_surface_state_minimized));
        }
    }
};
}

using namespace testing;

TEST_F(ClientLibrary, client_library_connects_and_disconnects)
{
    MirWaitHandle* wh = mir_connect(new_connection().c_str(), __PRETTY_FUNCTION__, connection_callback, this);
    EXPECT_THAT(wh, NotNull());
    mir_wait_for(wh);

    ASSERT_THAT(connection, NotNull());
    EXPECT_TRUE(mir_connection_is_valid(connection));
    EXPECT_THAT(mir_connection_get_error_message(connection), StrEq(""));

    mir_connection_release(connection);
}

TEST_F(ClientLibrary, synchronous_connection)
{
    connection = mir_connect_sync(new_connection().c_str(), __PRETTY_FUNCTION__);

    EXPECT_THAT(connection, NotNull());
    EXPECT_TRUE(mir_connection_is_valid(connection));
    EXPECT_THAT(mir_connection_get_error_message(connection), StrEq(""));

    mir_connection_release(connection);
}

TEST_F(ClientLibrary, creates_surface)
{
    mir_wait_for(mir_connect(new_connection().c_str(), __PRETTY_FUNCTION__, connection_callback, this));

    int request_width = 640, request_height = 480;
    MirPixelFormat request_format = mir_pixel_format_abgr_8888;
    MirBufferUsage request_buffer_usage = mir_buffer_usage_hardware;

    auto spec = mir_connection_create_spec_for_normal_surface(connection, request_width,
                                                              request_height, request_format);
    mir_surface_spec_set_buffer_usage(spec, request_buffer_usage);
    surface = mir_surface_create_sync(spec);
    mir_surface_spec_release(spec);

    ASSERT_THAT(surface, NotNull());
    EXPECT_TRUE(mir_surface_is_valid(surface));
    EXPECT_THAT(mir_surface_get_error_message(surface), StrEq(""));

    MirSurfaceParameters response_params;
    mir_surface_get_parameters(surface, &response_params);
    EXPECT_EQ(request_width, response_params.width);
    EXPECT_EQ(request_height, response_params.height);
    EXPECT_EQ(request_format, response_params.pixel_format);
    EXPECT_EQ(request_buffer_usage, response_params.buffer_usage);

    mir_wait_for(mir_surface_release( surface, release_surface_callback, this));
<<<<<<< HEAD
=======
    mir_connection_release(connection);
>>>>>>> 6d607f6d
}

TEST_F(ClientLibrary, can_set_surface_types)
{
    mir_wait_for(mir_connect(new_connection().c_str(), __PRETTY_FUNCTION__, connection_callback, this));

    MirSurfaceParameters const request_params =
    {
        __PRETTY_FUNCTION__,
        640, 480,
        mir_pixel_format_abgr_8888,
        mir_buffer_usage_hardware,
        mir_display_output_id_invalid
    };

    mir_wait_for(mir_connection_create_surface(connection, &request_params, create_surface_callback, this));

    EXPECT_THAT(mir_surface_get_type(surface), Eq(mir_surface_type_normal));

    mir_wait_for(mir_surface_set_type(surface, mir_surface_type_freestyle));
    EXPECT_THAT(mir_surface_get_type(surface), Eq(mir_surface_type_freestyle));

    mir_wait_for(mir_surface_set_type(surface, static_cast<MirSurfaceType>(999)));
    EXPECT_THAT(mir_surface_get_type(surface), Eq(mir_surface_type_freestyle));

    mir_wait_for(mir_surface_set_type(surface, mir_surface_type_dialog));
    EXPECT_THAT(mir_surface_get_type(surface), Eq(mir_surface_type_dialog));

    mir_wait_for(mir_surface_set_type(surface, static_cast<MirSurfaceType>(888)));
    EXPECT_THAT(mir_surface_get_type(surface), Eq(mir_surface_type_dialog));

    // Stress-test synchronization logic with some flooding
    for (int i = 0; i < 100; i++)
    {
        mir_surface_set_type(surface, mir_surface_type_normal);
        mir_surface_set_type(surface, mir_surface_type_utility);
        mir_surface_set_type(surface, mir_surface_type_dialog);
        mir_surface_set_type(surface, mir_surface_type_gloss);
        mir_surface_set_type(surface, mir_surface_type_freestyle);
        mir_wait_for(mir_surface_set_type(surface, mir_surface_type_menu));
        ASSERT_THAT(mir_surface_get_type(surface), Eq(mir_surface_type_menu));
    }

    mir_wait_for(mir_surface_release(surface, release_surface_callback, this));
    mir_connection_release(connection);
}

TEST_F(ClientLibrary, can_set_surface_state)
{
    connection = mir_connect_sync(new_connection().c_str(), __PRETTY_FUNCTION__);

    MirSurfaceParameters const request_params =
    {
        __PRETTY_FUNCTION__,
        640, 480,
        mir_pixel_format_abgr_8888,
        mir_buffer_usage_hardware,
        mir_display_output_id_invalid
    };

    surface = mir_connection_create_surface_sync(connection, &request_params);

    EXPECT_THAT(mir_surface_get_state(surface), Eq(mir_surface_state_restored));

    mir_wait_for(mir_surface_set_state(surface, mir_surface_state_fullscreen));
    EXPECT_THAT(mir_surface_get_state(surface), Eq(mir_surface_state_fullscreen));

    mir_wait_for(mir_surface_set_state(surface, static_cast<MirSurfaceState>(999)));
    EXPECT_THAT(mir_surface_get_state(surface), Eq(mir_surface_state_fullscreen));

    mir_wait_for(mir_surface_set_state(surface, mir_surface_state_minimized));
    EXPECT_THAT(mir_surface_get_state(surface), Eq(mir_surface_state_minimized));

    mir_wait_for(mir_surface_set_state(surface, static_cast<MirSurfaceState>(888)));
    EXPECT_THAT(mir_surface_get_state(surface), Eq(mir_surface_state_minimized));

    // Stress-test synchronization logic with some flooding
    for (int i = 0; i < 100; i++)
    {
        mir_surface_set_state(surface, mir_surface_state_maximized);
        mir_surface_set_state(surface, mir_surface_state_restored);
        mir_wait_for(mir_surface_set_state(surface, mir_surface_state_fullscreen));
        ASSERT_THAT(mir_surface_get_state(surface), Eq(mir_surface_state_fullscreen));
    }

    mir_surface_release_sync(surface);
    mir_connection_release(connection);
}

TEST_F(ClientLibrary, receives_surface_dpi_value)
{
    connection = mir_connect_sync(new_connection().c_str(), __PRETTY_FUNCTION__);

    MirSurfaceParameters const request_params =
    {
        __PRETTY_FUNCTION__,
        640, 480,
        mir_pixel_format_abgr_8888,
        mir_buffer_usage_hardware,
        mir_display_output_id_invalid
    };

    surface = mir_connection_create_surface_sync(connection, &request_params);

    // Expect zero (not wired up to detect the physical display yet)
    EXPECT_THAT(mir_surface_get_dpi(surface), Eq(0));

    mir_surface_release_sync(surface);
    mir_connection_release(connection);
}

#ifndef ANDROID
TEST_F(ClientLibrary, surface_scanout_flag_toggles)
{
    connection = mir_connect_sync(new_connection().c_str(), __PRETTY_FUNCTION__);

    MirSurfaceParameters parm =
    {
        __PRETTY_FUNCTION__,
        1280, 1024,
        mir_pixel_format_abgr_8888,
        mir_buffer_usage_hardware,
        mir_display_output_id_invalid
    };

    surface = mir_connection_create_surface_sync(connection, &parm);

    MirNativeBuffer *native;
    mir_surface_get_current_buffer(surface, &native);
    EXPECT_TRUE(native->flags & mir_buffer_flag_can_scanout);
    mir_surface_swap_buffers_sync(surface);
    EXPECT_TRUE(native->flags & mir_buffer_flag_can_scanout);
    mir_surface_release_sync(surface);

    parm.width = 100;
    parm.height = 100;

    surface = mir_connection_create_surface_sync(connection, &parm);
    mir_surface_get_current_buffer(surface, &native);
    EXPECT_FALSE(native->flags & mir_buffer_flag_can_scanout);
    mir_surface_swap_buffers_sync(surface);
    EXPECT_FALSE(native->flags & mir_buffer_flag_can_scanout);
    mir_surface_release_sync(surface);

    parm.width = 800;
    parm.height = 600;
    parm.buffer_usage = mir_buffer_usage_software;

    surface = mir_connection_create_surface_sync(connection, &parm);
    mir_surface_get_current_buffer(surface, &native);
    EXPECT_FALSE(native->flags & mir_buffer_flag_can_scanout);
    mir_surface_swap_buffers_sync(surface);
    EXPECT_FALSE(native->flags & mir_buffer_flag_can_scanout);
    mir_surface_release_sync(surface);

    parm.buffer_usage = mir_buffer_usage_hardware;

    surface = mir_connection_create_surface_sync(connection, &parm);
    mir_surface_get_current_buffer(surface, &native);
    EXPECT_TRUE(native->flags & mir_buffer_flag_can_scanout);
    mir_surface_swap_buffers_sync(surface);
    EXPECT_TRUE(native->flags & mir_buffer_flag_can_scanout);
    mir_surface_release_sync(surface);

    mir_connection_release(connection);
}
#endif

#ifdef ANDROID
// Mir's Android test infrastructure isn't quite ready for this yet.
TEST_F(ClientLibrary, DISABLED_gets_buffer_dimensions)
#else
TEST_F(ClientLibrary, gets_buffer_dimensions)
#endif
{
    connection = mir_connect_sync(new_connection().c_str(), __PRETTY_FUNCTION__);

    MirSurfaceParameters parm =
    {
        __PRETTY_FUNCTION__,
        0, 0,
        mir_pixel_format_abgr_8888,
        mir_buffer_usage_hardware,
        mir_display_output_id_invalid
    };

    struct {int width, height;} const sizes[] =
    {
        {12, 34},
        {56, 78},
        {90, 21},
    };

    for (auto const& size : sizes)
    {
        parm.width = size.width;
        parm.height = size.height;

        surface = mir_connection_create_surface_sync(connection, &parm);

        MirNativeBuffer *native = NULL;
        mir_surface_get_current_buffer(surface, &native);
        ASSERT_THAT(native, NotNull());
        EXPECT_THAT(native->width, Eq(parm.width));
        ASSERT_THAT(native->height, Eq(parm.height));

        mir_surface_swap_buffers_sync(surface);
        mir_surface_get_current_buffer(surface, &native);
        ASSERT_THAT(native, NotNull());
        EXPECT_THAT(native->width, Eq(parm.width));
        ASSERT_THAT(native->height, Eq(parm.height));

        mir_surface_release_sync(surface);
    }

    mir_connection_release(connection);
}

TEST_F(ClientLibrary, creates_multiple_surfaces)
{
    int const n_surfaces = 13;
    size_t old_surface_count = 0;

    mir_wait_for(mir_connect(new_connection().c_str(), __PRETTY_FUNCTION__, connection_callback, this));

    for (int i = 0; i != n_surfaces; ++i)
    {
        old_surface_count = current_surface_count();

        MirSurfaceParameters const request_params =
        {
            __PRETTY_FUNCTION__,
            640, 480,
            mir_pixel_format_abgr_8888,
            mir_buffer_usage_hardware,
            mir_display_output_id_invalid
        };

        mir_wait_for(mir_connection_create_surface(connection, &request_params, create_surface_callback, this));

        ASSERT_THAT(current_surface_count(), Eq(old_surface_count + 1));
    }
    for (int i = 0; i != n_surfaces; ++i)
    {
        old_surface_count = current_surface_count();

        ASSERT_THAT(old_surface_count, Ne(0u));

        MirSurface * surface = any_surface();
        mir_wait_for(mir_surface_release( surface, release_surface_callback, this));

        ASSERT_THAT(current_surface_count(), Eq(old_surface_count - 1));
    }

    mir_connection_release(connection);
}

TEST_F(ClientLibrary, client_library_accesses_and_advances_buffers)
{
    mir_wait_for(mir_connect(new_connection().c_str(), __PRETTY_FUNCTION__, connection_callback, this));

    MirSurfaceParameters const request_params =
    {
        __PRETTY_FUNCTION__,
        640, 480,
        mir_pixel_format_abgr_8888,
        mir_buffer_usage_hardware,
        mir_display_output_id_invalid
    };

    mir_wait_for(mir_connection_create_surface(connection, &request_params, create_surface_callback, this));

    buffers = 0;
    mir_wait_for(mir_surface_swap_buffers(surface, next_buffer_callback, this));
    EXPECT_THAT(buffers, Eq(1));

    mir_wait_for(mir_surface_release(surface, release_surface_callback, this));

    ASSERT_THAT(surface, IsNull());

    mir_connection_release(connection);
}

TEST_F(ClientLibrary, fully_synchronous_client)
{
    connection = mir_connect_sync(new_connection().c_str(), __PRETTY_FUNCTION__);

    MirSurfaceParameters const request_params =
    {
        __PRETTY_FUNCTION__,
        640, 480,
        mir_pixel_format_abgr_8888,
        mir_buffer_usage_software,
        mir_display_output_id_invalid
    };

    surface = mir_connection_create_surface_sync(connection, &request_params);

    mir_surface_swap_buffers_sync(surface);
    EXPECT_TRUE(mir_surface_is_valid(surface));
    EXPECT_STREQ(mir_surface_get_error_message(surface), "");

    mir_surface_release_sync(surface);

    EXPECT_TRUE(mir_connection_is_valid(connection));
    EXPECT_STREQ("", mir_connection_get_error_message(connection));
    mir_connection_release(connection);
}

TEST_F(ClientLibrary, highly_threaded_client)
{
    connection = mir_connect_sync(new_connection().c_str(), __PRETTY_FUNCTION__);

    MirSurfaceParameters const request_params =
    {
        __PRETTY_FUNCTION__,
        640, 480,
        mir_pixel_format_abgr_8888,
        mir_buffer_usage_software,
        mir_display_output_id_invalid
    };

    surface = mir_connection_create_surface_sync(connection, &request_params);

    std::thread a(nosey_thread, surface);
    std::thread b(nosey_thread, surface);
    std::thread c(nosey_thread, surface);

    a.join();
    b.join();
    c.join();

    EXPECT_THAT(mir_surface_get_type(surface), Eq(mir_surface_type_dialog));
    EXPECT_THAT(mir_surface_get_type(surface), Eq(mir_surface_state_minimized));

    mir_surface_release_sync(surface);

    EXPECT_TRUE(mir_connection_is_valid(connection));
    EXPECT_THAT(mir_connection_get_error_message(connection), StrEq(""));
    mir_connection_release(connection);
}

TEST_F(ClientLibrary, accesses_platform_package)
{
    mir_wait_for(mir_connect(new_connection().c_str(), __PRETTY_FUNCTION__, connection_callback, this));

    MirPlatformPackage platform_package;
    platform_package.data_items = -1;
    platform_package.fd_items = -1;

    mir_connection_get_platform(connection, &platform_package);
    EXPECT_GE(0, platform_package.data_items);
    EXPECT_GE(0, platform_package.fd_items);

    mir_connection_release(connection);
}

TEST_F(ClientLibrary, accesses_display_info)
{
    mir_wait_for(mir_connect(new_connection().c_str(), __PRETTY_FUNCTION__, connection_callback, this));

    auto configuration = mir_connection_create_display_config(connection);
    ASSERT_THAT(configuration, NotNull());
    ASSERT_GT(configuration->num_outputs, 0u);
    ASSERT_THAT(configuration->outputs, NotNull());
    for (auto i=0u; i < configuration->num_outputs; i++)
    {
        MirDisplayOutput* disp = &configuration->outputs[i];
        ASSERT_THAT(disp, NotNull());
        EXPECT_GE(disp->num_modes, disp->current_mode);
        EXPECT_GE(disp->num_output_formats, disp->current_format);
    }

    mir_display_config_destroy(configuration);
    mir_connection_release(connection);
}

TEST_F(ClientLibrary, MultiSurfaceClientTracksBufferFdsCorrectly)
{
    mir_wait_for(mir_connect(new_connection().c_str(), __PRETTY_FUNCTION__, connection_callback, this));

    MirSurfaceParameters const request_params =
    {
        __PRETTY_FUNCTION__,
        640, 480,
        mir_pixel_format_abgr_8888,
        mir_buffer_usage_hardware,
        mir_display_output_id_invalid
    };

    MirSurface* surf_one = mir_connection_create_surface_sync(connection, &request_params);
    MirSurface* surf_two = mir_connection_create_surface_sync(connection, &request_params);

    ASSERT_THAT(surf_one, NotNull());
    ASSERT_THAT(surf_two, NotNull());

    buffers = 0;

    while (buffers < 1024)
    {
        mir_surface_swap_buffers_sync(surf_one);
        mir_surface_swap_buffers_sync(surf_two);

        buffers++;
    }

    /* We should not have any stray fds hanging around.
       Test this by trying to open a new one */
    int canary_fd;
    canary_fd = open("/dev/null", O_RDONLY);

    ASSERT_THAT(canary_fd, Gt(0)) << "Failed to open canary file descriptor: "<< strerror(errno);
    EXPECT_THAT(canary_fd, Lt(1024));

    close(canary_fd);

    mir_wait_for(mir_surface_release(surf_one, release_surface_callback, this));
    mir_wait_for(mir_surface_release(surf_two, release_surface_callback, this));

    ASSERT_THAT(current_surface_count(), testing::Eq(0));

    mir_connection_release(connection);
}

/* TODO: Our stub platform support is a bit terrible.
 *
 * These acceptance tests accidentally work on mesa because the mesa client
 * platform doesn't validate any of its input and we don't touch anything that requires
 * syscalls.
 *
 * The Android client platform *does* care about its input, and so the fact that it's
 * trying to marshall stub buffers causes crashes.
 */

#ifndef ANDROID
TEST_F(ClientLibrary, create_simple_normal_surface_from_spec)
#else
TEST_F(ClientLibrary, DISABLED_create_simple_normal_surface_from_spec)
#endif
{
    auto connection = mir_connect_sync(new_connection().c_str(), __PRETTY_FUNCTION__);

    int const width{800}, height{600};
    MirPixelFormat const format{mir_pixel_format_bgr_888};
    auto surface_spec = mir_connection_create_spec_for_normal_surface(connection,
                                                                      width, height,
                                                                      format);

    auto surface = mir_surface_create_sync(surface_spec);
    mir_surface_spec_release(surface_spec);

    EXPECT_THAT(surface, IsValid());

    MirNativeBuffer* native_buffer;
    mir_surface_get_current_buffer(surface, &native_buffer);

    EXPECT_THAT(native_buffer->width, Eq(width));
    EXPECT_THAT(native_buffer->height, Eq(height));
    EXPECT_THAT(mir_surface_get_type(surface), Eq(mir_surface_type_normal));

    mir_surface_release_sync(surface);
    mir_connection_release(connection);
}

#ifndef ANDROID
TEST_F(ClientLibrary, create_simple_normal_surface_from_spec_async)
#else
TEST_F(ClientLibrary, DISABLED_create_simple_normal_surface_from_spec_async)
#endif
{
    auto connection = mir_connect_sync(new_connection().c_str(), __PRETTY_FUNCTION__);

    int const width{800}, height{600};
    MirPixelFormat const format{mir_pixel_format_xbgr_8888};
    auto surface_spec = mir_connection_create_spec_for_normal_surface(connection,
                                                                      width, height,
                                                                      format);

    mir_wait_for(mir_surface_create(surface_spec, create_surface_callback, this));
    mir_surface_spec_release(surface_spec);

    EXPECT_THAT(surface, IsValid());

    MirNativeBuffer* native_buffer;
    mir_surface_get_current_buffer(surface, &native_buffer);

    EXPECT_THAT(native_buffer->width, Eq(width));
    EXPECT_THAT(native_buffer->height, Eq(height));
    EXPECT_THAT(mir_surface_get_type(surface), Eq(mir_surface_type_normal));

    mir_surface_release_sync(surface);
    mir_connection_release(connection);
}

#ifndef ANDROID
TEST_F(ClientLibrary, can_specify_all_normal_surface_parameters_from_spec)
#else
TEST_F(ClientLibrary, DISABLED_can_specify_all_normal_surface_parameters_from_spec)
#endif
{
    using namespace testing;

    auto connection = mir_connect_sync(new_connection().c_str(), __PRETTY_FUNCTION__);

    auto surface_spec = mir_connection_create_spec_for_normal_surface(connection,
                                                                      800, 600,
                                                                      mir_pixel_format_bgr_888);

    char const* name = "The magnificent Dandy Warhols";
    EXPECT_TRUE(mir_surface_spec_set_name(surface_spec, name));

    int const width{999}, height{555};
    EXPECT_TRUE(mir_surface_spec_set_width(surface_spec, width));
    EXPECT_TRUE(mir_surface_spec_set_height(surface_spec, height));

    MirPixelFormat const pixel_format{mir_pixel_format_argb_8888};
    EXPECT_TRUE(mir_surface_spec_set_pixel_format(surface_spec, pixel_format));

    MirBufferUsage const buffer_usage{mir_buffer_usage_hardware};
    EXPECT_TRUE(mir_surface_spec_set_buffer_usage(surface_spec, buffer_usage));

    auto surface = mir_surface_create_sync(surface_spec);
    mir_surface_spec_release(surface_spec);

    EXPECT_THAT(surface, IsValid());

    mir_surface_release_sync(surface);
    mir_connection_release(connection);
}

#ifndef ANDROID
TEST_F(ClientLibrary, set_fullscreen_on_output_makes_fullscreen_surface)
#else
TEST_F(ClientLibrary, DISABLED_set_fullscreen_on_output_makes_fullscreen_surface)
#endif
{
    using namespace testing;

    auto connection = mir_connect_sync(new_connection().c_str(), __PRETTY_FUNCTION__);

    auto surface_spec = mir_connection_create_spec_for_normal_surface(connection,
                                                                      780, 555,
                                                                      mir_pixel_format_xbgr_8888);

    // We need to specify a valid output id, so we need to find which ones are valid...
    auto configuration = mir_connection_create_display_config(connection);
    ASSERT_THAT(configuration->num_outputs, Ge(1));

    auto const requested_output = configuration->outputs[0];

    mir_surface_spec_set_fullscreen_on_output(surface_spec, requested_output.output_id);

    auto surface = mir_surface_create_sync(surface_spec);
    mir_surface_spec_release(surface_spec);

    EXPECT_THAT(surface, IsValid());

    MirNativeBuffer* native_buffer;
    mir_surface_get_current_buffer(surface, &native_buffer);

    EXPECT_THAT(native_buffer->width,
                Eq(requested_output.modes[requested_output.current_mode].horizontal_resolution));
    EXPECT_THAT(native_buffer->height,
                Eq(requested_output.modes[requested_output.current_mode].vertical_resolution));

// TODO: This is racy. Fix in subsequent "send all the things on construction" branch
//    EXPECT_THAT(mir_surface_get_state(surface), Eq(mir_surface_state_fullscreen));

    mir_surface_release_sync(surface);
    mir_display_config_destroy(configuration);
    mir_connection_release(connection);
}

/*
 * We don't (yet) use a stub client platform, so can't rely on its behaviour
 * in these tests.
 *
 * At the moment, enabling them will either spuriously pass (hardware buffer, mesa)
 * or crash (everything else).
 */
TEST_F(ClientLibrary, DISABLED_can_create_buffer_usage_hardware_surface)
{
    using namespace testing;

    auto connection = mir_connect_sync(new_connection().c_str(), __PRETTY_FUNCTION__);

    auto surface_spec = mir_connection_create_spec_for_normal_surface(connection,
                                                                      800, 600,
                                                                      mir_pixel_format_bgr_888);

    MirBufferUsage const buffer_usage{mir_buffer_usage_hardware};
    EXPECT_TRUE(mir_surface_spec_set_buffer_usage(surface_spec, buffer_usage));

    auto surface = mir_surface_create_sync(surface_spec);
    mir_surface_spec_release(surface_spec);

    EXPECT_THAT(surface, IsValid());

    MirNativeBuffer* native_buffer;
    // We use the fact that our stub client platform returns NULL if asked for a native
    // buffer on a surface with mir_buffer_usage_software set.
    mir_surface_get_current_buffer(surface, &native_buffer);

    EXPECT_THAT(native_buffer, Not(Eq(nullptr)));

    mir_surface_release_sync(surface);
    mir_connection_release(connection);
}

TEST_F(ClientLibrary, DISABLED_can_create_buffer_usage_software_surface)
{
    using namespace testing;

    auto connection = mir_connect_sync(new_connection().c_str(), __PRETTY_FUNCTION__);

    auto surface_spec = mir_connection_create_spec_for_normal_surface(connection,
                                                                      800, 600,
                                                                      mir_pixel_format_bgr_888);

    MirBufferUsage const buffer_usage{mir_buffer_usage_software};
    EXPECT_TRUE(mir_surface_spec_set_buffer_usage(surface_spec, buffer_usage));

    auto surface = mir_surface_create_sync(surface_spec);
    mir_surface_spec_release(surface_spec);

    EXPECT_THAT(surface, IsValid());

    MirGraphicsRegion graphics_region;
    // We use the fact that our stub client platform returns a NULL vaddr if
    // asked to map a hardware buffer.
    mir_surface_get_graphics_region(surface, &graphics_region);

    EXPECT_THAT(graphics_region.vaddr, Not(Eq(nullptr)));

    mir_surface_release_sync(surface);
    mir_connection_release(connection);
}<|MERGE_RESOLUTION|>--- conflicted
+++ resolved
@@ -201,10 +201,7 @@
     EXPECT_EQ(request_buffer_usage, response_params.buffer_usage);
 
     mir_wait_for(mir_surface_release( surface, release_surface_callback, this));
-<<<<<<< HEAD
-=======
-    mir_connection_release(connection);
->>>>>>> 6d607f6d
+    mir_connection_release(connection);
 }
 
 TEST_F(ClientLibrary, can_set_surface_types)
