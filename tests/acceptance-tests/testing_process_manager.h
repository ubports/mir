--- conflicted
+++ resolved
@@ -50,12 +50,9 @@
 #ifndef ANDROID
     // TODO can we remove this function and default to real graphics in tests?
     std::shared_ptr<graphics::Platform> make_graphics_platform();
-<<<<<<< HEAD
-#endif
-=======
     std::shared_ptr<graphics::Renderer> make_renderer(
             std::shared_ptr<graphics::Display> const& display);
->>>>>>> fb687855
+#endif
 
 private:
     std::shared_ptr<graphics::Platform> graphics_platform;
