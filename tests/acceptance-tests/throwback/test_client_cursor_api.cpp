--- conflicted
+++ resolved
@@ -21,34 +21,19 @@
 #include "mir/graphics/cursor_image.h"
 #include "mir/input/cursor_images.h"
 #include "mir/input/input_device_info.h"
-<<<<<<< HEAD
-#include "mir/shell/canonical_window_manager.h"
-#include "mir/scene/placement_strategy.h"
-=======
->>>>>>> d76de26d
 
 #include "mir_test_framework/in_process_server.h"
 #include "mir_test_framework/fake_input_device.h"
 #include "mir_test_framework/stub_server_platform_factory.h"
 #include "mir_test_framework/fake_input_server_configuration.h"
-<<<<<<< HEAD
-#include "mir_test_framework/declarative_placement_strategy.h"
-=======
 #include "mir_test_framework/declarative_placement_window_manage_policy.h"
->>>>>>> d76de26d
 #include "mir_test_framework/using_stub_client_platform.h"
 #include "mir_test_framework/headless_nested_server_runner.h"
 #include "mir/test/doubles/mock_egl.h"
 
-<<<<<<< HEAD
-#include "mir_test/fake_shared.h"
-#include "mir_test/spin_wait.h"
-#include "mir_test/wait_condition.h"
-=======
 #include "mir/test/fake_shared.h"
 #include "mir/test/spin_wait.h"
 #include "mir/test/wait_condition.h"
->>>>>>> d76de26d
 
 #include "mir_toolkit/mir_client_library.h"
 
@@ -229,33 +214,6 @@
     std::string const cursor_name;
 };
 
-<<<<<<< HEAD
-class PlacementWindowManagerPolicy : public msh::CanonicalWindowManagerPolicy
-{
-public:
-    PlacementWindowManagerPolicy(
-        Tools* const tools,
-        std::shared_ptr<ms::PlacementStrategy> const& placement_strategy,
-        std::shared_ptr<msh::DisplayLayout> const& display_layout) :
-        msh::CanonicalWindowManagerPolicy{tools, display_layout},
-        placement_strategy{placement_strategy}
-    {}
-
-    auto handle_place_new_surface(
-        std::shared_ptr<ms::Session> const& session,
-        ms::SurfaceCreationParameters const& request_parameters)
-        -> ms::SurfaceCreationParameters
-    {
-        return placement_strategy->place(*session, request_parameters);
-    }
-
-
-private:
-    std::shared_ptr<ms::PlacementStrategy> const placement_strategy;
-};
-
-=======
->>>>>>> d76de26d
 struct TestServerConfiguration : mtf::FakeInputServerConfiguration
 {
     auto the_window_manager_builder() -> msh::WindowManagerBuilder override
