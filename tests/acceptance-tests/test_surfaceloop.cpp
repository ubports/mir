/*
 * Copyright © 2012 Canonical Ltd.
 *
 * This program is free software: you can redistribute it and/or modify
 * it under the terms of the GNU General Public License version 3 as
 * published by the Free Software Foundation.
 *
 * This program is distributed in the hope that it will be useful,
 * but WITHOUT ANY WARRANTY; without even the implied warranty of
 * MERCHANTABILITY or FITNESS FOR A PARTICULAR PURPOSE.  See the
 * GNU General Public License for more details.
 *
 * You should have received a copy of the GNU General Public License
 * along with this program.  If not, see <http://www.gnu.org/licenses/>.
 *
 * Authored by: Alan Griffiths <alan@octopull.co.uk>
 */

#include "mir/compositor/graphic_buffer_allocator.h"
#include "mir/compositor/double_buffer_allocation_strategy.h"
#include "mir/compositor/buffer_swapper.h"
#include "mir/compositor/buffer_swapper_double.h"
#include "mir/compositor/buffer_ipc_package.h"
#include "mir/graphics/platform.h"
#include "mir/graphics/platform_ipc_package.h"

#include "mir_client/mir_client_library.h"
#include "mir_client/mir_logger.h"
#include "mir/thread/all.h"

#include "display_server_test_fixture.h"

#include <gmock/gmock.h>
#include <gtest/gtest.h>
#include "mir_test/gmock_fixes.h"

namespace mc = mir::compositor;
namespace mg = mir::graphics;
namespace geom = mir::geometry;

namespace
{
char const* const mir_test_socket = mir::test_socket_file().c_str();

class StubBuffer : public mc::Buffer
{
    geom::Size size() const { return geom::Size(); }
    geom::Stride stride() const { return geom::Stride(); }
    geom::PixelFormat pixel_format() const { return geom::PixelFormat(); }
    std::shared_ptr<mc::BufferIPCPackage> get_ipc_package() const { return std::make_shared<mc::BufferIPCPackage>(); }
    void bind_to_texture() {}
};


struct MockBufferAllocationStrategy : public mc::BufferAllocationStrategy
{
    MockBufferAllocationStrategy()
    {
        using testing::_;
        ON_CALL(*this, create_swapper(_,_))
            .WillByDefault(testing::Invoke(this, &MockBufferAllocationStrategy::on_create_swapper));
    }

    MOCK_METHOD2(
        create_swapper,
        std::unique_ptr<mc::BufferSwapper>(geom::Size, geom::PixelFormat));

    std::unique_ptr<mc::BufferSwapper> on_create_swapper(geom::Size, geom::PixelFormat)
    {
        return std::unique_ptr<mc::BufferSwapper>(
            new mc::BufferSwapperDouble(
                std::unique_ptr<mc::Buffer>(new StubBuffer()),
                std::unique_ptr<mc::Buffer>(new StubBuffer())));
    }
};

class MockGraphicBufferAllocator : public mc::GraphicBufferAllocator
{
 public:
    MockGraphicBufferAllocator()
    {
        using testing::_;
        ON_CALL(*this, alloc_buffer(_,_))
            .WillByDefault(testing::Invoke(this, &MockGraphicBufferAllocator::on_create_swapper));
    }

    MOCK_METHOD2(
        alloc_buffer,
        std::unique_ptr<mc::Buffer> (geom::Size, geom::PixelFormat));

    std::unique_ptr<mc::Buffer> on_create_swapper(geom::Size, geom::PixelFormat)
    {
        return std::unique_ptr<mc::Buffer>(new StubBuffer());
    }
};


geom::Size const size{geom::Width{640}, geom::Height{480}};
geom::PixelFormat const format{geom::PixelFormat::rgba_8888};
}

namespace mir
{
namespace
{
struct SurfaceSync
{
    SurfaceSync() :
        surface(0)
    {
    }

    void surface_created(MirSurface * new_surface)
    {
        std::unique_lock<std::mutex> lock(guard);
        surface = new_surface;
        wait_condition.notify_all();
    }

    void surface_released(MirSurface * /*released_surface*/)
    {
        std::unique_lock<std::mutex> lock(guard);
        surface = NULL;
        wait_condition.notify_all();
    }

    void wait_for_surface_create()
    {
        std::unique_lock<std::mutex> lock(guard);
        while (!surface)
            wait_condition.wait(lock);
    }

    void wait_for_surface_release()
    {
        std::unique_lock<std::mutex> lock(guard);
        while (surface)
            wait_condition.wait(lock);
    }


    std::mutex guard;
    std::condition_variable wait_condition;
    MirSurface * surface;
};

struct ClientConfigCommon : TestingClientConfiguration
{
    ClientConfigCommon()
        : connection(NULL)
    {
    }

    static void connection_callback(MirConnection * connection, void * context)
    {
        ClientConfigCommon * config = reinterpret_cast<ClientConfigCommon *>(context);
        config->connected(connection);
    }

    void connected(MirConnection * new_connection)
    {
        std::unique_lock<std::mutex> lock(guard);
        connection = new_connection;
        wait_condition.notify_all();
    }

    void wait_for_connect()
    {
        std::unique_lock<std::mutex> lock(guard);
        while (!connection)
            wait_condition.wait(lock);
    }

    std::mutex guard;
    std::condition_variable wait_condition;
    MirConnection * connection;
    static const int max_surface_count = 5;
    SurfaceSync ssync[max_surface_count];
};
const int ClientConfigCommon::max_surface_count;
}
}

using mir::SurfaceSync;
using mir::TestingClientConfiguration;
using mir::ClientConfigCommon;

namespace
{
void create_surface_callback(MirSurface* surface, void * context)
{
    SurfaceSync* config = reinterpret_cast<SurfaceSync*>(context);
    config->surface_created(surface);
}

void release_surface_callback(MirSurface* surface, void * context)
{
    SurfaceSync* config = reinterpret_cast<SurfaceSync*>(context);
    config->surface_released(surface);
}

void wait_for_surface_create(SurfaceSync* context)
{
    context->wait_for_surface_create();
}

void wait_for_surface_release(SurfaceSync* context)
{
    context->wait_for_surface_release();
}
}

TEST_F(BespokeDisplayServerTestFixture,
       creating_a_client_surface_allocates_buffer_swapper_on_server)
{
<<<<<<< HEAD
=======
#ifndef ANDROID
>>>>>>> 7162d983
    struct ServerConfig : TestingServerConfiguration
    {
        std::shared_ptr<mc::BufferAllocationStrategy> make_buffer_allocation_strategy(
                std::shared_ptr<mc::GraphicBufferAllocator> const& /*buffer_allocator*/)
        {
            if (!buffer_allocation_strategy)
                buffer_allocation_strategy = std::make_shared<MockBufferAllocationStrategy>();

            EXPECT_CALL(*buffer_allocation_strategy, create_swapper(size, format)).Times(1);

            return buffer_allocation_strategy;
        }

        std::shared_ptr<MockBufferAllocationStrategy> buffer_allocation_strategy;
    } server_config;
#else
    TestingServerConfiguration server_config;
#endif

    launch_server_process(server_config);

    struct ClientConfig : ClientConfigCommon
    {
        void exec()
        {
            mir_connect(mir_test_socket, __PRETTY_FUNCTION__, connection_callback, this);

            wait_for_connect();

            ASSERT_TRUE(connection != NULL);
            EXPECT_TRUE(mir_connection_is_valid(connection));
            EXPECT_STREQ(mir_connection_get_error_message(connection), "");

            MirSurfaceParameters const request_params =
                { __PRETTY_FUNCTION__, 640, 480, mir_pixel_format_rgba_8888};
            mir_surface_create(connection, &request_params, create_surface_callback, ssync);

            wait_for_surface_create(ssync);

            ASSERT_TRUE(ssync->surface != NULL);
            EXPECT_TRUE(mir_surface_is_valid(ssync->surface));
            EXPECT_STREQ(mir_surface_get_error_message(ssync->surface), "");

            MirSurfaceParameters response_params;
            mir_surface_get_parameters(ssync->surface, &response_params);
            EXPECT_EQ(request_params.width, response_params.width);
            EXPECT_EQ(request_params.height, response_params.height);
            EXPECT_EQ(request_params.pixel_format, response_params.pixel_format);

<<<<<<< HEAD
=======

>>>>>>> 7162d983
            mir_surface_release(connection, ssync->surface, release_surface_callback, ssync);

            wait_for_surface_release(ssync);

            ASSERT_TRUE(ssync->surface == NULL);

            mir_connection_release(connection);
        }
    } client_config;

    launch_client_process(client_config);
}

/*
 * Need to declare outside method, because g++ 4.4 doesn't support local types
 * as template parameters (in std::make_shared<StubPlatform>()).
 */
TEST_F(BespokeDisplayServerTestFixture,
       creating_a_client_surface_allocates_buffers_on_server)
{
<<<<<<< HEAD
=======
#ifndef ANDROID
>>>>>>> 7162d983
    struct ServerConfig : TestingServerConfiguration
    {
     public:
        std::shared_ptr<mc::GraphicBufferAllocator> create_buffer_allocator(
                const std::shared_ptr<mg::BufferInitializer>& /*buffer_initializer*/)
        {
            using testing::AtLeast;

            auto buffer_allocator = std::make_shared<testing::NiceMock<MockGraphicBufferAllocator>>();
            EXPECT_CALL(*buffer_allocator,alloc_buffer(size, format)).Times(AtLeast(2));
            return buffer_allocator;
        }

        std::shared_ptr<MockGraphicBufferAllocator> buffer_allocator;
    } server_config;
<<<<<<< HEAD
=======
#else
    TestingServerConfiguration server_config;
#endif
>>>>>>> 7162d983

    launch_server_process(server_config);

    struct ClientConfig : ClientConfigCommon
    {
        void exec()
        {
            mir_connect(mir_test_socket, __PRETTY_FUNCTION__, connection_callback, this);

            wait_for_connect();

            ASSERT_TRUE(connection != NULL);
            EXPECT_TRUE(mir_connection_is_valid(connection));
            EXPECT_STREQ(mir_connection_get_error_message(connection), "");

            MirSurfaceParameters const request_params =
                {__PRETTY_FUNCTION__, 640, 480, mir_pixel_format_rgba_8888};
            mir_surface_create(connection, &request_params, create_surface_callback, ssync);

            wait_for_surface_create(ssync);

            ASSERT_TRUE(ssync->surface != NULL);
            EXPECT_TRUE(mir_surface_is_valid(ssync->surface));
            EXPECT_STREQ(mir_surface_get_error_message(ssync->surface), "");

            MirSurfaceParameters response_params;
            mir_surface_get_parameters(ssync->surface, &response_params);
            EXPECT_EQ(request_params.width, response_params.width);
            EXPECT_EQ(request_params.height, response_params.height);
            EXPECT_EQ(request_params.pixel_format, response_params.pixel_format);


            mir_surface_release(connection, ssync->surface, release_surface_callback, ssync);

            wait_for_surface_release(ssync);

            ASSERT_TRUE(ssync->surface == NULL);

            mir_connection_release(connection);
        }
    } client_config;

    launch_client_process(client_config);
}

TEST_F(DefaultDisplayServerTestFixture, creates_surface_of_correct_size)
{
    struct Client : ClientConfigCommon
    {
        void exec()
        {
            mir_connect(mir_test_socket, __PRETTY_FUNCTION__, connection_callback, this);

            wait_for_connect();

            MirSurfaceParameters request_params =
                {__PRETTY_FUNCTION__, 640, 480, mir_pixel_format_rgba_8888};

            mir_surface_create(connection, &request_params, create_surface_callback, ssync);
            wait_for_surface_create(ssync);

            request_params.width = 1600;
            request_params.height = 1200;

            mir_surface_create(connection, &request_params, create_surface_callback, ssync+1);
            wait_for_surface_create(ssync+1);

            MirSurfaceParameters response_params;
            mir_surface_get_parameters(ssync->surface, &response_params);
            EXPECT_EQ(640, response_params.width);
            EXPECT_EQ(480, response_params.height);
            EXPECT_EQ(mir_pixel_format_rgba_8888, response_params.pixel_format);

            mir_surface_get_parameters(ssync[1].surface, &response_params);
            EXPECT_EQ(1600, response_params.width);
            EXPECT_EQ(1200, response_params.height);
            EXPECT_EQ(mir_pixel_format_rgba_8888, response_params.pixel_format);

            mir_surface_release(connection, ssync[1].surface, release_surface_callback, ssync+1);
            wait_for_surface_release(ssync+1);

            mir_surface_release(connection, ssync->surface, release_surface_callback, ssync);
            wait_for_surface_release(ssync);

            mir_connection_release(connection);
        }
    } client_creates_surfaces;

    launch_client_process(client_creates_surfaces);
}

TEST_F(DefaultDisplayServerTestFixture, surfaces_have_distinct_ids)
{
    struct Client : ClientConfigCommon
    {
        void exec()
        {
            mir_connect(mir_test_socket, __PRETTY_FUNCTION__, connection_callback, this);

            wait_for_connect();

            MirSurfaceParameters request_params =
                {__PRETTY_FUNCTION__, 640, 480, mir_pixel_format_rgba_8888};

            mir_surface_create(connection, &request_params, create_surface_callback, ssync);
            wait_for_surface_create(ssync);

            request_params.width = 1600;
            request_params.height = 1200;

            mir_surface_create(connection, &request_params, create_surface_callback, ssync+1);
            wait_for_surface_create(ssync+1);

            EXPECT_NE(
                mir_debug_surface_id(ssync[0].surface),
                mir_debug_surface_id(ssync[1].surface));

            mir_surface_release(connection, ssync[1].surface, release_surface_callback, ssync+1);
            wait_for_surface_release(ssync+1);

            mir_surface_release(connection, ssync[0].surface, release_surface_callback, ssync);
            wait_for_surface_release(ssync);

            mir_connection_release(connection);
        }
    } client_creates_surfaces;

    launch_client_process(client_creates_surfaces);
}

TEST_F(DefaultDisplayServerTestFixture, creates_multiple_surfaces_async)
{
    struct Client : ClientConfigCommon
    {
        void exec()
        {
            mir_connect(mir_test_socket, __PRETTY_FUNCTION__, connection_callback, this);

            wait_for_connect();

            MirSurfaceParameters request_params =
                {__PRETTY_FUNCTION__, 640, 480, mir_pixel_format_rgba_8888};

            for (int i = 0; i != max_surface_count; ++i)
                mir_surface_create(connection, &request_params, create_surface_callback, ssync+i);

            for (int i = 0; i != max_surface_count; ++i)
                wait_for_surface_create(ssync+i);

            for (int i = 0; i != max_surface_count; ++i)
            {
                for (int j = 0; j != max_surface_count; ++j)
                {
                    if (i == j)
                        EXPECT_EQ(
                            mir_debug_surface_id(ssync[i].surface),
                            mir_debug_surface_id(ssync[j].surface));
                    else
                        EXPECT_NE(
                            mir_debug_surface_id(ssync[i].surface),
                            mir_debug_surface_id(ssync[j].surface));
                }
            }

            for (int i = 0; i != max_surface_count; ++i)
                mir_surface_release(connection, ssync[i].surface, release_surface_callback, ssync+i);

            for (int i = 0; i != max_surface_count; ++i)
                wait_for_surface_release(ssync+i);

            mir_connection_release(connection);
        }
    } client_creates_surfaces;

    launch_client_process(client_creates_surfaces);
}<|MERGE_RESOLUTION|>--- conflicted
+++ resolved
@@ -213,10 +213,7 @@
 TEST_F(BespokeDisplayServerTestFixture,
        creating_a_client_surface_allocates_buffer_swapper_on_server)
 {
-<<<<<<< HEAD
-=======
 #ifndef ANDROID
->>>>>>> 7162d983
     struct ServerConfig : TestingServerConfiguration
     {
         std::shared_ptr<mc::BufferAllocationStrategy> make_buffer_allocation_strategy(
@@ -266,10 +263,6 @@
             EXPECT_EQ(request_params.height, response_params.height);
             EXPECT_EQ(request_params.pixel_format, response_params.pixel_format);
 
-<<<<<<< HEAD
-=======
-
->>>>>>> 7162d983
             mir_surface_release(connection, ssync->surface, release_surface_callback, ssync);
 
             wait_for_surface_release(ssync);
@@ -290,10 +283,7 @@
 TEST_F(BespokeDisplayServerTestFixture,
        creating_a_client_surface_allocates_buffers_on_server)
 {
-<<<<<<< HEAD
-=======
 #ifndef ANDROID
->>>>>>> 7162d983
     struct ServerConfig : TestingServerConfiguration
     {
      public:
@@ -309,12 +299,9 @@
 
         std::shared_ptr<MockGraphicBufferAllocator> buffer_allocator;
     } server_config;
-<<<<<<< HEAD
-=======
 #else
     TestingServerConfiguration server_config;
 #endif
->>>>>>> 7162d983
 
     launch_server_process(server_config);
 
