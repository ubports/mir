--- conflicted
+++ resolved
@@ -69,106 +69,6 @@
 
 namespace
 {
-<<<<<<< HEAD
-=======
-
-struct MockInputHandler
-{
-    MOCK_METHOD1(handle_input, void(MirEvent const*));
-};
-
-struct InputClient : mtf::TestingClientConfiguration
-{
-    InputClient(const mtf::CrossProcessSync& input_cb_setup_fence, std::string const& client_name)
-            : input_cb_setup_fence(input_cb_setup_fence),
-              client_name(client_name)
-    {
-    }
-
-    static void handle_input(MirSurface* /* surface */, MirEvent const* ev, void* context)
-    {
-        if (ev->type == mir_event_type_surface)
-            return;
-
-        auto client = static_cast<InputClient *>(context);
-        client->handler->handle_input(ev);
-    }
-
-    virtual void expect_input(mt::WaitCondition&) = 0;
-
-    virtual MirSurfaceParameters parameters()
-    {
-        MirSurfaceParameters const request_params =
-         {
-             client_name.c_str(),
-             surface_width, surface_height,
-             mir_pixel_format_abgr_8888,
-             mir_buffer_usage_hardware,
-             mir_display_output_id_invalid
-         };
-        return request_params;
-    }
-
-    void exec()
-    {
-        handler = std::make_shared<MockInputHandler>();
-
-        expect_input(events_received);
-
-        connection = mir_connect_sync(
-            mir_test_socket,
-            client_name.c_str());
-         ASSERT_TRUE(connection != NULL);
-
-         auto request_params = parameters();
-         surface = mir_connection_create_surface_sync(connection, &request_params);
-
-         MirEventDelegate const event_delegate =
-             {
-                 handle_input,
-                 this
-             };
-         // Set this in the callback, not main thread to avoid missing test events
-         mir_surface_set_event_handler(surface, &event_delegate);
-
-         try
-         {
-             input_cb_setup_fence.try_signal_ready_for();
-         }
-         catch (const std::runtime_error& e)
-         {
-             std::cout << e.what() << std::endl;
-         }
-
-         events_received.wait_for_at_most_seconds(60);
-
-         mir_surface_release_sync(surface);
-
-         mir_connection_release(connection);
-
-         // ClientConfiguration d'tor is not called on client side so we need this
-         // in order to not leak the Mock object.
-         handler.reset();
-    }
-
-    std::shared_ptr<MockInputHandler> handler;
-    mt::WaitCondition events_received;
-
-    mtf::CrossProcessSync input_cb_setup_fence;
-    std::string const client_name;
-
-    static int const surface_width = 100;
-    static int const surface_height = 100;
-
-    MirConnection* connection;
-    MirSurface* surface;
-};
-
-}
-
-namespace
-{
->>>>>>> f5acd2ad
 typedef std::map<std::string, geom::Rectangle> GeometryMap;
 typedef std::map<std::string, ms::DepthId> DepthMap;
 
