/*
 * Copyright © 2012 Canonical Ltd.
 *
 * This program is free software: you can redistribute it and/or modify it
 * under the terms of the GNU General Public License version 3,
 * as published by the Free Software Foundation.
 *
 * This program is distributed in the hope that it will be useful,
 * but WITHOUT ANY WARRANTY; without even the implied warranty of
 * MERCHANTABILITY or FITNESS FOR A PARTICULAR PURPOSE.  See the
 * GNU General Public License for more details.
 *
 * You should have received a copy of the GNU General Public License
 * along with this program.  If not, see <http://www.gnu.org/licenses/>.
 *
 * Authored by: Kevin DuBois <kevin.dubois@canonical.com>
 */

#ifndef MIR_TEST_DOUBLES_MOCK_BUFFER_STREAM_H_
#define MIR_TEST_DOUBLES_MOCK_BUFFER_STREAM_H_

#include "mir/compositor/buffer_stream.h"
#include "stub_buffer.h"
#include <gmock/gmock.h>

namespace mir
{
namespace test
{
namespace doubles
{
struct MockBufferStream : public compositor::BufferStream
{
    int buffers_ready_{0};
    int buffers_ready(void const*)
    {
        if (buffers_ready_)
            return buffers_ready_--;
        return 0;
    }

    MockBufferStream()
    {
        ON_CALL(*this, buffers_ready_for_compositor(::testing::_))
            .WillByDefault(testing::Invoke(this, &MockBufferStream::buffers_ready));
<<<<<<< HEAD
        ON_CALL(*this, has_submitted_buffer())
            .WillByDefault(testing::Return(true));
        ON_CALL(*this, stream_size())
            .WillByDefault(testing::Return(geometry::Size{}));
=======
>>>>>>> a3fe7ffb
        ON_CALL(*this, lock_snapshot_buffer())
            .WillByDefault(testing::Return(std::make_shared<StubBuffer>()));
        ON_CALL(*this, acquire_client_buffer(testing::_))
            .WillByDefault(testing::InvokeArgument<0>(nullptr));
        ON_CALL(*this, swap_buffers(testing::_, testing::_))
            .WillByDefault(testing::InvokeArgument<1>(nullptr));
        ON_CALL(*this, has_submitted_buffer())
            .WillByDefault(testing::Return(true));
    }
    MOCK_METHOD1(acquire_client_buffer, void(std::function<void(graphics::Buffer* buffer)>));
    MOCK_METHOD1(release_client_buffer, void(graphics::Buffer*));
    MOCK_METHOD1(lock_compositor_buffer,
                 std::shared_ptr<graphics::Buffer>(void const*));
    MOCK_METHOD0(lock_snapshot_buffer, std::shared_ptr<graphics::Buffer>());
    MOCK_METHOD1(add_observer, void(std::shared_ptr<scene::SurfaceObserver> const&));
    MOCK_METHOD1(remove_observer, void(std::weak_ptr<scene::SurfaceObserver> const&));

    MOCK_METHOD0(get_stream_pixel_format, MirPixelFormat());
    MOCK_METHOD0(stream_size, geometry::Size());
    MOCK_METHOD1(resize, void(geometry::Size const&));
    MOCK_METHOD0(force_client_completion, void());
    MOCK_METHOD1(allow_framedropping, void(bool));
    MOCK_METHOD0(force_requests_to_complete, void());
    MOCK_CONST_METHOD1(buffers_ready_for_compositor, int(void const*));
    MOCK_METHOD0(drop_old_buffers, void());
    MOCK_METHOD0(drop_client_requests, void());

    MOCK_METHOD2(swap_buffers, void(graphics::Buffer*, std::function<void(graphics::Buffer*)>));
    MOCK_METHOD1(with_most_recent_buffer_do, void(std::function<void(graphics::Buffer&)> const&));
    MOCK_CONST_METHOD0(pixel_format, MirPixelFormat());
    MOCK_CONST_METHOD0(has_submitted_buffer, bool());
};
}
}
}

#endif /* MIR_TEST_DOUBLES_MOCK_BUFFER_STREAM_H_ */<|MERGE_RESOLUTION|>--- conflicted
+++ resolved
@@ -43,13 +43,8 @@
     {
         ON_CALL(*this, buffers_ready_for_compositor(::testing::_))
             .WillByDefault(testing::Invoke(this, &MockBufferStream::buffers_ready));
-<<<<<<< HEAD
-        ON_CALL(*this, has_submitted_buffer())
-            .WillByDefault(testing::Return(true));
         ON_CALL(*this, stream_size())
             .WillByDefault(testing::Return(geometry::Size{}));
-=======
->>>>>>> a3fe7ffb
         ON_CALL(*this, lock_snapshot_buffer())
             .WillByDefault(testing::Return(std::make_shared<StubBuffer>()));
         ON_CALL(*this, acquire_client_buffer(testing::_))
