--- conflicted
+++ resolved
@@ -74,11 +74,8 @@
     MOCK_METHOD1(consume, void(MirEvent const&));
 
     MOCK_CONST_METHOD0(primary_buffer_stream, std::shared_ptr<frontend::BufferStream>());
-<<<<<<< HEAD
     MOCK_METHOD1(set_streams, void(std::list<scene::StreamInfo> const&));
-=======
 
->>>>>>> ccd545e8
 };
 
 }
