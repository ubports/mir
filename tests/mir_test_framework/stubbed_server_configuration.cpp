--- conflicted
+++ resolved
@@ -263,24 +263,17 @@
         return std::make_shared<mi::NullInputDispatcher>();
 }
 
-<<<<<<< HEAD
+std::shared_ptr<mi::InputSender> mtf::StubbedServerConfiguration::the_input_sender()
+{
+    auto options = the_options();
+
+    if (options->get<bool>("tests-use-real-input"))
+        return DefaultServerConfiguration::the_input_sender();
+    else
+        return std::make_shared<mtd::StubInputSender>();
+}
+
 std::shared_ptr<mg::Cursor> mtf::StubbedServerConfiguration::the_cursor()
 {
     return std::make_shared<StubCursor>();
-}
-=======
-std::shared_ptr<mi::InputSender> mtf::StubbedServerConfiguration::the_input_sender()
-{
-    auto options = the_options();
-
-    if (options->get<bool>("tests-use-real-input"))
-        return DefaultServerConfiguration::the_input_sender();
-    else
-        return std::make_shared<mtd::StubInputSender>();
-}
-
-std::shared_ptr<mg::Cursor> mtf::StubbedServerConfiguration::the_cursor()
-{
-    return std::make_shared<StubCursor>();
-}
->>>>>>> 4d334a54
+}