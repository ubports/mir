--- conflicted
+++ resolved
@@ -61,6 +61,7 @@
   mir-test-framework
 
   3rd_party
+  mir-test-doubles
 
   ${PROTOBUF_LIBRARIES}
   ${Boost_LIBRARIES}
@@ -130,24 +131,6 @@
 
 string (REPLACE " -Wl,--no-undefined" " " CMAKE_SHARED_LINKER_FLAGS ${CMAKE_SHARED_LINKER_FLAGS})
 
-<<<<<<< HEAD
 install(TARGETS mirplatformgraphicsstub LIBRARY DESTINATION ${MIR_SERVER_PLATFORM_PATH})
-=======
-add_library(
-  mirplatformstub SHARED
-  stubbed_graphics_platform.cpp
-)
 
-target_link_libraries(mirplatformstub 
-  mir-test-doubles
-  mir-test
-)
-
-set_target_properties(mirplatformstub
-  PROPERTIES
-  LINK_FLAGS "-Wl,--exclude-libs=ALL"
-)
-
-install(TARGETS mirplatformstub LIBRARY DESTINATION ${CMAKE_INSTALL_LIBDIR})
->>>>>>> 6ffac09e
 install(TARGETS mirclientplatformstub LIBRARY DESTINATION ${MIR_CLIENT_PLATFORM_PATH})