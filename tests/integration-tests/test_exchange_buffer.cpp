--- conflicted
+++ resolved
@@ -131,16 +131,10 @@
         return last_fd;
     }
 
-<<<<<<< HEAD
-    void platform_operation(
-        mg::PlatformIPCPackage&, unsigned int const, mg::PlatformIPCPackage const&) override
-    {
-=======
     mg::PlatformIPCPackage platform_operation(
         unsigned int const, mg::PlatformIPCPackage const&) override
     {
         return mg::PlatformIPCPackage();
->>>>>>> 99686dab
     }
 private:
     mir::Fd mutable last_fd;
