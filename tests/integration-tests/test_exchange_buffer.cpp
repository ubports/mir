--- conflicted
+++ resolved
@@ -372,7 +372,27 @@
     EXPECT_THAT(strncmp(test_string.c_str(), file_buffer, test_string.size()), Eq(0)); 
 }
 
-<<<<<<< HEAD
+//tests for the submit buffer protocol.
+TEST_F(ExchangeBufferTest, submissions_happen)
+{
+    auto connection = mir_connect_sync(new_connection().c_str(), __PRETTY_FUNCTION__);
+    auto surface = mtf::make_any_surface(connection);
+
+    auto rpc_channel = connection->rpc_channel();
+    mp::DisplayServer::Stub server(
+        rpc_channel.get(), ::google::protobuf::Service::STUB_DOESNT_OWN_CHANNEL);
+
+    mp::BufferRequest request;
+    for (auto const& id : buffer_id_exchange_seq)
+    {
+        buffer_request.mutable_buffer()->set_buffer_id(id.as_value());
+        ASSERT_THAT(submit_buffer(server, buffer_request), DidNotTimeOut());
+    }
+
+    mir_surface_release_sync(surface);
+    mir_connection_release(connection);
+}
+
 TEST_F(ExchangeBufferTest, server_can_send_buffer)
 {
     using namespace testing;
@@ -397,24 +417,6 @@
         }
     }
     EXPECT_THAT(satisfied, Eq(true)) << "failed to see the sent buffer become the current one";
-=======
-//tests for the submit buffer protocol.
-TEST_F(ExchangeBufferTest, submissions_happen)
-{
-    auto connection = mir_connect_sync(new_connection().c_str(), __PRETTY_FUNCTION__);
-    auto surface = mtf::make_any_surface(connection);
-
-    auto rpc_channel = connection->rpc_channel();
-    mp::DisplayServer::Stub server(
-        rpc_channel.get(), ::google::protobuf::Service::STUB_DOESNT_OWN_CHANNEL);
-
-    mp::BufferRequest request;
-    for (auto const& id : buffer_id_exchange_seq)
-    {
-        buffer_request.mutable_buffer()->set_buffer_id(id.as_value());
-        ASSERT_THAT(submit_buffer(server, buffer_request), DidNotTimeOut());
-    }
->>>>>>> e7be2878
 
     mir_surface_release_sync(surface);
     mir_connection_release(connection);
