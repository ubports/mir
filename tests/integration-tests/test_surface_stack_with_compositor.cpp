--- conflicted
+++ resolved
@@ -29,11 +29,8 @@
 #include "mir_test_doubles/stub_renderer.h"
 #include "mir_test_doubles/stub_display_buffer.h"
 #include "mir_test_doubles/stub_buffer.h"
-<<<<<<< HEAD
 #include "mir_test_doubles/stub_input_sender.h"
-=======
 #include "mir_test_doubles/null_surface_configurator.h"
->>>>>>> a948ba87
 
 #include <condition_variable>
 #include <mutex>
@@ -136,12 +133,8 @@
             false,
             mock_buffer_stream,
             std::shared_ptr<mir::input::InputChannel>(),
-<<<<<<< HEAD
             std::shared_ptr<mtd::StubInputSender>(),
-            std::shared_ptr<ms::SurfaceConfigurator>(),
-=======
             std::make_shared<mtd::NullSurfaceConfigurator>(),
->>>>>>> a948ba87
             std::shared_ptr<mg::CursorImage>(),
             null_scene_report)}
     {
