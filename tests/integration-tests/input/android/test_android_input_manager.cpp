/*
 * Copyright © 2012 Canonical Ltd.
 *
 * This program is free software: you can redistribute it and/or modify
 * it under the terms of the GNU General Public License version 3 as
 * published by the Free Software Foundation.
 *
 * This program is distributed in the hope that it will be useful,
 * but WITHOUT ANY WARRANTY; without even the implied warranty of
 * MERCHANTABILITY or FITNESS FOR A PARTICULAR PURPOSE.  See the
 * GNU General Public License for more details.
 *
 * You should have received a copy of the GNU General Public License
 * along with this program.  If not, see <http://www.gnu.org/licenses/>.
 *
 * Authored by: Robert Carr <robert.carr@canonical.com>
 *              Daniel d'Andrada <daniel.dandrada@canonical.com>
 */

#include "mir/input/event_filter.h"
#include "mir/input/input_region.h"
#include "mir/scene/surface_creation_parameters.h"
#include "mir/geometry/point.h"
#include "mir/geometry/rectangle.h"

#include "src/server/report/null_report_factory.h"
#include "src/server/input/android/android_input_manager.h"
#include "src/server/input/android/android_input_targeter.h"
#include "src/server/input/android/android_input_registrar.h"
#include "src/server/input/android/input_dispatcher_configuration.h"
#include "src/server/input/android/event_filter_dispatcher_policy.h"

#include "mir_test/fake_shared.h"
#include "mir_test/fake_event_hub.h"
#include "mir_test/fake_event_hub_input_configuration.h"
#include "mir_test_doubles/mock_event_filter.h"
#include "mir_test_doubles/mock_input_surface.h"
#include "mir_test_doubles/stub_input_channel.h"
#include "mir_test_doubles/stub_input_targets.h"
#include "mir_test/wait_condition.h"
#include "mir_test/event_factory.h"
#include "mir_test/event_matchers.h"

#include <EventHub.h>
#include <InputDispatcher.h>
#include <InputEnumerator.h>

#include <gmock/gmock.h>
#include <gtest/gtest.h>

#include <sys/types.h>
#include <sys/socket.h>

namespace mi = mir::input;
namespace mia = mir::input::android;
namespace mis = mir::input::synthesis;
namespace ms = mir::scene;
namespace msh = mir::shell;
namespace geom = mir::geometry;
namespace mt = mir::test;
namespace mtd = mir::test::doubles;
namespace mr = mir::report;

using mtd::MockEventFilter;

namespace
{
using namespace ::testing;


static const std::shared_ptr<mi::CursorListener> null_cursor_listener{};

struct StubInputRegion : public mi::InputRegion
{
    geom::Rectangle bounding_rectangle()
    {
        return {geom::Point{}, geom::Size{1600, 1400}};
    }

    void confine(geom::Point&)
    {
    }
};

class AndroidInputManagerAndEventFilterDispatcherSetup : public testing::Test
{
public:
    AndroidInputManagerAndEventFilterDispatcherSetup()
    {
        event_filter = std::make_shared<MockEventFilter>();

        configuration = std::make_shared<mtd::FakeEventHubInputConfiguration>(
                event_filter,
                mt::fake_shared(input_region),
                null_cursor_listener,
                mr::null_input_report());

        fake_event_hub = configuration->the_fake_event_hub();

        input_manager = configuration->the_input_manager();

<<<<<<< HEAD
        stub_targets = std::make_shared<StubInputTargets>();
        configuration->the_input_dispatcher_configuration()->set_input_targets(stub_targets);
=======
        stub_targets = std::make_shared<mtd::StubInputTargets>();
        configuration->set_input_targets(stub_targets);
>>>>>>> 866d86e6

        input_manager->start();
    }

    void TearDown()
    {
        input_manager->stop();
    }

  protected:
    std::shared_ptr<mtd::FakeEventHubInputConfiguration> configuration;
    mia::FakeEventHub* fake_event_hub;
    std::shared_ptr<mi::InputManager> input_manager;
    std::shared_ptr<MockEventFilter> event_filter;
    StubInputRegion input_region;
    std::shared_ptr<mtd::StubInputTargets> stub_targets;
};

}

TEST_F(AndroidInputManagerAndEventFilterDispatcherSetup, manager_dispatches_key_events_to_filter)
{
    using namespace ::testing;

    mt::WaitCondition wait_condition;

    EXPECT_CALL(
        *event_filter,
        handle(mt::KeyDownEvent()))
            .Times(1)
            .WillOnce(mt::ReturnFalseAndWakeUp(&wait_condition));

    fake_event_hub->synthesize_builtin_keyboard_added();
    fake_event_hub->synthesize_device_scan_complete();

    fake_event_hub->synthesize_event(mis::a_key_down_event()
                                .of_scancode(KEY_ENTER));

    wait_condition.wait_for_at_most_seconds(1);
}

TEST_F(AndroidInputManagerAndEventFilterDispatcherSetup, manager_dispatches_button_down_events_to_filter)
{
    using namespace ::testing;

    mt::WaitCondition wait_condition;

    EXPECT_CALL(
        *event_filter,
        handle(mt::ButtonDownEvent()))
            .Times(1)
            .WillOnce(mt::ReturnFalseAndWakeUp(&wait_condition));

    fake_event_hub->synthesize_builtin_cursor_added();
    fake_event_hub->synthesize_device_scan_complete();

    fake_event_hub->synthesize_event(mis::a_button_down_event().of_button(BTN_LEFT));

    wait_condition.wait_for_at_most_seconds(1);
}

TEST_F(AndroidInputManagerAndEventFilterDispatcherSetup, manager_dispatches_button_up_events_to_filter)
{
    using namespace ::testing;

    mt::WaitCondition wait_condition;

    {
      InSequence seq;
      EXPECT_CALL(
          *event_filter,
          handle(mt::ButtonDownEvent()))
              .Times(1)
              .WillOnce(Return(false));
      EXPECT_CALL(
          *event_filter,
          handle(mt::ButtonUpEvent()))
              .Times(1)
              .WillOnce(Return(false));
      EXPECT_CALL(
          *event_filter,
          handle(mt::MotionEvent(0,0)))
              .Times(1)
              .WillOnce(mt::ReturnFalseAndWakeUp(&wait_condition));
    }

    fake_event_hub->synthesize_builtin_cursor_added();
    fake_event_hub->synthesize_device_scan_complete();

    fake_event_hub->synthesize_event(mis::a_button_down_event().of_button(BTN_LEFT));
    fake_event_hub->synthesize_event(mis::a_button_up_event().of_button(BTN_LEFT));

    wait_condition.wait_for_at_most_seconds(1);
}

TEST_F(AndroidInputManagerAndEventFilterDispatcherSetup, manager_dispatches_motion_events_to_filter)
{
    using namespace ::testing;

    mt::WaitCondition wait_condition;

    // We get absolute motion events since we have a pointer controller.
    {
        InSequence seq;

        EXPECT_CALL(*event_filter,
                    handle(mt::MotionEvent(100, 100)))
            .WillOnce(Return(false));
        EXPECT_CALL(*event_filter,
                    handle(mt::MotionEvent(200, 100)))
            .WillOnce(mt::ReturnFalseAndWakeUp(&wait_condition));
    }

    fake_event_hub->synthesize_builtin_cursor_added();
    fake_event_hub->synthesize_device_scan_complete();

    fake_event_hub->synthesize_event(mis::a_motion_event().with_movement(100, 100));
    fake_event_hub->synthesize_event(mis::a_motion_event().with_movement(100, 0));

    wait_condition.wait_for_at_most_seconds(1);
}

namespace
{

struct MockDispatcherPolicy : public mia::EventFilterDispatcherPolicy
{
    MockDispatcherPolicy(std::shared_ptr<mi::EventFilter> const& filter)
      : EventFilterDispatcherPolicy(filter, false)
    {
    }
    MOCK_METHOD3(interceptKeyBeforeDispatching, nsecs_t(droidinput::sp<droidinput::InputWindowHandle> const&,
                                                        droidinput::KeyEvent const*, uint32_t));
};

struct TestingInputDispatcherConfiguration : public mia::InputDispatcherConfiguration
{
public:
    TestingInputDispatcherConfiguration(std::shared_ptr<mi::EventFilter> const& filter,
                                        std::shared_ptr<mi::InputReport> const& input_report)
        : InputDispatcherConfiguration({}, input_report),
        dispatcher_policy(new MockDispatcherPolicy(filter))
    {}
    droidinput::sp<droidinput::InputDispatcherPolicyInterface> the_dispatcher_policy() override
    {
        return dispatcher_policy;
    }
    droidinput::sp<MockDispatcherPolicy> the_mock_dispatcher_policy()
    {
        return dispatcher_policy;
    }

    droidinput::sp<MockDispatcherPolicy> dispatcher_policy;
};

struct AndroidInputManagerDispatcherInterceptSetup : public testing::Test
{
    AndroidInputManagerDispatcherInterceptSetup()
    {
        event_filter = std::make_shared<MockEventFilter>();
        auto dispatcher_conf =
            std::make_shared<TestingInputDispatcherConfiguration>(event_filter, mr::null_input_report());
        configuration = std::make_shared<mtd::FakeEventHubInputConfiguration>(
            dispatcher_conf,
            mt::fake_shared(input_region), null_cursor_listener, mr::null_input_report());
        fake_event_hub = configuration->the_fake_event_hub();

        input_manager = configuration->the_input_manager();

        input_registrar = dispatcher_conf->the_input_registrar();
        input_targeter = dispatcher_conf->the_input_targeter();

        dispatcher_policy = dispatcher_conf->the_mock_dispatcher_policy();

<<<<<<< HEAD
        stub_targets = std::make_shared<StubInputTargets>();
        dispatcher_conf->set_input_targets(stub_targets);
=======
        stub_targets = std::make_shared<mtd::StubInputTargets>();
        configuration->set_input_targets(stub_targets);
>>>>>>> 866d86e6
    }

    ~AndroidInputManagerDispatcherInterceptSetup()
    {
        input_manager->stop();
    }

    // TODO: It would be nice if it were possible to mock the interface between
    // droidinput::InputChannel and droidinput::InputDispatcher rather than use
    // valid fds to allow non-throwing construction of a real input channel.
    void SetUp()
    {
        input_manager->start();
    }

    int test_fd()
    {
        int fds[2];
        // Closed by droidinput InputChannel on shutdown
        socketpair(AF_UNIX, SOCK_SEQPACKET, 0, fds);
        return fds[0];
    }

    std::shared_ptr<MockEventFilter> event_filter;
    StubInputRegion input_region;
    std::shared_ptr<mtd::FakeEventHubInputConfiguration> configuration;
    mia::FakeEventHub* fake_event_hub;
    droidinput::sp<MockDispatcherPolicy> dispatcher_policy;

    std::shared_ptr<mtd::StubInputTargets> stub_targets;

    std::shared_ptr<mi::InputManager> input_manager;
    std::shared_ptr<ms::InputRegistrar> input_registrar;
    std::shared_ptr<msh::InputTargeter> input_targeter;
};

MATCHER_P(WindowHandleWithInputFd, input_fd, "")
{
    if (arg->getInputChannel()->getFd() == input_fd)
        return true;
    return false;
}

}

TEST_F(AndroidInputManagerDispatcherInterceptSetup, server_input_fd_of_focused_channel_is_sent_unfiltered_key_events)
{
    using namespace ::testing;

    mt::WaitCondition wait_condition;

    auto input_fd = test_fd();
    mtd::StubInputChannel channel(input_fd);
    mtd::StubInputSurface surface;

    EXPECT_CALL(*event_filter, handle(_)).Times(1).WillOnce(Return(false));
    // We return -1 here to skip publishing of the event (to an unconnected test socket!).
    EXPECT_CALL(*dispatcher_policy, interceptKeyBeforeDispatching(WindowHandleWithInputFd(input_fd), _, _))
        .Times(1).WillOnce(DoAll(mt::WakeUp(&wait_condition), Return(-1)));

    input_registrar->input_channel_opened(mt::fake_shared(channel), mt::fake_shared(surface), mi::InputReceptionMode::normal);
    input_targeter->focus_changed(mt::fake_shared(channel));

    fake_event_hub->synthesize_builtin_keyboard_added();
    fake_event_hub->synthesize_device_scan_complete();
    fake_event_hub->synthesize_event(mis::a_key_down_event()
                                .of_scancode(KEY_ENTER));

    wait_condition.wait_for_at_most_seconds(1);
}

TEST_F(AndroidInputManagerDispatcherInterceptSetup, changing_focus_changes_event_recipient)
{
    using namespace ::testing;

    mt::WaitCondition wait1, wait2, wait3;

    mtd::StubInputSurface surface;
    auto input_fd_1 = test_fd();
    mtd::StubInputChannel channel1(input_fd_1);
    auto input_fd_2 = test_fd();
    mtd::StubInputChannel channel2(input_fd_2);

    input_registrar->input_channel_opened(mt::fake_shared(channel1), mt::fake_shared(surface), mi::InputReceptionMode::normal);
    input_registrar->input_channel_opened(mt::fake_shared(channel2), mt::fake_shared(surface), mi::InputReceptionMode::normal);

    EXPECT_CALL(*event_filter, handle(_)).Times(3).WillRepeatedly(Return(false));

    {
        InSequence seq;

        EXPECT_CALL(*dispatcher_policy, interceptKeyBeforeDispatching(WindowHandleWithInputFd(input_fd_1), _, _))
            .Times(1).WillOnce(DoAll(mt::WakeUp(&wait1), Return(-1)));
        EXPECT_CALL(*dispatcher_policy, interceptKeyBeforeDispatching(WindowHandleWithInputFd(input_fd_2), _, _))
            .Times(1).WillOnce(DoAll(mt::WakeUp(&wait2), Return(-1)));
        EXPECT_CALL(*dispatcher_policy, interceptKeyBeforeDispatching(WindowHandleWithInputFd(input_fd_1), _, _))
            .Times(1).WillOnce(DoAll(mt::WakeUp(&wait3), Return(-1)));
    }

    fake_event_hub->synthesize_builtin_keyboard_added();
    fake_event_hub->synthesize_device_scan_complete();

    input_targeter->focus_changed(mt::fake_shared(channel1));
    fake_event_hub->synthesize_event(mis::a_key_down_event()
                                .of_scancode(KEY_1));
    wait1.wait_for_at_most_seconds(1);

    input_targeter->focus_changed(mt::fake_shared(channel2));
    fake_event_hub->synthesize_event(mis::a_key_down_event()
                                .of_scancode(KEY_2));
    wait2.wait_for_at_most_seconds(1);

    input_targeter->focus_changed(mt::fake_shared(channel1));
    fake_event_hub->synthesize_event(mis::a_key_down_event()
                                .of_scancode(KEY_3));
    wait3.wait_for_at_most_seconds(5);
}<|MERGE_RESOLUTION|>--- conflicted
+++ resolved
@@ -99,13 +99,8 @@
 
         input_manager = configuration->the_input_manager();
 
-<<<<<<< HEAD
-        stub_targets = std::make_shared<StubInputTargets>();
+        stub_targets = std::make_shared<mtd::StubInputTargets>();
         configuration->the_input_dispatcher_configuration()->set_input_targets(stub_targets);
-=======
-        stub_targets = std::make_shared<mtd::StubInputTargets>();
-        configuration->set_input_targets(stub_targets);
->>>>>>> 866d86e6
 
         input_manager->start();
     }
@@ -280,13 +275,8 @@
 
         dispatcher_policy = dispatcher_conf->the_mock_dispatcher_policy();
 
-<<<<<<< HEAD
-        stub_targets = std::make_shared<StubInputTargets>();
+        stub_targets = std::make_shared<mtd::StubInputTargets>();
         dispatcher_conf->set_input_targets(stub_targets);
-=======
-        stub_targets = std::make_shared<mtd::StubInputTargets>();
-        configuration->set_input_targets(stub_targets);
->>>>>>> 866d86e6
     }
 
     ~AndroidInputManagerDispatcherInterceptSetup()
