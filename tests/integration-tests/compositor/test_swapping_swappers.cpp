--- conflicted
+++ resolved
@@ -18,7 +18,6 @@
 
 #include "mir_test_doubles/stub_buffer_allocator.h"
 #include "multithread_harness.h"
-#include "mir_test_doubles/stub_timer.h"
 
 #include "src/server/compositor/buffer_queue.h"
 #include "src/server/compositor/buffer_stream_surfaces.h"
@@ -48,14 +47,7 @@
         auto properties = mg::BufferProperties{geom::Size{380, 210},
                                           mir_pixel_format_abgr_8888,
                                           mg::BufferUsage::hardware};
-<<<<<<< HEAD
-        switching_bundle = std::make_shared<mc::SwitchingBundle>(3,
-                                                                 allocator,
-                                                                 properties,
-                                                                 std::make_shared<mtd::StubTimer>());
-=======
         switching_bundle = std::make_shared<mc::BufferQueue>(3, allocator, properties);
->>>>>>> 3b2a4ed6
     }
 
     std::shared_ptr<mc::BufferQueue> switching_bundle;
