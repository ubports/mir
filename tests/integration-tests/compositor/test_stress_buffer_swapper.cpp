/*
 * Copyright © 2012 Canonical Ltd.
 *
 * This program is free software: you can redistribute it and/or modify
 * it under the terms of the GNU General Public License version 3 as
 * published by the Free Software Foundation.
 *
 * This program is distributed in the hope that it will be useful,
 * but WITHOUT ANY WARRANTY; without even the implied warranty of
 * MERCHANTABILITY or FITNESS FOR A PARTICULAR PURPOSE.  See the
 * GNU General Public License for more details.
 *
 * You should have received a copy of the GNU General Public License
 * along with this program.  If not, see <http://www.gnu.org/licenses/>.
 *
 * Authored by: Kevin DuBois <kevin.dubois@canonical.com>
 */

#include "mir_test_doubles/mock_buffer.h"
#include "multithread_harness.h"

#include "mir/chrono/chrono.h"
#include "mir/compositor/buffer_swapper_multi.h"
#include "mir/thread/all.h"

namespace mc = mir::compositor;
namespace mt = mir::testing;
namespace geom = mir::geometry;
namespace mtd = mir::test::doubles;

namespace mir
{
<<<<<<< HEAD
struct BufferSwapperStress : public ::testing::Test
{
public:
    BufferSwapperStress()
     : sleep_duration(50),
       num_iterations(500)
    {}
=======
struct ThreadFixture {
    public:
        ThreadFixture(
            std::function<void( std::shared_ptr<mt::SynchronizerSpawned>,
                            std::shared_ptr<mc::BufferSwapper>,
                            mc::Buffer** )> a,
            std::function<void( std::shared_ptr<mt::SynchronizerSpawned>,
                            std::shared_ptr<mc::BufferSwapper>,
                            mc::Buffer** )> b)
        : sleep_duration(50)
    {
            geom::Size size{geom::Width{1024}, geom::Height{768}};
            geom::Stride s {1024};
            geom::PixelFormat pf {geom::PixelFormat::rgba_8888};
            std::unique_ptr<mc::Buffer> buffer_a(new mtd::MockBuffer(size, s, pf));
            std::unique_ptr<mc::Buffer> buffer_b(new mtd::MockBuffer(size, s, pf));

            auto swapper = std::make_shared<mc::BufferSwapperDouble>(
                    std::move(buffer_a),
                    std::move(buffer_b));

            auto sync1 = std::make_shared<mt::Synchronizer>();
            auto sync2 = std::make_shared<mt::Synchronizer>();
            compositor_controller = sync1;
            client_controller = sync2;

            thread1 = std::thread(a, sync1, swapper, &compositor_buffer);
            thread2 = std::thread(b, sync2, swapper, &client_buffer);

        };
>>>>>>> 99060809

    std::shared_ptr<mc::BufferSwapper> alloc_double_swapper()
    {
        geom::Size size{geom::Width{1024}, geom::Height{768}};
        geom::Stride s {1024};
        geom::PixelFormat pf {geom::PixelFormat::rgba_8888};
        return std::make_shared<mc::BufferSwapperMulti>(
                    std::move(std::unique_ptr<mc::Buffer>(new mc::MockBuffer(size, s, pf))),
                    std::move(std::unique_ptr<mc::Buffer>(new mc::MockBuffer(size, s, pf))));
    }

    std::shared_ptr<mc::BufferSwapper> alloc_triple_swapper()
    {
        geom::Size size{geom::Width{1024}, geom::Height{768}};
        geom::Stride s {1024};
        geom::PixelFormat pf {geom::PixelFormat::rgba_8888};
        return std::make_shared<mc::BufferSwapperMulti>(
                    std::move(std::unique_ptr<mc::Buffer>(new mc::MockBuffer(size, s, pf))),
                    std::move(std::unique_ptr<mc::Buffer>(new mc::MockBuffer(size, s, pf))),
                    std::move(std::unique_ptr<mc::Buffer>(new mc::MockBuffer(size, s, pf))));
    }

    void terminate_child_thread(mt::Synchronizer& controller)
    {
        controller.ensure_child_is_waiting();
        controller.kill_thread();
        controller.activate_waiting_child();
    }

    mt::Synchronizer compositor_controller;
    mt::Synchronizer client_controller;

    std::chrono::microseconds const sleep_duration;
    int const num_iterations;

    std::thread thread1;
    std::thread thread2;

    void test_distinct_buffers(const std::shared_ptr<mc::BufferSwapper>& swapper);
    void test_valid_buffers(const std::shared_ptr<mc::BufferSwapper>& swapper);
    void test_wait_situation(std::vector<mc::Buffer*>& compositor_output_buffers,
                             std::vector<mc::Buffer*>& client_output_buffers,
                             const std::shared_ptr<mc::BufferSwapper>& swapper,
                             unsigned int number_of_client_requests_to_make);
    void test_last_posted(const std::shared_ptr<mc::BufferSwapper>& swapper);
};

void main_test_loop_pause(std::chrono::microseconds duration) {
    std::this_thread::sleep_for(duration);
}

void client_request_loop( mc::Buffer*& out_buffer, mt::SynchronizerSpawned& synchronizer,
                          const std::shared_ptr<mc::BufferSwapper>& swapper)
{
    for(;;)
    {
        out_buffer = swapper->client_acquire();
        if (synchronizer.child_enter_wait()) return;

        swapper->client_release(out_buffer);
        if (synchronizer.child_enter_wait()) return;

        std::this_thread::yield();
    }
}

void compositor_grab_loop( mc::Buffer*& out_buffer, mt::SynchronizerSpawned& synchronizer,
                           const std::shared_ptr<mc::BufferSwapper>& swapper)
{
    for(;;)
    {
        out_buffer = swapper->compositor_acquire();
        if (synchronizer.child_enter_wait()) return;

        swapper->compositor_release(out_buffer);
        if (synchronizer.child_enter_wait()) return;
        std::this_thread::yield();
    }
}

/* test that the compositor and the client are never in ownership of the same
   buffer */
void BufferSwapperStress::test_distinct_buffers(const std::shared_ptr<mc::BufferSwapper>& swapper)
{
    mc::Buffer *compositor_buffer;
    mc::Buffer *client_buffer;

    thread1 = std::thread(compositor_grab_loop, std::ref(compositor_buffer), std::ref(compositor_controller), swapper);
    thread2 = std::thread(client_request_loop,  std::ref(client_buffer), std::ref(client_controller), swapper);

    for(int i=0; i<  num_iterations; i++)
    {
        compositor_controller.ensure_child_is_waiting();
        client_controller.ensure_child_is_waiting();

        EXPECT_NE(compositor_buffer, client_buffer);

        compositor_controller.activate_waiting_child();
        client_controller.activate_waiting_child();

        main_test_loop_pause(sleep_duration);
    }

    terminate_child_thread(client_controller);
    terminate_child_thread(compositor_controller); 
    thread2.join();
    thread1.join();
}

TEST_F(BufferSwapperStress, distinct_double_buffers_in_client_and_compositor)
{
    auto double_swapper = alloc_double_swapper();
    test_distinct_buffers(double_swapper);
}
TEST_F(BufferSwapperStress, distinct_triple_buffers_in_client_and_compositor)
{
    auto triple_swapper = alloc_triple_swapper();
    test_distinct_buffers(triple_swapper);
}

/* test that we never get an invalid buffer */
void BufferSwapperStress::test_valid_buffers(const std::shared_ptr<mc::BufferSwapper>& swapper)
{
    mc::Buffer *compositor_buffer;
    mc::Buffer *client_buffer;

    thread1 = std::thread(compositor_grab_loop, std::ref(compositor_buffer), std::ref(compositor_controller), swapper);
    thread2 = std::thread(client_request_loop, std::ref(client_buffer), std::ref(client_controller), swapper);

    for(int i=0; i< num_iterations; i++)
    {
        compositor_controller.ensure_child_is_waiting();
        client_controller.ensure_child_is_waiting();

        if (i > 1)
        {
            EXPECT_TRUE((compositor_buffer != NULL));
            EXPECT_TRUE((client_buffer != NULL));
        }

        compositor_controller.activate_waiting_child();
        client_controller.activate_waiting_child();

        main_test_loop_pause(sleep_duration);
    }

    terminate_child_thread(client_controller);
    terminate_child_thread(compositor_controller); 
    thread2.join();
    thread1.join();
}
TEST_F(BufferSwapperStress, double_ensure_valid_buffers)
{
    auto double_swapper = alloc_double_swapper();
    test_valid_buffers(double_swapper);
}
TEST_F(BufferSwapperStress, triple_ensure_valid_buffers)
{
    auto triple_swapper = alloc_triple_swapper();
    test_valid_buffers(triple_swapper);
}

void client_request_loop_finite(std::vector<mc::Buffer*>& buffers,
                      mt::SynchronizerSpawned& synchronizer,
                      const std::shared_ptr<mc::BufferSwapper>& swapper,
                      int const number_of_requests_to_make)
{
    for(auto i=0; i < number_of_requests_to_make; i++)
    {
        auto tmp = swapper->client_acquire();
        swapper->client_release(tmp);
        buffers.push_back(tmp);
    }

    ASSERT_EQ(buffers.size(), (unsigned int) number_of_requests_to_make);
    synchronizer.child_enter_wait();
    synchronizer.child_enter_wait();
}

void compositor_grab(std::vector<mc::Buffer*>& buffers,
                     mt::SynchronizerSpawned& synchronizer,
                     const std::shared_ptr<mc::BufferSwapper>& swapper)
{
    synchronizer.child_enter_wait();

    auto buf = swapper->compositor_acquire();
    swapper->compositor_release(buf);
    buffers.push_back(buf);

    synchronizer.child_enter_wait();
}

void BufferSwapperStress::test_wait_situation(std::vector<mc::Buffer*>& compositor_output_buffers,
                                              std::vector<mc::Buffer*>& client_output_buffers,
                                              const std::shared_ptr<mc::BufferSwapper>& swapper,
                                              unsigned int const number_of_client_requests_to_make)
{
    thread1 = std::thread(compositor_grab, std::ref(compositor_output_buffers),
                          std::ref(compositor_controller), swapper);
    thread2 = std::thread(client_request_loop_finite, std::ref(client_output_buffers),
                          std::ref(client_controller), swapper, number_of_client_requests_to_make);

    compositor_controller.ensure_child_is_waiting();

    client_controller.ensure_child_is_waiting();
    client_controller.activate_waiting_child();

    compositor_controller.activate_waiting_child();
    compositor_controller.ensure_child_is_waiting();

    terminate_child_thread(client_controller);
    terminate_child_thread(compositor_controller); 
    thread2.join();
    thread1.join();

    ASSERT_EQ(client_output_buffers.size(), number_of_client_requests_to_make);
    ASSERT_EQ(compositor_output_buffers.size(), static_cast<unsigned int>(1));
}

TEST_F(BufferSwapperStress, double_test_wait_situation)
{
    std::vector<mc::Buffer*> client_buffers;
    std::vector<mc::Buffer*> compositor_buffers;
    /* a double buffered client should stall on the second request without the compositor running */
    auto double_swapper = alloc_double_swapper();
    test_wait_situation(compositor_buffers, client_buffers, double_swapper, 2);
    
    EXPECT_EQ(client_buffers.at(0), compositor_buffers.at(0));
}

TEST_F(BufferSwapperStress, triple_test_wait_situation)
{
    std::vector<mc::Buffer*> client_buffers;
    std::vector<mc::Buffer*> compositor_buffers;
    /* a double buffered client should stall on the second request without the compositor running */
    auto triple_swapper = alloc_triple_swapper();
    test_wait_situation(compositor_buffers, client_buffers, triple_swapper, 3);
    
    EXPECT_EQ(client_buffers.at(0), compositor_buffers.at(0));
}

void client_request_loop_with_wait(mc::Buffer*& out_buffer, mt::SynchronizerSpawned& synchronizer,
                            const std::shared_ptr<mc::BufferSwapper>& swapper)
{
    bool wait_request = false;
    for(;;)
    {
        wait_request = synchronizer.child_check_wait_request();

        out_buffer = swapper->client_acquire();
        swapper->client_release(out_buffer);

        if (wait_request)
            if (synchronizer.child_enter_wait()) return;

        std::this_thread::yield();
    }
}

void compositor_grab_loop_with_wait(mc::Buffer*& out_buffer, mt::SynchronizerSpawned& synchronizer,
                            const std::shared_ptr<mc::BufferSwapper>& swapper)
{
    bool wait_request = false;
    for(;;)
    {
        wait_request = synchronizer.child_check_wait_request();

        out_buffer = swapper->compositor_acquire();

        swapper->compositor_release(out_buffer);

        if (wait_request)
        {
            out_buffer = swapper->compositor_acquire();
            if (synchronizer.child_enter_wait()) return;
            swapper->compositor_release(out_buffer);
        }

        std::this_thread::yield();
    }
}

void BufferSwapperStress::test_last_posted(const std::shared_ptr<mc::BufferSwapper>& swapper)
{
    mc::Buffer *compositor_buffer;
    mc::Buffer *client_buffer;

    thread1 = std::thread(compositor_grab_loop_with_wait, std::ref(compositor_buffer), std::ref(compositor_controller), swapper);
    thread2 = std::thread(client_request_loop_with_wait,  std::ref(client_buffer), std::ref(client_controller), swapper);

    for(int i=0; i<  num_iterations; i++)
    {
        client_controller.ensure_child_is_waiting();
        compositor_controller.ensure_child_is_waiting();

        EXPECT_EQ(compositor_buffer, client_buffer);

        compositor_controller.activate_waiting_child();
        client_controller.activate_waiting_child();

        main_test_loop_pause(sleep_duration);
    }

    terminate_child_thread(client_controller);
    terminate_child_thread(compositor_controller); 
    thread2.join();
    thread1.join();
}

TEST_F(BufferSwapperStress, double_test_last_posted)
{
    auto double_swapper = alloc_double_swapper();
    test_last_posted(double_swapper);
}
}<|MERGE_RESOLUTION|>--- conflicted
+++ resolved
@@ -30,7 +30,6 @@
 
 namespace mir
 {
-<<<<<<< HEAD
 struct BufferSwapperStress : public ::testing::Test
 {
 public:
@@ -38,38 +37,6 @@
      : sleep_duration(50),
        num_iterations(500)
     {}
-=======
-struct ThreadFixture {
-    public:
-        ThreadFixture(
-            std::function<void( std::shared_ptr<mt::SynchronizerSpawned>,
-                            std::shared_ptr<mc::BufferSwapper>,
-                            mc::Buffer** )> a,
-            std::function<void( std::shared_ptr<mt::SynchronizerSpawned>,
-                            std::shared_ptr<mc::BufferSwapper>,
-                            mc::Buffer** )> b)
-        : sleep_duration(50)
-    {
-            geom::Size size{geom::Width{1024}, geom::Height{768}};
-            geom::Stride s {1024};
-            geom::PixelFormat pf {geom::PixelFormat::rgba_8888};
-            std::unique_ptr<mc::Buffer> buffer_a(new mtd::MockBuffer(size, s, pf));
-            std::unique_ptr<mc::Buffer> buffer_b(new mtd::MockBuffer(size, s, pf));
-
-            auto swapper = std::make_shared<mc::BufferSwapperDouble>(
-                    std::move(buffer_a),
-                    std::move(buffer_b));
-
-            auto sync1 = std::make_shared<mt::Synchronizer>();
-            auto sync2 = std::make_shared<mt::Synchronizer>();
-            compositor_controller = sync1;
-            client_controller = sync2;
-
-            thread1 = std::thread(a, sync1, swapper, &compositor_buffer);
-            thread2 = std::thread(b, sync2, swapper, &client_buffer);
-
-        };
->>>>>>> 99060809
 
     std::shared_ptr<mc::BufferSwapper> alloc_double_swapper()
     {
@@ -77,8 +44,8 @@
         geom::Stride s {1024};
         geom::PixelFormat pf {geom::PixelFormat::rgba_8888};
         return std::make_shared<mc::BufferSwapperMulti>(
-                    std::move(std::unique_ptr<mc::Buffer>(new mc::MockBuffer(size, s, pf))),
-                    std::move(std::unique_ptr<mc::Buffer>(new mc::MockBuffer(size, s, pf))));
+                    std::move(std::unique_ptr<mc::Buffer>(new mtd::MockBuffer(size, s, pf))),
+                    std::move(std::unique_ptr<mc::Buffer>(new mtd::MockBuffer(size, s, pf))));
     }
 
     std::shared_ptr<mc::BufferSwapper> alloc_triple_swapper()
@@ -87,9 +54,9 @@
         geom::Stride s {1024};
         geom::PixelFormat pf {geom::PixelFormat::rgba_8888};
         return std::make_shared<mc::BufferSwapperMulti>(
-                    std::move(std::unique_ptr<mc::Buffer>(new mc::MockBuffer(size, s, pf))),
-                    std::move(std::unique_ptr<mc::Buffer>(new mc::MockBuffer(size, s, pf))),
-                    std::move(std::unique_ptr<mc::Buffer>(new mc::MockBuffer(size, s, pf))));
+                    std::move(std::unique_ptr<mc::Buffer>(new mtd::MockBuffer(size, s, pf))),
+                    std::move(std::unique_ptr<mc::Buffer>(new mtd::MockBuffer(size, s, pf))),
+                    std::move(std::unique_ptr<mc::Buffer>(new mtd::MockBuffer(size, s, pf))));
     }
 
     void terminate_child_thread(mt::Synchronizer& controller)
