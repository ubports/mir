/*
 * Copyright © 2012-2015 Canonical Ltd.
 *
 * This program is free software: you can redistribute it and/or modify
 * it under the terms of the GNU General Public License version 3 as
 * published by the Free Software Foundation.
 *
 * This program is distributed in the hope that it will be useful,
 * but WITHOUT ANY WARRANTY; without even the implied warranty of
 * MERCHANTABILITY or FITNESS FOR A PARTICULAR PURPOSE.  See the
 * GNU General Public License for more details.
 *
 * You should have received a copy of the GNU General Public License
 * along with this program.  If not, see <http://www.gnu.org/licenses/>.
 *
 * Authored by: Thomas Voss <thomas.voss@canonical.com>
 */

#include "mir/shell/abstract_shell.h"
#include "mir/scene/session.h"
#include "mir/scene/null_session_listener.h"
#include "mir/scene/placement_strategy.h"
#include "mir/shell/default_window_manager.h"

#include "src/server/scene/session_manager.h"
#include "src/server/scene/default_session_container.h"

#include "mir_test/gmock_fixes.h"
#include "mir_test/fake_shared.h"
#include "mir_test_doubles/stub_scene_session.h"
#include "mir_test_doubles/mock_surface.h"
#include "mir_test_doubles/mock_surface_coordinator.h"
#include "mir_test_doubles/null_snapshot_strategy.h"
#include "mir_test_doubles/null_event_sink.h"
#include "mir_test_doubles/null_session_event_sink.h"
#include "mir_test_doubles/null_prompt_session_manager.h"
#include "mir_test_doubles/mock_input_targeter.h"
#include "mir_test_doubles/stub_buffer_stream_factory.h"

#include <gmock/gmock.h>
#include <gtest/gtest.h>

namespace mf = mir::frontend;
namespace msh = mir::shell;
namespace ms = mir::scene;
namespace mt = mir::test;
namespace mtd = mir::test::doubles;

using namespace ::testing;

namespace
{
struct MockSessionManager : ms::SessionManager
{
    using ms::SessionManager::SessionManager;

    MOCK_METHOD1(set_focus_to, void (std::shared_ptr<ms::Session> const& focus));
};

struct NullPlacementStrategy : ms::PlacementStrategy
{
    auto place(ms::Session const& , ms::SurfaceCreationParameters const& params)
    -> ms::SurfaceCreationParameters  override { return params; }
};

struct TestDefaultWindowManager : public testing::Test
{
    NiceMock<mtd::MockSurfaceCoordinator> surface_coordinator;
    ms::DefaultSessionContainer container;
    NiceMock<mtd::MockInputTargeter> input_targeter;
    std::shared_ptr<mf::Session> new_session;
    ms::NullSessionListener session_listener;
    mtd::StubBufferStreamFactory buffer_stream_factory;
    NiceMock<MockSessionManager> session_manager
        {
            mt::fake_shared(surface_coordinator),
            mt::fake_shared(buffer_stream_factory),
            mt::fake_shared(container),
            std::make_shared<mtd::NullSnapshotStrategy>(),
            std::make_shared<mtd::NullSessionEventSink>(),
            mt::fake_shared(session_listener)
        };

    msh::AbstractShell shell{
        mt::fake_shared(input_targeter),
        mt::fake_shared(surface_coordinator),
        mt::fake_shared(session_manager),
        std::make_shared<mtd::NullPromptSessionManager>(),
        [this](msh::FocusController* focus_controller)
            { return std::make_shared<msh::DefaultWindowManager>(
                focus_controller,
                std::make_shared<NullPlacementStrategy>(),
                mt::fake_shared(session_manager));
            }};
};
}

TEST_F(TestDefaultWindowManager, cycle_focus)
{
    EXPECT_CALL(session_manager, set_focus_to(_)).Times(3);

    auto session1 = shell.open_session(__LINE__, "Visual Basic Studio", std::make_shared<mtd::NullEventSink>());
    auto session2 = shell.open_session(__LINE__, "Microsoft Access", std::make_shared<mtd::NullEventSink>());
    auto session3 = shell.open_session(__LINE__, "WordPerfect", std::make_shared<mtd::NullEventSink>());

    Mock::VerifyAndClearExpectations(&session_manager);

    {
      InSequence seq;
      EXPECT_CALL(session_manager, set_focus_to(Eq(session1))).Times(1);
      EXPECT_CALL(session_manager, set_focus_to(Eq(session2))).Times(1);
      EXPECT_CALL(session_manager, set_focus_to(Eq(session3))).Times(1);
    }

    shell.focus_next();
    shell.focus_next();
    shell.focus_next();

    Mock::VerifyAndClearExpectations(&session_manager);

    // Possible change of focus while sessions are closed on shutdown
    EXPECT_CALL(session_manager, set_focus_to(_)).Times(AnyNumber());
}

TEST_F(TestDefaultWindowManager, closing_applications_transfers_focus)
{
    using namespace ::testing;

    EXPECT_CALL(session_manager, set_focus_to(_)).Times(3);

    auto session1 = shell.open_session(__LINE__, "Visual Basic Studio", std::make_shared<mtd::NullEventSink>());
    auto session2 = shell.open_session(__LINE__, "Microsoft Access", std::make_shared<mtd::NullEventSink>());
    auto session3 = shell.open_session(__LINE__, "WordPerfect", std::make_shared<mtd::NullEventSink>());

    Mock::VerifyAndClearExpectations(&session_manager);

    {
      InSequence seq;
      EXPECT_CALL(session_manager, set_focus_to(Eq(session2))).Times(1);
      EXPECT_CALL(session_manager, set_focus_to(Eq(session1))).Times(1);
    }

    shell.close_session(session3);
    shell.close_session(session2);

    Mock::VerifyAndClearExpectations(&session_manager);

    // Possible change of focus while sessions are closed on shutdown
    EXPECT_CALL(session_manager, set_focus_to(_)).Times(AtLeast(0));
}

TEST_F(TestDefaultWindowManager, sets_input_focus)
{
    mtd::StubSceneSession app1;
    NiceMock<mtd::MockSurface> mock_surface;

    {
        InSequence seq;
<<<<<<< HEAD
        EXPECT_CALL(input_targeter, set_focus(_)).Times(1);
=======
        EXPECT_CALL(input_targeter, set_focus(Eq(mt::fake_shared(mock_surface)))).Times(1);
>>>>>>> 3a5fd271
        // When we have no default surface.
        EXPECT_CALL(input_targeter, clear_focus()).Times(1);
        // When we have no session.
        EXPECT_CALL(input_targeter, clear_focus()).Times(1);
    }

    shell.set_focus_to(mt::fake_shared(app1), mt::fake_shared(mock_surface));
    shell.set_focus_to(mt::fake_shared(app1), std::shared_ptr<ms::Surface>());
    shell.set_focus_to(std::shared_ptr<ms::Session>(), std::shared_ptr<ms::Surface>());
}

TEST_F(TestDefaultWindowManager, notifies_surface_of_focus_change_after_it_has_taken_the_focus)
{
    mtd::StubSceneSession app;
    auto mock_surface = std::make_shared<NiceMock<mtd::MockSurface>>();

    InSequence seq;
    EXPECT_CALL(input_targeter, set_focus(_));
    EXPECT_CALL(*mock_surface, configure(mir_surface_attrib_focus, mir_surface_focused)).Times(1);

    shell.set_focus_to(mt::fake_shared(app), mock_surface);
}<|MERGE_RESOLUTION|>--- conflicted
+++ resolved
@@ -156,11 +156,7 @@
 
     {
         InSequence seq;
-<<<<<<< HEAD
-        EXPECT_CALL(input_targeter, set_focus(_)).Times(1);
-=======
         EXPECT_CALL(input_targeter, set_focus(Eq(mt::fake_shared(mock_surface)))).Times(1);
->>>>>>> 3a5fd271
         // When we have no default surface.
         EXPECT_CALL(input_targeter, clear_focus()).Times(1);
         // When we have no session.
