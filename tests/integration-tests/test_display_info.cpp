--- conflicted
+++ resolved
@@ -28,12 +28,9 @@
 #include "mir_test_framework/cross_process_sync.h"
 #include "mir_test_doubles/stub_buffer.h"
 #include "mir_test_doubles/null_display.h"
-<<<<<<< HEAD
 #include "mir_test_doubles/null_event_sink.h"
-=======
 #include "mir_test_doubles/null_display_config.h"
 #include "mir_test_doubles/null_display_changer.h"
->>>>>>> ba8bdebf
 #include "mir_test_doubles/stub_display_buffer.h"
 #include "mir_test_doubles/null_platform.h"
 #include "mir_test/display_config_matchers.h"
@@ -58,55 +55,6 @@
 
 namespace
 {
-<<<<<<< HEAD
-=======
-class StubDisplayConfig : public mtd::NullDisplayConfig
-{
-public:
-    StubDisplayConfig()
-    {
-        /* construct a non-trivial dummy display config to send */
-        int mode_index = 0;
-        for (auto i = 0u; i < 3u; i++)
-        {
-            std::vector<mg::DisplayConfigurationMode> modes;
-            for (auto j = 0u; j <= i; j++)
-            {
-                geom::Size sz{mode_index*4, mode_index*3};
-                mg::DisplayConfigurationMode mode{sz, 10.0f * mode_index };
-                mode_index++;
-                modes.push_back(mode);
-            }
-
-            size_t mode_index = modes.size() - 1; 
-            geom::Size physical_size{};
-            geom::Point top_left{};
-            mg::DisplayConfigurationOutput output{
-                mg::DisplayConfigurationOutputId{static_cast<int>(i)},
-                mg::DisplayConfigurationCardId{static_cast<int>(i)},
-                modes,
-                physical_size,
-                ((i % 2) == 0),
-                ((i % 2) == 1),
-                top_left,
-                mode_index
-            };
-
-            outputs.push_back(output);
-        }
-    };
-
-    void for_each_output(std::function<void(mg::DisplayConfigurationOutput const&)> f) const override
-    {
-        for (auto& disp : outputs)
-        {
-            f(disp);
-        }
-    }
-
-    std::vector<mg::DisplayConfigurationOutput> outputs;
-};
->>>>>>> ba8bdebf
 
 class StubDisplay : public mtd::NullDisplay
 {
@@ -130,19 +78,13 @@
     {
         return mt::fake_shared(stub_display_config);
     }
-<<<<<<< HEAD
 
     static mtd::StubDisplayConfig stub_display_config;
 private:
     mtd::NullDisplayBuffer display_buffer;
 };
-mtd::StubDisplayConfig StubDisplay::stub_display_config;
-=======
-    static StubDisplayConfig stub_display_config;
-};
-StubDisplayConfig StubChanger::stub_display_config;
-
->>>>>>> ba8bdebf
+
+mtd::StubDisplayConfig StubChanger::stub_display_config;
 
 char const* const mir_test_socket = mtf::test_socket_file().c_str();
 
@@ -231,12 +173,7 @@
             auto connection = mir_connect_sync(mir_test_socket, __PRETTY_FUNCTION__);
             auto configuration = mir_connection_create_display_config(connection);
 
-<<<<<<< HEAD
-            EXPECT_THAT(configuration, mt::ClientTypeConfigMatches(StubDisplay::stub_display_config.outputs));
-=======
-            EXPECT_THAT(configuration, mt::ClientTypeConfigMatches(StubChanger::stub_display_config.outputs,
-                                                                   StubGraphicBufferAllocator::pixel_formats));
->>>>>>> ba8bdebf
+            EXPECT_THAT(configuration, mt::ClientTypeConfigMatches(StubChanger::stub_display_config.outputs));
 
             mir_display_config_destroy(configuration);
             mir_connection_release(connection);
@@ -365,14 +302,14 @@
         std::shared_ptr<mf::SessionMediatorReport> const& sm_report,
         std::shared_ptr<mf::MessageProcessorReport> const& mr_report,
         std::shared_ptr<mg::Platform> const& graphics_platform,
-        std::shared_ptr<mg::Display> const& graphics_display,
+        std::shared_ptr<msh::DisplayChanger> const& graphics_changer,
         std::shared_ptr<mg::GraphicBufferAllocator> const& buffer_allocator)
         : shell(shell),
           sm_report(sm_report),
           mp_report(mr_report),
           cache(std::make_shared<mf::ResourceCache>()),
           graphics_platform(graphics_platform),
-          graphics_display(graphics_display),
+          graphics_changer(graphics_changer),
           buffer_allocator(buffer_allocator),
           last_event_sink(std::make_shared<mtd::NullEventSink>())
     {
@@ -389,18 +326,18 @@
     std::shared_ptr<mf::MessageProcessorReport> const mp_report;
     std::shared_ptr<mf::ResourceCache> const cache;
     std::shared_ptr<mg::Platform> const graphics_platform;
-    std::shared_ptr<mg::Display> const graphics_display;
+    std::shared_ptr<msh::DisplayChanger> const graphics_changer;
     std::shared_ptr<mg::GraphicBufferAllocator> const buffer_allocator;
     std::shared_ptr<mf::EventSink> last_event_sink;
 
     virtual std::shared_ptr<mir::protobuf::DisplayServer> make_ipc_server(
-        std::shared_ptr<mf::EventSink> const& sink)
+        std::shared_ptr<mf::EventSink> const& sink, bool)
     {
         last_event_sink = sink;
         return std::make_shared<mf::SessionMediator>(
             shell,
             graphics_platform,
-            graphics_display,
+            graphics_changer,
             buffer_allocator,
             sm_report,
             sink,
@@ -440,9 +377,8 @@
             return platform;
         }
 
-
         std::shared_ptr<mir::frontend::ProtobufIpcFactory> the_ipc_factory(
-            std::shared_ptr<mf::Shell> const& shell, std::shared_ptr<mg::Display> const& display,
+            std::shared_ptr<mf::Shell> const& shell,
             std::shared_ptr<mg::GraphicBufferAllocator> const& allocator) override
         {
             if (!ipc_factory)
@@ -452,7 +388,7 @@
                                 the_session_mediator_report(),
                                 the_message_processor_report(),
                                 the_graphics_platform(),
-                                display, allocator);
+                                the_shell_display_changer(), allocator);
             }
             return ipc_factory;
         }
@@ -462,7 +398,7 @@
             change_thread = std::move(std::thread([this](){
                 send_event_fence.wait_for_signal_ready_for(std::chrono::milliseconds(1000));
                 auto notifier = ipc_factory->last_clients_event_sink();
-                notifier->handle_display_config_change(StubDisplay::stub_display_config);
+                notifier->handle_display_config_change(StubChanger::stub_display_config);
             })); 
         }
 
@@ -488,7 +424,7 @@
         {
             auto configuration = mir_connection_create_display_config(connection);
 
-            EXPECT_THAT(configuration, mt::ClientTypeConfigMatches(StubDisplay::stub_display_config.outputs));
+            EXPECT_THAT(configuration, mt::ClientTypeConfigMatches(StubChanger::stub_display_config.outputs));
             mir_display_config_destroy(configuration);
 
             auto client_config = (Client*) context; 
