/*
 * Copyright © 2012 Canonical Ltd.
 *
 * This program is free software: you can redistribute it and/or modify
 * it under the terms of the GNU General Public License version 3 as
 * published by the Free Software Foundation.
 *
 * This program is distributed in the hope that it will be useful,
 * but WITHOUT ANY WARRANTY; without even the implied warranty of
 * MERCHANTABILITY or FITNESS FOR A PARTICULAR PURPOSE.  See the
 * GNU General Public License for more details.
 *
 * You should have received a copy of the GNU General Public License
 * along with this program.  If not, see <http://www.gnu.org/licenses/>.
 *
 * Authored by: Kevin DuBois <kevin.dubois@canonical.com>
 */

#include "mir_test_doubles/mock_buffer_registrar.h"
#include "mir_test_doubles/mock_android_native_buffer.h"
#include "src/client/android/buffer.h"
#include "mir_toolkit/mir_client_library.h"

#include <memory>
#include <algorithm>
#include <hardware/gralloc.h>
#include <gtest/gtest.h>
#include <gmock/gmock.h>

namespace mtd = mir::test::doubles;
namespace mcla = mir::client::android;
namespace mg = mir::graphics;
namespace geom = mir::geometry;

struct AndroidClientBuffer : public ::testing::Test
{
    AndroidClientBuffer() :
        mock_registrar{std::make_shared<testing::NiceMock<mtd::MockBufferRegistrar>>()},
        native_handle{std::make_shared<native_handle_t>()},
        mock_native_buffer{std::make_shared<mtd::MockAndroidNativeBuffer>(size)}
    {
        ON_CALL(*mock_registrar, register_buffer(testing::_, testing::_))
            .WillByDefault(testing::Return(mock_native_buffer));
        package.height = height.as_int();
        package.width = width.as_int();
        package.stride = stride.as_int();
    }

    geom::Height const height{124};
    geom::Width const width{248};
    geom::Size const size{width, height};
    geom::Stride const stride{66};
    MirPixelFormat const pf{mir_pixel_format_abgr_8888};
    std::shared_ptr<mtd::MockBufferRegistrar> const mock_registrar;
    std::shared_ptr<native_handle_t const> const native_handle;
    std::shared_ptr<mg::NativeBuffer> const mock_native_buffer;
    MirBufferPackage package;
};

TEST_F(AndroidClientBuffer, registers_native_handle_with_correct_size)
{
    EXPECT_CALL(*mock_registrar, register_buffer(testing::_, testing::_))
        .WillOnce(testing::Return(mock_native_buffer));

    mcla::Buffer buffer(mock_registrar, package, pf);
    EXPECT_EQ(size, buffer.size());
    EXPECT_EQ(pf, buffer.pixel_format());
    EXPECT_EQ(stride, buffer.stride());
}

TEST_F(AndroidClientBuffer, packs_memory_region_correctly)
{
    using namespace testing;
    geom::Rectangle rect{{0,0}, size};
    std::shared_ptr<char> empty_char = std::make_shared<char>();
    EXPECT_CALL(*mock_registrar, secure_for_cpu(mock_native_buffer,rect))
        .Times(1)
        .WillOnce(Return(empty_char));

    mcla::Buffer buffer(mock_registrar, package, pf);
    auto region = buffer.secure_for_cpu_write();
    EXPECT_EQ(empty_char, region->vaddr);
    EXPECT_EQ(width, region->width);
    EXPECT_EQ(height, region->height);
    EXPECT_EQ(stride, region->stride);
    EXPECT_EQ(pf, region->format);
<<<<<<< HEAD
}

TEST_F(AndroidClientBuffer, produces_valid_anwb)
{
    using namespace testing;
    int correct_usage = GRALLOC_USAGE_HW_TEXTURE | GRALLOC_USAGE_HW_RENDER;
    int32_t const expected_stride_in_pixels =
        static_cast<int32_t>(stride.as_uint32_t() / MIR_BYTES_PER_PIXEL(pf));
    mcla::Buffer buffer(mock_registrar, package, size, pf, stride);
    auto native_handle = buffer.native_buffer_handle();

    ASSERT_THAT(native_handle, Ne(nullptr));
    auto anwb = native_handle->anwb();
    ASSERT_THAT(anwb, Ne(nullptr));
    EXPECT_EQ(package.get(), anwb->handle);
    EXPECT_EQ(width.as_uint32_t(), static_cast<uint32_t>(anwb->width));
    EXPECT_EQ(height.as_uint32_t(), static_cast<uint32_t>(anwb->height));
    EXPECT_EQ(correct_usage, anwb->usage);
    EXPECT_EQ(expected_stride_in_pixels, anwb->stride);
    ASSERT_THAT(anwb->common.incRef, Ne(nullptr));
    ASSERT_THAT(anwb->common.decRef, Ne(nullptr));
    anwb->common.incRef(&anwb->common);
    anwb->common.decRef(&anwb->common);
}

TEST_F(AndroidClientBuffer, returns_properties_from_constructor)
{
    mcla::Buffer buffer(mock_registrar, package, size, pf, stride);
    EXPECT_EQ(size, buffer.size());
    EXPECT_EQ(pf, buffer.pixel_format());
    EXPECT_EQ(stride, buffer.stride());
=======
>>>>>>> 80630e5f
}<|MERGE_RESOLUTION|>--- conflicted
+++ resolved
@@ -84,38 +84,4 @@
     EXPECT_EQ(height, region->height);
     EXPECT_EQ(stride, region->stride);
     EXPECT_EQ(pf, region->format);
-<<<<<<< HEAD
-}
-
-TEST_F(AndroidClientBuffer, produces_valid_anwb)
-{
-    using namespace testing;
-    int correct_usage = GRALLOC_USAGE_HW_TEXTURE | GRALLOC_USAGE_HW_RENDER;
-    int32_t const expected_stride_in_pixels =
-        static_cast<int32_t>(stride.as_uint32_t() / MIR_BYTES_PER_PIXEL(pf));
-    mcla::Buffer buffer(mock_registrar, package, size, pf, stride);
-    auto native_handle = buffer.native_buffer_handle();
-
-    ASSERT_THAT(native_handle, Ne(nullptr));
-    auto anwb = native_handle->anwb();
-    ASSERT_THAT(anwb, Ne(nullptr));
-    EXPECT_EQ(package.get(), anwb->handle);
-    EXPECT_EQ(width.as_uint32_t(), static_cast<uint32_t>(anwb->width));
-    EXPECT_EQ(height.as_uint32_t(), static_cast<uint32_t>(anwb->height));
-    EXPECT_EQ(correct_usage, anwb->usage);
-    EXPECT_EQ(expected_stride_in_pixels, anwb->stride);
-    ASSERT_THAT(anwb->common.incRef, Ne(nullptr));
-    ASSERT_THAT(anwb->common.decRef, Ne(nullptr));
-    anwb->common.incRef(&anwb->common);
-    anwb->common.decRef(&anwb->common);
-}
-
-TEST_F(AndroidClientBuffer, returns_properties_from_constructor)
-{
-    mcla::Buffer buffer(mock_registrar, package, size, pf, stride);
-    EXPECT_EQ(size, buffer.size());
-    EXPECT_EQ(pf, buffer.pixel_format());
-    EXPECT_EQ(stride, buffer.stride());
-=======
->>>>>>> 80630e5f
 }