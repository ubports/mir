--- conflicted
+++ resolved
@@ -49,11 +49,7 @@
   mirplatformgraphics
   mirdraw
   mirtestdraw
-<<<<<<< HEAD
-=======
-  mirlogging
   mirfatal
->>>>>>> 5c199f8e
 
   mir-test
   mir-test-doubles
