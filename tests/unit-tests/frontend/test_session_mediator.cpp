/*
 * Copyright © 2012 Canonical Ltd.
 *
 * This program is free software: you can redistribute it and/or modify
 * it under the terms of the GNU General Public License version 3 as
 * published by the Free Software Foundation.
 *
 * This program is distributed in the hope that it will be useful,
 * but WITHOUT ANY WARRANTY; without even the implied warranty of
 * MERCHANTABILITY or FITNESS FOR A PARTICULAR PURPOSE.  See the
 * GNU General Public License for more details.
 *
 * You should have received a copy of the GNU General Public License
 * along with this program.  If not, see <http://www.gnu.org/licenses/>.
 *
 * Authored by: Alexandros Frantzis <alexandros.frantzis@canonical.com>
 */

#include "mir/compositor/buffer_stream.h"
#include "mir/frontend/session_mediator_report.h"
#include "src/server/frontend/session_mediator.h"
#include "src/server/frontend/resource_cache.h"
#include "src/server/scene/application_session.h"
#include "mir/graphics/display.h"
#include "mir/graphics/display_configuration.h"
#include "mir/graphics/platform.h"
#include "mir/graphics/platform_ipc_package.h"
#include "src/server/scene/basic_surface.h"
#include "mir_test_doubles/mock_display.h"
#include "mir_test_doubles/mock_display_changer.h"
#include "mir_test_doubles/null_display.h"
#include "mir_test_doubles/null_event_sink.h"
#include "mir_test_doubles/null_display_changer.h"
#include "mir_test_doubles/mock_display.h"
#include "mir_test_doubles/mock_shell.h"
#include "mir_test_doubles/mock_frontend_surface.h"
#include "mir_test_doubles/mock_buffer.h"
#include "mir_test_doubles/stub_session.h"
#include "mir_test_doubles/stub_surface_builder.h"
#include "mir_test_doubles/stub_display_configuration.h"
#include "mir_test_doubles/stub_buffer_allocator.h"
#include "mir_test/display_config_matchers.h"
#include "mir_test/fake_shared.h"
#include "mir/frontend/event_sink.h"
#include "mir/shell/surface.h"

#include "gmock_set_arg.h"
#include <gtest/gtest.h>
#include <gmock/gmock.h>

#include <stdexcept>

namespace mf = mir::frontend;
namespace mg = mir::graphics;
namespace mc = mir::compositor;
namespace ms = mir::scene;
namespace geom = mir::geometry;
namespace mp = mir::protobuf;
namespace msh = mir::shell;
namespace mt = mir::test;
namespace mtd = mt::doubles;

namespace
{
struct StubConfig : public mtd::NullDisplayConfiguration
{
    StubConfig(std::shared_ptr<mg::DisplayConfigurationOutput> const& conf)
       : outputs{conf, conf}
    {
    }
    virtual void for_each_output(std::function<void(mg::DisplayConfigurationOutput const&)> f) const override
    {
        for(auto const& disp : outputs)
        {
            f(*disp);
        }
    }

    std::vector<std::shared_ptr<mg::DisplayConfigurationOutput>> outputs;
};

struct MockConfig : public mg::DisplayConfiguration
{
    MOCK_CONST_METHOD1(for_each_card, void(std::function<void(mg::DisplayConfigurationCard const&)>));
    MOCK_CONST_METHOD1(for_each_output, void(std::function<void(mg::DisplayConfigurationOutput const&)>));
    MOCK_METHOD5(configure_output, void(mg::DisplayConfigurationOutputId, bool, geom::Point, size_t, MirPowerMode));
};

}

namespace
{
class StubbedSession : public mtd::StubSession
{
public:
    StubbedSession() : last_surface_id{1}
    {
        using namespace ::testing;

        mock_surface = std::make_shared<mtd::MockFrontendSurface>();
        mock_surfaces[mf::SurfaceId{1}] = mock_surface;
        mock_buffer = std::make_shared<NiceMock<mtd::MockBuffer>>(geom::Size(), geom::Stride(), geom::PixelFormat());

        EXPECT_CALL(*mock_surface, size()).Times(AnyNumber()).WillRepeatedly(Return(geom::Size()));
        EXPECT_CALL(*mock_surface, pixel_format()).Times(AnyNumber()).WillRepeatedly(Return(geom::PixelFormat()));
        EXPECT_CALL(*mock_surface, swap_buffers(_)).Times(AnyNumber()).WillRepeatedly(SetArg<0>(mock_buffer));

        EXPECT_CALL(*mock_surface, supports_input()).Times(AnyNumber()).WillRepeatedly(Return(true));
        EXPECT_CALL(*mock_surface, client_input_fd()).Times(AnyNumber()).WillRepeatedly(Return(testing_client_input_fd));
    }

    std::shared_ptr<mf::Surface> get_surface(mf::SurfaceId surface) const
    {
        return mock_surfaces.at(surface);
    }

    mf::SurfaceId create_surface(msh::SurfaceCreationParameters const& /* params */) override
    {
        using namespace ::testing;
        auto id = mf::SurfaceId{last_surface_id};
        if (last_surface_id != 1) {
            mock_surfaces[id] = std::make_shared<mtd::MockFrontendSurface>();

            EXPECT_CALL(*mock_surfaces[id], size()).Times(AnyNumber()).WillRepeatedly(Return(geom::Size()));
            EXPECT_CALL(*mock_surfaces[id], pixel_format()).Times(AnyNumber()).WillRepeatedly(Return(geom::PixelFormat()));
            EXPECT_CALL(*mock_surfaces[id], swap_buffers(_)).Times(AnyNumber()).WillRepeatedly(SetArg<0>(mock_buffer));

            EXPECT_CALL(*mock_surfaces[id], supports_input()).Times(AnyNumber()).WillRepeatedly(Return(true));
            EXPECT_CALL(*mock_surfaces[id], client_input_fd()).Times(AnyNumber()).WillRepeatedly(Return(testing_client_input_fd));
        }
        last_surface_id++;
        return id;
    }

    void destroy_surface(mf::SurfaceId surface) override
    {
        mock_surfaces.erase(surface);
    }

    mtd::StubSurfaceBuilder surface_builder;
    std::shared_ptr<mtd::MockFrontendSurface> mock_surface;
    std::map<mf::SurfaceId, std::shared_ptr<mtd::MockFrontendSurface>> mock_surfaces;
    std::shared_ptr<mtd::MockBuffer> mock_buffer;
    static int const testing_client_input_fd;
    int last_surface_id;
};

int const StubbedSession::testing_client_input_fd{11};

class MockGraphicBufferAllocator : public mtd::StubBufferAllocator
{
public:
    MockGraphicBufferAllocator()
    {
        ON_CALL(*this, supported_pixel_formats())
            .WillByDefault(testing::Return(std::vector<geom::PixelFormat>()));
    }

    MOCK_METHOD0(supported_pixel_formats, std::vector<geom::PixelFormat>());
};

class MockPlatform : public mg::Platform
{
 public:
    MockPlatform()
    {
        using namespace testing;
        ON_CALL(*this, create_buffer_allocator(_))
            .WillByDefault(Return(std::shared_ptr<mg::GraphicBufferAllocator>()));
        ON_CALL(*this, create_display(_))
            .WillByDefault(Return(std::make_shared<mtd::NullDisplay>()));
        ON_CALL(*this, get_ipc_package())
            .WillByDefault(Return(std::make_shared<mg::PlatformIPCPackage>()));
    }

    MOCK_METHOD1(create_buffer_allocator, std::shared_ptr<mg::GraphicBufferAllocator>(std::shared_ptr<mg::BufferInitializer> const&));
    MOCK_METHOD1(create_display,
                 std::shared_ptr<mg::Display>(
                     std::shared_ptr<mg::DisplayConfigurationPolicy> const&));
    MOCK_METHOD0(get_ipc_package, std::shared_ptr<mg::PlatformIPCPackage>());
    MOCK_METHOD0(create_internal_client, std::shared_ptr<mg::InternalClient>());
    MOCK_CONST_METHOD2(fill_ipc_package, void(mg::BufferIPCPacker*, mg::Buffer const*));
    MOCK_CONST_METHOD0(egl_native_display, EGLNativeDisplayType());
};

struct SessionMediatorTest : public ::testing::Test
{
    SessionMediatorTest()
        : shell{std::make_shared<testing::NiceMock<mtd::MockShell>>()},
          graphics_platform{std::make_shared<testing::NiceMock<MockPlatform>>()},
          graphics_changer{std::make_shared<mtd::NullDisplayChanger>()},
          surface_pixel_formats{geom::PixelFormat::argb_8888, geom::PixelFormat::xrgb_8888},
          report{std::make_shared<mf::NullSessionMediatorReport>()},
          resource_cache{std::make_shared<mf::ResourceCache>()},
          mediator{shell, graphics_platform, graphics_changer,
                   surface_pixel_formats, report,
                   std::make_shared<mtd::NullEventSink>(),
                   resource_cache},
          stubbed_session{std::make_shared<StubbedSession>()},
          null_callback{google::protobuf::NewPermanentCallback(google::protobuf::DoNothing)}
    {
        using namespace ::testing;

        ON_CALL(*shell, open_session(_, _)).WillByDefault(Return(stubbed_session));
        ON_CALL(*shell, create_surface_for(_, _))
            .WillByDefault(WithArg<1>(Invoke(stubbed_session.get(), &StubbedSession::create_surface)));
    }

    std::shared_ptr<testing::NiceMock<mtd::MockShell>> const shell;
    std::shared_ptr<MockPlatform> const graphics_platform;
    std::shared_ptr<mf::DisplayChanger> const graphics_changer;
    std::vector<geom::PixelFormat> const surface_pixel_formats;
    std::shared_ptr<mf::SessionMediatorReport> const report;
    std::shared_ptr<mf::ResourceCache> const resource_cache;
    mf::SessionMediator mediator;
    std::shared_ptr<StubbedSession> const stubbed_session;

    std::unique_ptr<google::protobuf::Closure> null_callback;
};
}

TEST_F(SessionMediatorTest, disconnect_releases_session)
{
    using namespace ::testing;

    mp::ConnectParameters connect_parameters;
    mp::Connection connection;

    EXPECT_CALL(*shell, close_session(_)).Times(1);

    mediator.connect(nullptr, &connect_parameters, &connection, null_callback.get());
    mediator.disconnect(nullptr, nullptr, nullptr, null_callback.get());
}

TEST_F(SessionMediatorTest, calling_methods_before_connect_throws)
{
    EXPECT_THROW({
        mp::SurfaceParameters request;
        mp::Surface response;

        mediator.create_surface(nullptr, &request, &response, null_callback.get());
    }, std::logic_error);

    EXPECT_THROW({
        mp::SurfaceId request;
        mp::Buffer response;

        mediator.next_buffer(nullptr, &request, &response, null_callback.get());
    }, std::logic_error);

    EXPECT_THROW({
        mp::SurfaceId request;

        mediator.release_surface(nullptr, &request, nullptr, null_callback.get());
    }, std::logic_error);

    EXPECT_THROW({
        mp::DRMMagic request;
        mp::DRMAuthMagicStatus response;

        mediator.drm_auth_magic(nullptr, &request, &response, null_callback.get());
    }, std::logic_error);

    EXPECT_THROW({
        mediator.disconnect(nullptr, nullptr, nullptr, null_callback.get());
    }, std::logic_error);
}

TEST_F(SessionMediatorTest, calling_methods_after_connect_works)
{
    mp::ConnectParameters connect_parameters;
    mp::Connection connection;

    mediator.connect(nullptr, &connect_parameters, &connection, null_callback.get());

    {
        mp::SurfaceParameters request;
        mp::Surface surface_response;

        mediator.create_surface(nullptr, &request, &surface_response, null_callback.get());

        mp::SurfaceId surface = surface_response.id();
        mp::Buffer buffer_response;

        mediator.next_buffer(nullptr, &surface, &buffer_response, null_callback.get());

        mediator.release_surface(nullptr, &surface, nullptr, null_callback.get());
    }

    mediator.disconnect(nullptr, nullptr, nullptr, null_callback.get());
}

TEST_F(SessionMediatorTest, calling_methods_after_disconnect_throws)
{
    mp::ConnectParameters connect_parameters;
    mp::Connection connection;

    mediator.connect(nullptr, &connect_parameters, &connection, null_callback.get());

    mediator.disconnect(nullptr, nullptr, nullptr, null_callback.get());

    EXPECT_THROW({
        mp::SurfaceParameters surface_parameters;
        mp::Surface surface;

        mediator.create_surface(nullptr, &surface_parameters, &surface, null_callback.get());
    }, std::logic_error);

    EXPECT_THROW({
        mp::SurfaceId request;
        mp::Buffer response;

        mediator.next_buffer(nullptr, &request, &response, null_callback.get());
    }, std::logic_error);

    EXPECT_THROW({
        mp::SurfaceId request;

        mediator.release_surface(nullptr, &request, nullptr, null_callback.get());
    }, std::logic_error);

    EXPECT_THROW({
        mp::DRMMagic request;
        mp::DRMAuthMagicStatus response;

        mediator.drm_auth_magic(nullptr, &request, &response, null_callback.get());
    }, std::logic_error);

    EXPECT_THROW({
        mediator.disconnect(nullptr, nullptr, nullptr, null_callback.get());
    }, std::logic_error);
}

TEST_F(SessionMediatorTest, can_reconnect_after_disconnect)
{
    mp::ConnectParameters connect_parameters;
    mp::Connection connection;

    mediator.connect(nullptr, &connect_parameters, &connection, null_callback.get());

    mediator.disconnect(nullptr, nullptr, nullptr, null_callback.get());

    mediator.connect(nullptr, &connect_parameters, &connection, null_callback.get());
}

TEST_F(SessionMediatorTest, connect_packs_display_configuration)
{
    using namespace testing;
    geom::Size sz{1022, 2411};

    mtd::StubDisplayConfig config;

    auto mock_display = std::make_shared<mtd::MockDisplayChanger>();
    EXPECT_CALL(*mock_display, active_configuration())
        .Times(1)
        .WillOnce(Return(mt::fake_shared(config)));
    mf::SessionMediator mediator(
        shell, graphics_platform, mock_display,
        surface_pixel_formats, report,
        std::make_shared<mtd::NullEventSink>(),
        resource_cache);

    mp::ConnectParameters connect_parameters;
    mp::Connection connection;
    connection.clear_platform();
    connection.clear_display_info();
    connection.clear_display_output();
    connection.clear_display_configuration();

    mediator.connect(nullptr, &connect_parameters, &connection, null_callback.get());

    EXPECT_THAT(connection.display_configuration(),
                mt::DisplayConfigMatches(std::cref(config)));
}

TEST_F(SessionMediatorTest, creating_surface_packs_response_with_input_fds)
{
    mp::ConnectParameters connect_parameters;
    mp::Connection connection;

    mediator.connect(nullptr, &connect_parameters, &connection, null_callback.get());

    {
        mp::SurfaceParameters request;
        mp::Surface response;

        mediator.create_surface(nullptr, &request, &response, null_callback.get());
        EXPECT_EQ(StubbedSession::testing_client_input_fd, response.fd(0));
    }

    mediator.disconnect(nullptr, nullptr, nullptr, null_callback.get());
}

TEST_F(SessionMediatorTest, no_input_channel_is_nonfatal)
{
    mp::ConnectParameters connect_parameters;
    mp::Connection connection;
    EXPECT_CALL(*stubbed_session->mock_surface, supports_input())
        .Times(1)
        .WillOnce(testing::Return(false));
    EXPECT_CALL(*stubbed_session->mock_surface, client_input_fd())
        .Times(0);

    mediator.connect(nullptr, &connect_parameters, &connection, null_callback.get());

    {
        mp::SurfaceParameters request;
        mp::Surface response;

        mediator.create_surface(nullptr, &request, &response, null_callback.get());
    }

    mediator.disconnect(nullptr, nullptr, nullptr, null_callback.get());
}

TEST_F(SessionMediatorTest, session_only_sends_needed_buffers)
{
    using namespace testing;

    mp::ConnectParameters connect_parameters;
    mp::Connection connection;

    mediator.connect(nullptr, &connect_parameters, &connection, null_callback.get());

    {
        EXPECT_CALL(*stubbed_session->mock_buffer, id())
            .WillOnce(Return(mg::BufferID{4}))
            .WillOnce(Return(mg::BufferID{4}))
            .WillOnce(Return(mg::BufferID{5}))
            .WillOnce(Return(mg::BufferID{5}))
            .WillOnce(Return(mg::BufferID{4}))
            .WillOnce(Return(mg::BufferID{4}))
            .WillOnce(Return(mg::BufferID{5}))
            .WillOnce(Return(mg::BufferID{5}));

        mp::Surface surface_response;
        mp::SurfaceId buffer_request;
        mp::Buffer buffer_response[3];

        EXPECT_CALL(*graphics_platform, fill_ipc_package(_, stubbed_session->mock_buffer.get()))
            .Times(2);

        mp::SurfaceParameters surface_request;
        mediator.create_surface(nullptr, &surface_request, &surface_response, null_callback.get());
        buffer_request = surface_response.id();
        mediator.next_buffer(nullptr, &buffer_request, &buffer_response[0], null_callback.get());
        mediator.next_buffer(nullptr, &buffer_request, &buffer_response[1], null_callback.get());
        mediator.next_buffer(nullptr, &buffer_request, &buffer_response[2], null_callback.get());
    }

    mediator.disconnect(nullptr, nullptr, nullptr, null_callback.get());
}

TEST_F(SessionMediatorTest, session_with_multiple_surfaces_only_sends_needed_buffers)
{
    using namespace testing;

    mp::ConnectParameters connect_parameters;
    mp::Connection connection;

    mediator.connect(nullptr, &connect_parameters, &connection, null_callback.get());

    {
        EXPECT_CALL(*stubbed_session->mock_buffer, id())
            .WillOnce(Return(mg::BufferID{4}))
            .WillOnce(Return(mg::BufferID{4}))
            .WillOnce(Return(mg::BufferID{9}))
            .WillOnce(Return(mg::BufferID{9}))
            .WillOnce(Return(mg::BufferID{5}))
            .WillOnce(Return(mg::BufferID{5}))
            .WillOnce(Return(mg::BufferID{10}))
            .WillOnce(Return(mg::BufferID{10}))
            .WillOnce(Return(mg::BufferID{4}))
            .WillOnce(Return(mg::BufferID{4}))
            .WillOnce(Return(mg::BufferID{9}))
            .WillOnce(Return(mg::BufferID{9}))
            .WillOnce(Return(mg::BufferID{5}))
            .WillOnce(Return(mg::BufferID{5}))
            .WillOnce(Return(mg::BufferID{10}))
            .WillOnce(Return(mg::BufferID{10}));

        mp::Surface surface_response[2];
        mp::SurfaceId buffer_request[2];
        mp::Buffer buffer_response[6];

        EXPECT_CALL(*graphics_platform, fill_ipc_package(_, stubbed_session->mock_buffer.get()))
            .Times(4);

        mp::SurfaceParameters surface_request;
        mediator.create_surface(nullptr, &surface_request, &surface_response[0], null_callback.get());
        mediator.create_surface(nullptr, &surface_request, &surface_response[1], null_callback.get());
        buffer_request[0] = surface_response[0].id();
        buffer_request[1] = surface_response[1].id();
        mediator.next_buffer(nullptr, &buffer_request[0], &buffer_response[0], null_callback.get());
        mediator.next_buffer(nullptr, &buffer_request[1], &buffer_response[1], null_callback.get());
        mediator.next_buffer(nullptr, &buffer_request[0], &buffer_response[2], null_callback.get());
        mediator.next_buffer(nullptr, &buffer_request[1], &buffer_response[3], null_callback.get());
        mediator.next_buffer(nullptr, &buffer_request[0], &buffer_response[4], null_callback.get());
        mediator.next_buffer(nullptr, &buffer_request[1], &buffer_response[5], null_callback.get());
    }

    mediator.disconnect(nullptr, nullptr, nullptr, null_callback.get());
}


TEST_F(SessionMediatorTest, buffer_resource_held_over_call)
{
    using namespace testing;

    auto stub_buffer1 = std::make_shared<mtd::StubBuffer>();
    auto stub_buffer2 = std::make_shared<mtd::StubBuffer>();

    mp::ConnectParameters connect_parameters;
    mp::Connection connection;

    mediator.connect(nullptr, &connect_parameters, &connection, null_callback.get());
    mp::Surface surface_response;
    mp::SurfaceId buffer_request;
    mp::Buffer buffer_response;
    mp::SurfaceParameters surface_request;

    EXPECT_CALL(*stubbed_session->mock_surface, swap_buffers(_))
        .Times(2)
<<<<<<< HEAD
        .WillOnce(SetArg<0>(stub_buffer1))
        .WillOnce(SetArg<0>(stub_buffer2));
 
=======
        .WillOnce(Return(stub_buffer1))
        .WillOnce(Return(stub_buffer2));

>>>>>>> ef492409
    auto refcount = stub_buffer1.use_count();
    mediator.create_surface(nullptr, &surface_request, &surface_response, null_callback.get());
    EXPECT_EQ(refcount+1, stub_buffer1.use_count());

    buffer_request = surface_response.id();

    auto refcount2 = stub_buffer2.use_count();
    mediator.next_buffer(nullptr, &buffer_request, &buffer_response, null_callback.get());
    EXPECT_EQ(refcount, stub_buffer1.use_count());
    EXPECT_EQ(refcount2+1, stub_buffer2.use_count());

    mediator.disconnect(nullptr, nullptr, nullptr, null_callback.get());
}

TEST_F(SessionMediatorTest, buffer_resource_for_surface_held_over_operations_on_other_scene)
{
    using namespace testing;

    auto stub_buffer1 = std::make_shared<mtd::StubBuffer>();

    mp::ConnectParameters connect_parameters;
    mp::Connection connection;

    mediator.connect(nullptr, &connect_parameters, &connection, null_callback.get());
    mp::SurfaceParameters surface_request;
    mp::Surface surface_response;

    /*
     * Note that the surface created by the first create_surface() call is
     * the pre-created stubbed_session->mock_surface. Further create_surface()
     * invocations create new surfaces in stubbed_session->mock_surfaces[].
     */
    EXPECT_CALL(*stubbed_session->mock_surface, swap_buffers(_))
        .WillOnce(SetArg<0>(stub_buffer1));

    mediator.create_surface(nullptr, &surface_request, &surface_response, null_callback.get());
    auto refcount = stub_buffer1.use_count();

    /* Creating a new surface should not affect other surfaces' buffers */
    mediator.create_surface(nullptr, &surface_request, &surface_response, null_callback.get());
    EXPECT_EQ(refcount, stub_buffer1.use_count());

    mp::SurfaceId buffer_request{surface_response.id()};
    mp::Buffer buffer_response;

    /* Getting the next buffer of a surface should not affect other surfaces' buffers */
    mediator.next_buffer(nullptr, &buffer_request, &buffer_response, null_callback.get());
    EXPECT_EQ(refcount, stub_buffer1.use_count());

    mediator.disconnect(nullptr, nullptr, nullptr, null_callback.get());
}

TEST_F(SessionMediatorTest, display_config_request)
{
    using namespace testing;
    mp::ConnectParameters connect_parameters;
    mp::Connection connection;

    bool used0 = false, used1 = true;
    geom::Point pt0{44,22}, pt1{3,2};
    size_t mode_index0 = 1, mode_index1 = 3;
    mg::DisplayConfigurationOutputId id0{6}, id1{3};

    NiceMock<MockConfig> mock_display_config;
    mtd::StubDisplayConfig stub_display_config;
    auto mock_display_selector = std::make_shared<mtd::MockDisplayChanger>();

    Sequence seq;
    EXPECT_CALL(*mock_display_selector, active_configuration())
        .InSequence(seq)
        .WillOnce(Return(mt::fake_shared(mock_display_config)));
    EXPECT_CALL(*mock_display_selector, active_configuration())
        .InSequence(seq)
        .WillOnce(Return(mt::fake_shared(mock_display_config)));
    EXPECT_CALL(mock_display_config, configure_output(id0, used0, pt0, mode_index0,  mir_power_mode_on))
        .InSequence(seq);
    EXPECT_CALL(mock_display_config, configure_output(id1, used1, pt1, mode_index1, mir_power_mode_off))
        .InSequence(seq);
    EXPECT_CALL(*mock_display_selector, configure(_,_))
        .InSequence(seq);
    EXPECT_CALL(*mock_display_selector, active_configuration())
        .InSequence(seq)
        .WillOnce(Return(mt::fake_shared(stub_display_config)));

    mf::SessionMediator session_mediator{
        shell, graphics_platform, mock_display_selector,
        surface_pixel_formats, report,
        std::make_shared<mtd::NullEventSink>(), resource_cache};

    session_mediator.connect(nullptr, &connect_parameters, &connection, null_callback.get());

    mp::DisplayConfiguration configuration_response;
    mp::DisplayConfiguration configuration;
    auto disp0 = configuration.add_display_output();
    disp0->set_output_id(id0.as_value());
    disp0->set_used(used0);
    disp0->set_position_x(pt0.x.as_uint32_t());
    disp0->set_position_y(pt0.y.as_uint32_t());
    disp0->set_current_mode(mode_index0);
    disp0->set_power_mode(static_cast<uint32_t>(mir_power_mode_on));

    auto disp1 = configuration.add_display_output();
    disp1->set_output_id(id1.as_value());
    disp1->set_used(used1);
    disp1->set_position_x(pt1.x.as_uint32_t());
    disp1->set_position_y(pt1.y.as_uint32_t());
    disp1->set_current_mode(mode_index1);
    disp1->set_power_mode(static_cast<uint32_t>(mir_power_mode_off));

    session_mediator.configure_display(nullptr, &configuration,
                                       &configuration_response, null_callback.get());

    EXPECT_THAT(configuration_response, mt::DisplayConfigMatches(std::cref(stub_display_config)));

    session_mediator.disconnect(nullptr, nullptr, nullptr, null_callback.get());
}<|MERGE_RESOLUTION|>--- conflicted
+++ resolved
@@ -521,15 +521,9 @@
 
     EXPECT_CALL(*stubbed_session->mock_surface, swap_buffers(_))
         .Times(2)
-<<<<<<< HEAD
         .WillOnce(SetArg<0>(stub_buffer1))
         .WillOnce(SetArg<0>(stub_buffer2));
- 
-=======
-        .WillOnce(Return(stub_buffer1))
-        .WillOnce(Return(stub_buffer2));
-
->>>>>>> ef492409
+
     auto refcount = stub_buffer1.use_count();
     mediator.create_surface(nullptr, &surface_request, &surface_response, null_callback.get());
     EXPECT_EQ(refcount+1, stub_buffer1.use_count());
