--- conflicted
+++ resolved
@@ -43,6 +43,7 @@
 #include "mir_test_doubles/stub_display_configuration.h"
 #include "mir_test_doubles/stub_buffer_allocator.h"
 #include "mir_test_doubles/null_screencast.h"
+#include "mir_test_doubles/mock_buffer_packer.h"
 #include "mir_test/display_config_matchers.h"
 #include "mir_test/fake_shared.h"
 #include "mir/frontend/connector.h"
@@ -165,13 +166,6 @@
     MOCK_METHOD0(supported_pixel_formats, std::vector<MirPixelFormat>());
 };
 
-struct MockBufferPacker : public mg::BufferIpcPacker
-{
-    MOCK_CONST_METHOD3(pack_buffer,
-        void(mg::BufferIpcMessage&, mg::Buffer const&, mg::BufferIpcMsgType));
-    MOCK_CONST_METHOD2(unpack_buffer,
-        void(mg::BufferIpcMessage&, mg::Buffer const&));
-};
 
 class MockPlatform : public mg::Platform
 {
@@ -236,7 +230,7 @@
     }
 
     MockConnector connector;
-    testing::NiceMock<MockBufferPacker> mock_buffer_packer;
+    testing::NiceMock<mtd::MockBufferPacker> mock_buffer_packer;
     std::shared_ptr<testing::NiceMock<mtd::MockShell>> const shell;
     std::shared_ptr<MockPlatform> const graphics_platform;
     std::shared_ptr<mf::DisplayChanger> const graphics_changer;
@@ -434,7 +428,7 @@
         .WillByDefault(Invoke(this, &SessionMediator::toggle_buffers));
 
     //create
-<<<<<<< HEAD
+    Sequence seq;
     EXPECT_CALL(*surface, swap_buffers(_, _))
         .InSequence(seq)
         .WillOnce(InvokeArgument<1>(&buffer2));
@@ -463,19 +457,6 @@
         .InSequence(seq)
         .WillOnce(InvokeArgument<1>(&buffer1));
     EXPECT_CALL(mock_buffer_packer, pack_buffer(_, Ref(buffer1), mg::BufferIpcMsgType::update_msg))
-=======
-    Sequence seq;
-    EXPECT_CALL(*graphics_platform, fill_buffer_package(_, &buffer2, mg::BufferIpcMsgType::full_msg))
-        .InSequence(seq);
-    //swap1
-    EXPECT_CALL(*graphics_platform, fill_buffer_package(_, &buffer1, mg::BufferIpcMsgType::full_msg))
-        .InSequence(seq);
-    //swap2
-    EXPECT_CALL(*graphics_platform, fill_buffer_package(_, &buffer2, mg::BufferIpcMsgType::update_msg))
-        .InSequence(seq);
-    //swap3
-    EXPECT_CALL(*graphics_platform, fill_buffer_package(_, &buffer1, mg::BufferIpcMsgType::update_msg))
->>>>>>> a8019688
         .InSequence(seq);
 
     mediator.connect(nullptr, &connect_parameters, &connection, null_callback.get());
@@ -497,9 +478,9 @@
         .WillByDefault(Invoke(this, &SessionMediator::toggle_buffers));
     ON_CALL(*surface1, swap_buffers(_,_))
         .WillByDefault(Invoke(this, &SessionMediator::toggle_buffers));
-    EXPECT_CALL(*graphics_platform, fill_buffer_package(_,_,mg::BufferIpcMsgType::full_msg))
+    EXPECT_CALL(mock_buffer_packer, pack_buffer(_,_,mg::BufferIpcMsgType::full_msg))
         .Times(4);
-    EXPECT_CALL(*graphics_platform, fill_buffer_package(_,_,mg::BufferIpcMsgType::update_msg))
+    EXPECT_CALL(mock_buffer_packer, pack_buffer(_,_,mg::BufferIpcMsgType::update_msg))
         .Times(4);
 
     mediator.connect(nullptr, &connect_parameters, &connection, null_callback.get());
@@ -527,15 +508,8 @@
     mf::SurfaceId first_id{0};
     mp::Surface surface_response;
 
-<<<<<<< HEAD
     EXPECT_CALL(mock_buffer_packer, pack_buffer(_,_,mg::BufferIpcMsgType::full_msg))
-        .Times(4);
-    EXPECT_CALL(mock_buffer_packer, pack_buffer(_,_,mg::BufferIpcMsgType::update_msg))
-        .Times(4);
-=======
-    EXPECT_CALL(*graphics_platform, fill_buffer_package(_,_,mg::BufferIpcMsgType::full_msg))
         .Times(2);
->>>>>>> a8019688
 
     mediator.connect(nullptr, &connect_parameters, &connection, null_callback.get());
     mediator.create_surface(nullptr, &surface_parameters, &surface_response, null_callback.get());
