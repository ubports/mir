--- conflicted
+++ resolved
@@ -429,9 +429,9 @@
     auto surface = stubbed_session->mock_surface_at(surf_id);
     ON_CALL(*surface, swap_buffers(_,_))
         .WillByDefault(Invoke(this, &SessionMediator::toggle_buffers));
+    Sequence seq;
 
     //create
-    Sequence seq;
     EXPECT_CALL(*graphics_platform, fill_buffer_package(_, &buffer2, mg::BufferIpcMsgType::full_msg))
         .InSequence(seq);
     //swap1
@@ -536,7 +536,7 @@
     mediator.next_buffer(nullptr, &new_surface, &buffer_response, null_callback.get());
 
     /* Getting the next buffer of our surface should post the original */
-    EXPECT_CALL(*surface1, swap_buffers(Eq(&buffer),_)).Times(1);
+    EXPECT_CALL(*surface1, swap_buffers(Eq(&buffer), _)).Times(1);
 
     mediator.next_buffer(nullptr, &our_surface, &buffer_response, null_callback.get());
     mediator.disconnect(nullptr, nullptr, nullptr, null_callback.get());
@@ -575,9 +575,8 @@
     mf::SessionMediator mediator{
         shell, graphics_platform, mock_display_selector,
         surface_pixel_formats, report,
-        std::make_shared<mtd::NullEventSink>(), resource_cache,
-        std::make_shared<mtd::NullScreencast>(),
-         nullptr, nullptr};
+        std::make_shared<mtd::NullEventSink>(),
+        resource_cache, stub_screencast, &connector, nullptr};
 
     mediator.connect(nullptr, &connect_parameters, &connection, null_callback.get());
 
@@ -623,11 +622,7 @@
 
     mediator.create_screencast(nullptr, &screencast_parameters,
                                &screencast, null_callback.get());
-<<<<<<< HEAD
-    EXPECT_EQ(stub_buffer.id().as_value(),  screencast.buffer().buffer_id());
-=======
     EXPECT_EQ(stub_buffer.id().as_value(), screencast.buffer().buffer_id());
->>>>>>> a33ba2c0
 }
 
 TEST_F(SessionMediator, partially_packs_buffer_for_screencast_buffer)
