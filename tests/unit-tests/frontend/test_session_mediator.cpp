--- conflicted
+++ resolved
@@ -96,11 +96,7 @@
     {
         using namespace ::testing;
 
-<<<<<<< HEAD
-        mock_surface = std::make_shared<mtd::MockSurface>(nullptr, mt::fake_shared(surface_builder));
-=======
         mock_surface = std::make_shared<mtd::MockFrontendSurface>();
->>>>>>> 2ceebfd9
         mock_buffer = std::make_shared<NiceMock<mtd::MockBuffer>>(geom::Size(), geom::Stride(), geom::PixelFormat());
 
         EXPECT_CALL(*mock_surface, size()).Times(AnyNumber()).WillRepeatedly(Return(geom::Size()));
