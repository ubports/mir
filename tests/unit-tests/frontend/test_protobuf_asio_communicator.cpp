--- conflicted
+++ resolved
@@ -435,11 +435,8 @@
     void SetUp()
     {
         ::testing::Mock::VerifyAndClearExpectations(server.factory.get());
-<<<<<<< HEAD
         EXPECT_CALL(*server.factory, make_ipc_server()).Times(1);
         server.comm.start();
-=======
->>>>>>> 4311294e
     }
 
     void TearDown()
@@ -762,12 +759,6 @@
 
 TEST_F(ProtobufErrorTestFixture, connect_exception)
 {
-<<<<<<< HEAD
-=======
-    EXPECT_CALL(*server.factory, make_ipc_server()).Times(1);
-    server.comm.start();
-
->>>>>>> 4311294e
     client.connect_parameters.set_application_name(__PRETTY_FUNCTION__);
     EXPECT_CALL(client, connect_done()).Times(1);
 
@@ -786,12 +777,6 @@
 
 TEST_F(ProtobufErrorTestFixture, create_surface_exception)
 {
-<<<<<<< HEAD
-=======
-    EXPECT_CALL(*server.factory, make_ipc_server()).Times(1);
-    server.comm.start();
-
->>>>>>> 4311294e
     EXPECT_CALL(client, create_surface_done()).Times(1);
 
     client.display_server.create_surface(
