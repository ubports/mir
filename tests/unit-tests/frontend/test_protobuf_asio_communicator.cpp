--- conflicted
+++ resolved
@@ -821,17 +821,10 @@
     client.wait_for_create_surface();
 
     EXPECT_TRUE(client.surface.has_buffer());
-<<<<<<< HEAD
+    EXPECT_CALL(client, next_buffer_done()).Times(8);
 
     for (int i = 0; i != 8; ++i)
     {
-        EXPECT_CALL(client, next_buffer_done()).Times(1);
-=======
-    EXPECT_CALL(client, next_buffer_done()).Times(8);
-
-    for (int i = 0; i != 8; ++i)
-    {
->>>>>>> c4cbf052
         client.display_server.next_buffer(
             0,
             &client.surface.id(),
