--- conflicted
+++ resolved
@@ -92,13 +92,8 @@
         native_window,
         *gl_context,
         stub_program_factory,
-<<<<<<< HEAD
         transformation,
-        top_left,
-=======
-        orientation,
         area,
->>>>>>> dac7c1f1
         mga::OverlayOptimization::enabled};
 
 };
@@ -134,14 +129,7 @@
                                                      area.size.width.as_int()}};
     EXPECT_EQ(display_size, db.view_area().size);
     EXPECT_EQ(db.transformation(), rotate_none);
-<<<<<<< HEAD
-    db.configure(mir_power_mode_on, rotate_inverted, top_left);
-
-    EXPECT_EQ(display_size, db.view_area().size);
-    EXPECT_EQ(db.transformation(), rotate_inverted);
-    db.configure(mir_power_mode_on, rotate_left, top_left);
-=======
-    db.configure(mir_power_mode_on, mir_orientation_inverted, area);
+    db.configure(mir_power_mode_on, rotate_inverted, area);
 
     /*
      * Note that it's the output that transposes its extents() dimensions
@@ -154,16 +142,11 @@
 
     EXPECT_EQ(display_size, db.view_area().size);
     EXPECT_EQ(db.transformation(), rotate_inverted);
-    db.configure(mir_power_mode_on, mir_orientation_left, transposed);
->>>>>>> dac7c1f1
+    db.configure(mir_power_mode_on, rotate_left, transposed);
 
     EXPECT_EQ(transposed, db.view_area());
     EXPECT_EQ(db.transformation(), rotate_left);
-<<<<<<< HEAD
-    db.configure(mir_power_mode_on, rotate_right, top_left);
-=======
-    db.configure(mir_power_mode_on, mir_orientation_right, transposed);
->>>>>>> dac7c1f1
+    db.configure(mir_power_mode_on, rotate_right, transposed);
 
     EXPECT_EQ(transposed, db.view_area());
     EXPECT_EQ(db.transformation(), rotate_right);
@@ -207,13 +190,8 @@
         native_window,
         *gl_context,
         stub_program_factory,
-<<<<<<< HEAD
         transformation,
-        top_left,
-=======
-        orientation,
         area,
->>>>>>> dac7c1f1
         mga::OverlayOptimization::enabled};
     }
     
@@ -241,13 +219,8 @@
             native_window,
             *gl_context,
             stub_program_factory,
-<<<<<<< HEAD
             transformation,
-            top_left,
-=======
-            orientation,
             area,
->>>>>>> dac7c1f1
             mga::OverlayOptimization::enabled);
     }, std::runtime_error);
 
@@ -261,13 +234,8 @@
             native_window,
             *gl_context,
             stub_program_factory,
-<<<<<<< HEAD
             transformation,
-            top_left,
-=======
-            orientation,
             area,
->>>>>>> dac7c1f1
             mga::OverlayOptimization::enabled);
     }, std::runtime_error);
 }
@@ -312,17 +280,10 @@
 {
     EXPECT_CALL(*mock_display_device, content_cleared())
         .Times(3);
-<<<<<<< HEAD
-    db.configure(mir_power_mode_off, {}, top_left);
-    db.configure(mir_power_mode_suspend, {}, top_left);
-    db.configure(mir_power_mode_standby, {}, top_left);
-    db.configure(mir_power_mode_on, {}, top_left);
-=======
-    db.configure(mir_power_mode_off, mir_orientation_normal, area);
-    db.configure(mir_power_mode_suspend, mir_orientation_normal, area);
-    db.configure(mir_power_mode_standby, mir_orientation_normal, area);
-    db.configure(mir_power_mode_on, mir_orientation_normal, area);
->>>>>>> dac7c1f1
+    db.configure(mir_power_mode_off, {}, area);
+    db.configure(mir_power_mode_suspend, {}, area);
+    db.configure(mir_power_mode_standby, {}, area);
+    db.configure(mir_power_mode_on, {}, area);
 }
 
 TEST_F(DisplayBuffer, reject_list_if_option_disabled)
@@ -341,13 +302,8 @@
         native_window,
         *gl_context,
         stub_program_factory,
-<<<<<<< HEAD
         transformation,
-        top_left,
-=======
-        orientation,
         area,
->>>>>>> dac7c1f1
         mga::OverlayOptimization::disabled);
 
     EXPECT_FALSE(db.overlay(renderlist)); 
@@ -394,23 +350,14 @@
 TEST_F(DisplayBuffer, reports_position_correctly)
 {
     using namespace testing;
-<<<<<<< HEAD
-    geom::Point origin;
-    geom::Displacement offset{100, 100};
-
-    EXPECT_THAT(db.view_area().top_left, Eq(origin));
-    db.configure(mir_power_mode_on, transformation, offset);
-    EXPECT_THAT(db.view_area().top_left, Eq(geom::Point{origin + offset}));
-=======
     geom::Displacement const offset{100, 100};
     geom::Point const top_left_point = area.top_left;
     geom::Point const offset_top_left_point = top_left_point + offset;
 
     EXPECT_THAT(db.view_area().top_left, Eq(top_left_point));
-    db.configure(mir_power_mode_on, orientation,
+    db.configure(mir_power_mode_on, transformation,
                  {offset_top_left_point, area.size});
     EXPECT_THAT(db.view_area().top_left, Eq(offset_top_left_point));
->>>>>>> dac7c1f1
 }
 
 //lp: #1485070. Could alternitvely rotate all the renderables, once rotation is supported
@@ -424,14 +371,8 @@
         std::make_shared<mtd::StubRenderable>(
             std::make_shared<mtd::StubBuffer>(std::make_shared<mtd::StubAndroidNativeBuffer>()))};
 
-<<<<<<< HEAD
-    db.configure(mir_power_mode_on, rotate_inverted, geom::Displacement{0,0});
+    db.configure(mir_power_mode_on, rotate_inverted, area);
     EXPECT_FALSE(db.overlay(renderlist));
-    db.configure(mir_power_mode_on, {}, geom::Displacement{0,0});
-=======
-    db.configure(mir_power_mode_on, mir_orientation_inverted, area);
-    EXPECT_FALSE(db.overlay(renderlist));
-    db.configure(mir_power_mode_on, mir_orientation_normal, area);
->>>>>>> dac7c1f1
+    db.configure(mir_power_mode_on, rotate_none, area);
     EXPECT_TRUE(db.overlay(renderlist));
 }