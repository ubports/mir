--- conflicted
+++ resolved
@@ -114,12 +114,7 @@
     ON_CALL(surface_factory, create_surface(_, _, _)).WillByDefault(
        Return(std::make_shared<msh::Surface>(
            mt::fake_shared(surface_builder),
-<<<<<<< HEAD
-           mt::fake_shared(surface_controller),
-           msh::a_surface())));
-=======
            msh::a_surface(),mf::SurfaceId{}, std::shared_ptr<mf::EventSink>())));
->>>>>>> e3354ffb
 
 
     EXPECT_CALL(container, insert_session(_)).Times(1);
@@ -153,14 +148,8 @@
     using namespace ::testing;
     ON_CALL(surface_factory, create_surface(_, _, _)).WillByDefault(
         Return(std::make_shared<msh::Surface>(
-<<<<<<< HEAD
-            mt::fake_shared(surface_builder),
-            mt::fake_shared(surface_controller),
-            msh::a_surface())));
-=======
            mt::fake_shared(surface_builder),
            msh::a_surface(),mf::SurfaceId{}, std::shared_ptr<mf::EventSink>())));
->>>>>>> e3354ffb
 
     // Once for session creation and once for surface creation
     {
