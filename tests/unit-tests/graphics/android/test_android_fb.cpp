--- conflicted
+++ resolved
@@ -256,48 +256,32 @@
     configuration->for_each_output([&](mg::DisplayConfigurationOutput const& output)
     {
         configuration->configure_output(
-<<<<<<< HEAD
-            output.id, output.used, output.top_left, output.current_mode_index,
-            mir_power_mode_on, output.orientation);
-=======
-            output.id, output.used, output.top_left, output.current_mode_index, output.current_format, mir_power_mode_on);
->>>>>>> 47401d9d
-    });
-    display.configure(*configuration);
-
-    configuration->for_each_output([&](mg::DisplayConfigurationOutput const& output)
-    {
-        configuration->configure_output(
-<<<<<<< HEAD
-            output.id, output.used, output.top_left, output.current_mode_index,
-            mir_power_mode_standby, output.orientation);
-=======
-            output.id, output.used, output.top_left, output.current_mode_index, output.current_format, mir_power_mode_standby);
->>>>>>> 47401d9d
-    });
-    display.configure(*configuration);
-
-    configuration->for_each_output([&](mg::DisplayConfigurationOutput const& output)
-    {
-        configuration->configure_output(
-<<<<<<< HEAD
-            output.id, output.used, output.top_left, output.current_mode_index,
-            mir_power_mode_off, output.orientation);
-=======
-            output.id, output.used, output.top_left, output.current_mode_index, output.current_format, mir_power_mode_off);
->>>>>>> 47401d9d
-    });
-    display.configure(*configuration);
-
-    configuration->for_each_output([&](mg::DisplayConfigurationOutput const& output)
-    {
-        configuration->configure_output(
-<<<<<<< HEAD
-            output.id, output.used, output.top_left, output.current_mode_index,
-            mir_power_mode_suspend, output.orientation);
-=======
-            output.id, output.used, output.top_left, output.current_mode_index, output.current_format, mir_power_mode_suspend);
->>>>>>> 47401d9d
+            output.id, output.used, output.top_left, output.current_mode_index,
+            output.current_format, mir_power_mode_on, output.orientation);
+    });
+    display.configure(*configuration);
+
+    configuration->for_each_output([&](mg::DisplayConfigurationOutput const& output)
+    {
+        configuration->configure_output(
+            output.id, output.used, output.top_left, output.current_mode_index,
+            output.current_format, mir_power_mode_standby, output.orientation);
+    });
+    display.configure(*configuration);
+
+    configuration->for_each_output([&](mg::DisplayConfigurationOutput const& output)
+    {
+        configuration->configure_output(
+            output.id, output.used, output.top_left, output.current_mode_index,
+            output.current_format, mir_power_mode_off, output.orientation);
+    });
+    display.configure(*configuration);
+
+    configuration->for_each_output([&](mg::DisplayConfigurationOutput const& output)
+    {
+        configuration->configure_output(
+            output.id, output.used, output.top_left, output.current_mode_index,
+            output.current_format, mir_power_mode_suspend, output.orientation);
     });
     display.configure(*configuration);
 }