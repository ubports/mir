/*
 * Copyright © 2013 Canonical Ltd.
 *
 * This program is free software: you can redistribute it and/or modify
 * it under the terms of the GNU General Public License version 3 as
 * published by the Free Software Foundation.
 *
 * This program is distributed in the hope that it will be useful,
 * but WITHOUT ANY WARRANTY; without even the implied warranty of
 * MERCHANTABILITY or FITNESS FOR A PARTICULAR PURPOSE.  See the
 * GNU General Public License for more details.
 *
 * You should have received a copy of the GNU General Public License
 * along with this program.  If not, see <http://www.gnu.org/licenses/>.
 *
 * Authored by: Kevin DuBois <kevin.dubois@canonical.com>
 */

#include "src/server/graphics/android/display_support_provider.h"
#include "src/server/graphics/android/android_display_factory.h"
#include "src/server/graphics/android/hwc_factory.h"
#include "src/server/graphics/android/android_display_allocator.h"
#include "src/server/graphics/android/framebuffer_factory.h"
#include "src/server/graphics/android/fb_device.h"
#include "src/server/graphics/android/hwc_device.h"

#include "mir_test_doubles/mock_display_support_provider.h"
#include "mir_test/hw_mock.h"

#include <gtest/gtest.h>
#include <gmock/gmock.h>
#include <stdexcept>

namespace mt=mir::test;
namespace mtd=mir::test::doubles;
namespace mga=mir::graphics::android;

namespace
{
struct MockHWCFactory: public mga::HWCFactory
{
    ~MockHWCFactory() noexcept {}
    MockHWCFactory()
    {
        using namespace testing;
        ON_CALL(*this, create_hwc_1_1(_,_))
            .WillByDefault(Return(std::shared_ptr<mga::HWCDevice>()));
        ON_CALL(*this, create_hwc_1_0(_,_))
            .WillByDefault(Return(std::shared_ptr<mga::HWCDevice>()));
    }
    MOCK_CONST_METHOD2(create_hwc_1_1, std::shared_ptr<mga::HWCDevice>(std::shared_ptr<hwc_composer_device_1> const&,
<<<<<<< HEAD
                                                                       std::shared_ptr<framebuffer_device_t> const&));
    MOCK_CONST_METHOD2(create_hwc_1_0, std::shared_ptr<mga::HWCDevice>(std::shared_ptr<hwc_composer_device_1> const&,
                                                                       std::shared_ptr<framebuffer_device_t> const&));
=======
                                                                       std::shared_ptr<mga::DisplaySupportProvider> const&));
>>>>>>> ab0ef6fc
};

struct MockDisplayAllocator: public mga::DisplayAllocator
{
    MockDisplayAllocator()
    {
        using namespace testing;
        ON_CALL(*this, create_gpu_display(_))
            .WillByDefault(Return(std::shared_ptr<mga::AndroidDisplay>()));
        ON_CALL(*this, create_hwc_display(_,_))
            .WillByDefault(Return(std::shared_ptr<mga::HWCDisplay>()));

    }
    MOCK_CONST_METHOD1(create_gpu_display, std::shared_ptr<mga::AndroidDisplay>(std::shared_ptr<ANativeWindow> const&));
    MOCK_CONST_METHOD2(create_hwc_display, std::shared_ptr<mga::HWCDisplay>(std::shared_ptr<mga::HWCDevice> const&,
                                                                            std::shared_ptr<ANativeWindow> const&));
};

struct MockFNWFactory : public mga::FramebufferFactory
{
    ~MockFNWFactory () noexcept {}
    MOCK_CONST_METHOD0(create_fb_device, std::shared_ptr<mga::DisplaySupportProvider>()); 
    MOCK_CONST_METHOD1(create_fb_native_window,
                    std::shared_ptr<ANativeWindow>(std::shared_ptr<mga::DisplaySupportProvider> const&));
};

class AndroidDisplayFactoryTest : public ::testing::Test
{
public:
    AndroidDisplayFactoryTest()
        : mock_display_allocator(std::make_shared<testing::NiceMock<MockDisplayAllocator>>()),
          mock_hwc_factory(std::make_shared<testing::NiceMock<MockHWCFactory>>()),
          mock_fnw_factory(std::make_shared<testing::NiceMock<MockFNWFactory>>()),
          mock_fb_device(std::make_shared<testing::NiceMock<mtd::MockDisplaySupportProvider>>())
    {
    }

    void TearDown()
    {
        EXPECT_TRUE(hw_access_mock.open_count_matches_close());
    }

    std::shared_ptr<MockDisplayAllocator> const mock_display_allocator;
    std::shared_ptr<MockHWCFactory> const mock_hwc_factory;
    std::shared_ptr<MockFNWFactory> const mock_fnw_factory;
    std::shared_ptr<mtd::MockDisplaySupportProvider> const mock_fb_device;
    testing::NiceMock<mt::HardwareAccessMock> hw_access_mock;
};
}

TEST_F(AndroidDisplayFactoryTest, hwc_selection_gets_fb_devices_ok)
{
    using namespace testing;

    EXPECT_CALL(hw_access_mock, hw_get_module(StrEq(HWC_HARDWARE_MODULE_ID), _))
        .Times(1);
    mga::AndroidDisplayFactory display_factory(mock_display_allocator, mock_hwc_factory, mock_fnw_factory); 
}

/* this case occurs when the system cannot find the hwc library. it is a nonfatal error because we have a backup to try */
TEST_F(AndroidDisplayFactoryTest, hwc_module_unavailble_always_creates_gpu_display)
{
    using namespace testing;
    auto stub_anativewindow = std::make_shared<ANativeWindow>();

    EXPECT_CALL(hw_access_mock, hw_get_module(StrEq(HWC_HARDWARE_MODULE_ID), _))
        .Times(1)
        .WillOnce(Return(-1));

    EXPECT_CALL(*mock_hwc_factory, create_hwc_1_1(_,_))
        .Times(0);
    EXPECT_CALL(*mock_display_allocator, create_hwc_display(_,_))
        .Times(0);

    EXPECT_CALL(*mock_fnw_factory, create_fb_device())
        .Times(1)
        .WillOnce(Return(mock_fb_device));
    std::shared_ptr<mga::DisplaySupportProvider> tmp = mock_fb_device;
    EXPECT_CALL(*mock_fnw_factory, create_fb_native_window(tmp))
        .Times(1)
        .WillOnce(Return(stub_anativewindow));
    EXPECT_CALL(*mock_display_allocator, create_gpu_display(_))
        .Times(1);

    mga::AndroidDisplayFactory display_factory(mock_display_allocator, mock_hwc_factory, mock_fnw_factory); 
    display_factory.create_display();
}

/* this case occurs when the hwc library doesn't work (error) */
TEST_F(AndroidDisplayFactoryTest, hwc_module_unopenable_uses_gpu)
{
    using namespace testing;
    auto stub_anativewindow = std::make_shared<ANativeWindow>();

    EXPECT_CALL(*mock_hwc_factory, create_hwc_1_1(_,_))
        .Times(0);
    EXPECT_CALL(*mock_display_allocator, create_hwc_display(_,_))
        .Times(0);
    
    mt::FailingHardwareModuleStub failing_hwc_module_stub;

    EXPECT_CALL(hw_access_mock, hw_get_module(StrEq(HWC_HARDWARE_MODULE_ID),_))
        .Times(1)
        .WillOnce(DoAll(SetArgPointee<1>(&failing_hwc_module_stub), Return(0)));
    EXPECT_CALL(*mock_fnw_factory, create_fb_device())
        .Times(1)
        .WillOnce(Return(mock_fb_device));
    std::shared_ptr<mga::DisplaySupportProvider> tmp = mock_fb_device;
    EXPECT_CALL(*mock_fnw_factory, create_fb_native_window(tmp))
        .Times(1)
        .WillOnce(Return(stub_anativewindow));
    EXPECT_CALL(*mock_display_allocator, create_gpu_display(_))
        .Times(1);

    mga::AndroidDisplayFactory display_factory(mock_display_allocator, mock_hwc_factory, mock_fnw_factory); 
    display_factory.create_display();
}

/* this is normal operation on hwc capable device */
TEST_F(AndroidDisplayFactoryTest, hwc_with_hwc_device_version_10_success)
{
    using namespace testing;

    hw_access_mock.mock_hwc_device->common.version = HWC_DEVICE_API_VERSION_1_0;

    std::shared_ptr<mga::HWCDevice> mock_hwc_device;
    std::shared_ptr<mga::DisplaySupportProvider> xxxa;// = mock_hwc_device;
    auto stub_anativewindow = std::make_shared<ANativeWindow>();
  
    EXPECT_CALL(*mock_hwc_factory, create_hwc_1_0(_,_))
        .Times(1)
        .WillOnce(Return(mock_hwc_device));
    EXPECT_CALL(*mock_fnw_factory, create_fb_native_window(xxxa))
        .Times(1)
        .WillOnce(Return(stub_anativewindow));
    EXPECT_CALL(*mock_display_allocator, create_hwc_display(mock_hwc_device, stub_anativewindow))
        .Times(1);

    mga::AndroidDisplayFactory display_factory(mock_display_allocator,
                                               mock_hwc_factory, mock_fnw_factory);
    display_factory.create_display();
}

TEST_F(AndroidDisplayFactoryTest, hwc_with_hwc_device_version_11_success)
{
    using namespace testing;

    hw_access_mock.mock_hwc_device->common.version = HWC_DEVICE_API_VERSION_1_1;

    std::shared_ptr<mga::HWCDevice> mock_hwc_device;
    auto stub_anativewindow = std::make_shared<ANativeWindow>();
  
    EXPECT_CALL(hw_access_mock, hw_get_module(StrEq(HWC_HARDWARE_MODULE_ID),_))
        .Times(1);
    EXPECT_CALL(*mock_hwc_factory, create_hwc_1_1(_,_))
        .Times(1)
        .WillOnce(Return(mock_hwc_device));
    EXPECT_CALL(*mock_fnw_factory, create_fb_device())
        .Times(1)
        .WillOnce(Return(mock_fb_device));

    std::shared_ptr<mga::DisplaySupportProvider> tmp = mock_hwc_device;
    EXPECT_CALL(*mock_fnw_factory, create_fb_native_window(tmp))
        .Times(1)
        .WillOnce(Return(stub_anativewindow));
    EXPECT_CALL(*mock_display_allocator, create_hwc_display(mock_hwc_device, stub_anativewindow))
        .Times(1);

    mga::AndroidDisplayFactory display_factory(mock_display_allocator,
                                               mock_hwc_factory, mock_fnw_factory);
    display_factory.create_display();
}

// TODO: kdub support v1.2. for the time being, alloc a fallback gpu display
TEST_F(AndroidDisplayFactoryTest, hwc_with_hwc_device_failure_because_hwc_version10_not_supported)
{
    using namespace testing;
    auto stub_anativewindow = std::make_shared<ANativeWindow>();

    hw_access_mock.mock_hwc_device->common.version = HWC_DEVICE_API_VERSION_1_2;

<<<<<<< HEAD
    EXPECT_CALL(*mock_hwc_factory, create_hwc_1_0(_,_))
        .Times(0);
=======
    EXPECT_CALL(*mock_fnw_factory, create_fb_device())
        .Times(1)
        .WillOnce(Return(mock_fb_device));
    std::shared_ptr<mga::DisplaySupportProvider> tmp = mock_fb_device;
    EXPECT_CALL(*mock_fnw_factory, create_fb_native_window(tmp))
        .Times(1)
        .WillOnce(Return(stub_anativewindow));
>>>>>>> ab0ef6fc
    EXPECT_CALL(*mock_hwc_factory, create_hwc_1_1(_,_))
        .Times(0);
    EXPECT_CALL(*mock_display_allocator, create_hwc_display(_,_))
        .Times(0);
    EXPECT_CALL(*mock_display_allocator, create_gpu_display(_))
        .Times(1);

    mga::AndroidDisplayFactory display_factory(mock_display_allocator, mock_hwc_factory, mock_fnw_factory); 
    display_factory.create_display();
}

TEST_F(AndroidDisplayFactoryTest, hwc_with_hwc_device_failure_because_hwc_version12_not_supported)
{
    using namespace testing;
    auto stub_anativewindow = std::make_shared<ANativeWindow>();

    hw_access_mock.mock_hwc_device->common.version = HWC_DEVICE_API_VERSION_1_2;

    EXPECT_CALL(*mock_fnw_factory, create_fb_device())
        .Times(1)
        .WillOnce(Return(mock_fb_device));
    std::shared_ptr<mga::DisplaySupportProvider> tmp = mock_fb_device;
    EXPECT_CALL(*mock_fnw_factory, create_fb_native_window(tmp))
        .Times(1)
        .WillOnce(Return(stub_anativewindow));
    EXPECT_CALL(*mock_hwc_factory, create_hwc_1_1(_,_))
        .Times(0);
    EXPECT_CALL(*mock_display_allocator, create_hwc_display(_,_))
        .Times(0);
    EXPECT_CALL(*mock_display_allocator, create_gpu_display(_))
        .Times(1);

    mga::AndroidDisplayFactory display_factory(mock_display_allocator, mock_hwc_factory, mock_fnw_factory); 
    display_factory.create_display();
}<|MERGE_RESOLUTION|>--- conflicted
+++ resolved
@@ -49,13 +49,9 @@
             .WillByDefault(Return(std::shared_ptr<mga::HWCDevice>()));
     }
     MOCK_CONST_METHOD2(create_hwc_1_1, std::shared_ptr<mga::HWCDevice>(std::shared_ptr<hwc_composer_device_1> const&,
-<<<<<<< HEAD
-                                                                       std::shared_ptr<framebuffer_device_t> const&));
+                                                                       std::shared_ptr<mga::DisplaySupportProvider> const&));
     MOCK_CONST_METHOD2(create_hwc_1_0, std::shared_ptr<mga::HWCDevice>(std::shared_ptr<hwc_composer_device_1> const&,
-                                                                       std::shared_ptr<framebuffer_device_t> const&));
-=======
                                                                        std::shared_ptr<mga::DisplaySupportProvider> const&));
->>>>>>> ab0ef6fc
 };
 
 struct MockDisplayAllocator: public mga::DisplayAllocator
@@ -230,17 +226,13 @@
 }
 
 // TODO: kdub support v1.2. for the time being, alloc a fallback gpu display
-TEST_F(AndroidDisplayFactoryTest, hwc_with_hwc_device_failure_because_hwc_version10_not_supported)
+TEST_F(AndroidDisplayFactoryTest, hwc_with_hwc_device_failure_because_hwc_version12_not_supported)
 {
     using namespace testing;
     auto stub_anativewindow = std::make_shared<ANativeWindow>();
 
     hw_access_mock.mock_hwc_device->common.version = HWC_DEVICE_API_VERSION_1_2;
 
-<<<<<<< HEAD
-    EXPECT_CALL(*mock_hwc_factory, create_hwc_1_0(_,_))
-        .Times(0);
-=======
     EXPECT_CALL(*mock_fnw_factory, create_fb_device())
         .Times(1)
         .WillOnce(Return(mock_fb_device));
@@ -248,7 +240,6 @@
     EXPECT_CALL(*mock_fnw_factory, create_fb_native_window(tmp))
         .Times(1)
         .WillOnce(Return(stub_anativewindow));
->>>>>>> ab0ef6fc
     EXPECT_CALL(*mock_hwc_factory, create_hwc_1_1(_,_))
         .Times(0);
     EXPECT_CALL(*mock_display_allocator, create_hwc_display(_,_))
@@ -258,29 +249,4 @@
 
     mga::AndroidDisplayFactory display_factory(mock_display_allocator, mock_hwc_factory, mock_fnw_factory); 
     display_factory.create_display();
-}
-
-TEST_F(AndroidDisplayFactoryTest, hwc_with_hwc_device_failure_because_hwc_version12_not_supported)
-{
-    using namespace testing;
-    auto stub_anativewindow = std::make_shared<ANativeWindow>();
-
-    hw_access_mock.mock_hwc_device->common.version = HWC_DEVICE_API_VERSION_1_2;
-
-    EXPECT_CALL(*mock_fnw_factory, create_fb_device())
-        .Times(1)
-        .WillOnce(Return(mock_fb_device));
-    std::shared_ptr<mga::DisplaySupportProvider> tmp = mock_fb_device;
-    EXPECT_CALL(*mock_fnw_factory, create_fb_native_window(tmp))
-        .Times(1)
-        .WillOnce(Return(stub_anativewindow));
-    EXPECT_CALL(*mock_hwc_factory, create_hwc_1_1(_,_))
-        .Times(0);
-    EXPECT_CALL(*mock_display_allocator, create_hwc_display(_,_))
-        .Times(0);
-    EXPECT_CALL(*mock_display_allocator, create_gpu_display(_))
-        .Times(1);
-
-    mga::AndroidDisplayFactory display_factory(mock_display_allocator, mock_hwc_factory, mock_fnw_factory); 
-    display_factory.create_display();
 }