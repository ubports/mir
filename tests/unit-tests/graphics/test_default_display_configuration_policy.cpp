/*
 * Copyright © 2013 Canonical Ltd.
 *
 * This program is free software: you can redistribute it and/or modify
 * it under the terms of the GNU General Public License version 3 as
 * published by the Free Software Foundation.
 *
 * This program is distributed in the hope that it will be useful,
 * but WITHOUT ANY WARRANTY; without even the implied warranty of
 * MERCHANTABILITY or FITNESS FOR A PARTICULAR PURPOSE.  See the
 * GNU General Public License for more details.
 *
 * You should have received a copy of the GNU General Public License
 * along with this program.  If not, see <http://www.gnu.org/licenses/>.
 *
 * Authored by: Alexandros Frantzis <alexandros.frantzis@canonical.com>
 */

#include "src/server/graphics/default_display_configuration_policy.h"
#include "mir/graphics/display_configuration.h"

#include <gtest/gtest.h>
#include <gmock/gmock.h>

using namespace mir::graphics;
using namespace mir::geometry;

namespace
{

class MockDisplayConfiguration : public DisplayConfiguration
{
public:
    MockDisplayConfiguration(MockDisplayConfiguration && m)
        : max_simultaneous_outputs{m.max_simultaneous_outputs},
        outputs{std::move(m.outputs)}
    {
<<<<<<< HEAD
        /* Connected with modes */
        outputs.push_back(
            {
                mg::DisplayConfigurationOutputId{10},
                card_id,
                mg::DisplayConfigurationOutputType::vga,
                {
                    mir_pixel_format_abgr_8888
                },
                {
                    {geom::Size{123, 111}, 59.9},
                    {geom::Size{123, 111}, 59.9},
                    {geom::Size{123, 111}, 59.9}
                },
                2,
                geom::Size{324, 642},
                true,
                false,
                geom::Point{geom::X{123}, geom::Y{343}},
                1,
                0,
                mir_power_mode_on,
                mir_orientation_normal
            });
        /* Connected without modes */
        outputs.push_back(
            {
                mg::DisplayConfigurationOutputId{11},
                card_id,
                mg::DisplayConfigurationOutputType::vga,
                {},
                {},
                std::numeric_limits<size_t>::max(),
                geom::Size{566, 111},
                true,
                false,
                geom::Point(),
                std::numeric_limits<size_t>::max(),
                std::numeric_limits<size_t>::max(),
                mir_power_mode_on,
                mir_orientation_normal
            });
        /* Connected with a single mode */
        outputs.push_back(
            {
                mg::DisplayConfigurationOutputId{12},
                card_id,
                mg::DisplayConfigurationOutputType::vga,
                {
                    mir_pixel_format_abgr_8888
                },
                {
                    {geom::Size{523, 555}, 60.0},
                },
                0,
                geom::Size{324, 642},
                true,
                false,
                geom::Point(),
                0,
                0,
                mir_power_mode_on,
                mir_orientation_normal
            });
        /* Not connected */
        outputs.push_back(
            {
                mg::DisplayConfigurationOutputId{13},
                card_id,
                mg::DisplayConfigurationOutputType::vga,
                {
                    mir_pixel_format_abgr_8888
                },
                {},
                0,
                geom::Size{324, 642},
                false,
                false,
                geom::Point(),
                1,
                0,
                mir_power_mode_on,
                mir_orientation_normal
            });
=======
    }
>>>>>>> 47401d9d

    MockDisplayConfiguration(size_t max_simultaneous_outputs, std::vector<DisplayConfigurationOutput> && config)
        : max_simultaneous_outputs{max_simultaneous_outputs},
        outputs{config}
    {
        if (max_simultaneous_outputs == max_simultaneous_outputs_all)
            max_simultaneous_outputs = outputs.size();
    }

    MockDisplayConfiguration(std::vector<DisplayConfigurationOutput> && config)
        : MockDisplayConfiguration(max_simultaneous_outputs_all, std::move(config))
    {
    }

    void for_each_card(std::function<void(DisplayConfigurationCard const&)> f) const
    {
        f({DisplayConfigurationCardId{1}, max_simultaneous_outputs});
    }

    void for_each_output(std::function<void(DisplayConfigurationOutput const&)> f) const
    {
        for (auto const& output : outputs)
            f(output);
    }

<<<<<<< HEAD
    MOCK_METHOD6(configure_output, void(mg::DisplayConfigurationOutputId, bool,
                                        geom::Point, size_t, MirPowerMode,
                                        MirOrientation));
=======
    MOCK_METHOD6(configure_output, void(DisplayConfigurationOutputId, bool,
                                        Point, size_t, MirPixelFormat, MirPowerMode));
>>>>>>> 47401d9d

    static const size_t max_simultaneous_outputs_all{std::numeric_limits<size_t>::max()};
private:
    size_t max_simultaneous_outputs;
    std::vector<DisplayConfigurationOutput> outputs;
};

}

DisplayConfigurationOutput default_output(DisplayConfigurationOutputId id)
{
    return { id, DisplayConfigurationCardId{1},
        DisplayConfigurationOutputType::vga,
        {mir_pixel_format_abgr_8888},
        { {Size{523, 555}, 60.0} },
        0,
        Size{324, 642},
        true,
        false,
        Point{X{123}, Y{343}},
        0,
        mir_pixel_format_abgr_8888,
        mir_power_mode_on
    };
}

DisplayConfigurationOutput connected_with_modes()
{
    DisplayConfigurationOutput output = default_output(DisplayConfigurationOutputId{10}) ;
    output.modes =
    {
        {Size{123, 111}, 59.9},
        {Size{123, 111}, 59.9},
        {Size{123, 111}, 59.9}
    };
    output.preferred_mode_index = 2;
    output.current_mode_index = 1;
    return output;
}
DisplayConfigurationOutput connected_without_modes()
{
    DisplayConfigurationOutput output = default_output(DisplayConfigurationOutputId{11});
    output.pixel_formats = {};
    output.modes = {};
    output.current_format = mir_pixel_format_invalid;
    output.current_mode_index = std::numeric_limits<size_t>::max();
    return output;
}

DisplayConfigurationOutput connected_with_single_mode()
{
    return default_output(DisplayConfigurationOutputId{12});
}

DisplayConfigurationOutput not_connected()
{
    DisplayConfigurationOutput output = default_output(DisplayConfigurationOutputId{13});
    output.connected = false;
    output.current_mode_index = 1;
    return output;
}

DisplayConfigurationOutput connected_with_rgba_and_xrgb()
{
    DisplayConfigurationOutput output = default_output(DisplayConfigurationOutputId{14});
    output.pixel_formats = {mir_pixel_format_argb_8888, mir_pixel_format_xrgb_8888};
    return output;
}

DisplayConfigurationOutput connected_with_xrgb_bgr()
{
    DisplayConfigurationOutput output = default_output(DisplayConfigurationOutputId{15});
    output.pixel_formats = {mir_pixel_format_xrgb_8888, mir_pixel_format_bgr_888};
    output.current_format = mir_pixel_format_bgr_888;
    return output;
}

MockDisplayConfiguration create_default_configuration(size_t max_outputs = MockDisplayConfiguration::max_simultaneous_outputs_all)
{
    return MockDisplayConfiguration
    {
        max_outputs,
        {
            connected_with_modes(),
            connected_without_modes(),
            connected_with_single_mode(),
            not_connected(),
        }
    };
}

TEST(DefaultDisplayConfigurationPolicyTest, uses_all_connected_valid_outputs)
{
    using namespace ::testing;

    DefaultDisplayConfigurationPolicy policy;
    MockDisplayConfiguration conf{create_default_configuration()};

    conf.for_each_output([&conf](DisplayConfigurationOutput const& output)
    {
        if (output.connected && output.modes.size() > 0)
        {
<<<<<<< HEAD
            EXPECT_CALL(conf, configure_output(output.id, true, geom::Point(),
=======
            EXPECT_CALL(conf, configure_output(output.id, true, Point(),
>>>>>>> 47401d9d
                                               output.preferred_mode_index,
                                               _, _));
        }
        else
        {
<<<<<<< HEAD
            EXPECT_CALL(conf, configure_output(output.id, false,
                                               output.top_left,
=======
            EXPECT_CALL(conf, configure_output(output.id, false, output.top_left,
>>>>>>> 47401d9d
                                               output.current_mode_index,
                                               _, _));
        }
    });

    policy.apply_to(conf);
}

TEST(DefaultDisplayConfigurationPolicyTest, default_policy_is_power_mode_on)
{
    using namespace ::testing;

    DefaultDisplayConfigurationPolicy policy;
    MockDisplayConfiguration conf{create_default_configuration()};

    conf.for_each_output([&conf](DisplayConfigurationOutput const& output)
    {
<<<<<<< HEAD
        EXPECT_CALL(conf, configure_output(output.id, _, _, _,
                                           mir_power_mode_on, _));
    });

    policy.apply_to(conf);
}

TEST(DefaultDisplayConfigurationPolicyTest, default_orientation_is_normal)
{
    using namespace ::testing;

    mg::DefaultDisplayConfigurationPolicy policy;
    MockDisplayConfiguration conf;

    conf.for_each_output([&conf](mg::DisplayConfigurationOutput const& output)
    {
        EXPECT_CALL(conf, configure_output(output.id, _, _, _, _,
                                           mir_orientation_normal));
=======
        EXPECT_CALL(conf, configure_output(output.id, _, _, _, _, mir_power_mode_on));
>>>>>>> 47401d9d
    });

    policy.apply_to(conf);
}

TEST(DefaultDisplayConfigurationPolicyTest, does_not_enable_more_outputs_than_supported)
{
    using namespace ::testing;

    size_t const max_simultaneous_outputs{1};
    DefaultDisplayConfigurationPolicy policy;
    MockDisplayConfiguration conf{create_default_configuration(max_simultaneous_outputs)};

    size_t output_count{0};
    conf.for_each_output([&output_count](DisplayConfigurationOutput const&)
    {
        ++output_count;
    });

    EXPECT_CALL(conf, configure_output(_, true, _, _, _, _))
        .Times(AtMost(max_simultaneous_outputs));

    EXPECT_CALL(conf, configure_output(_, false, _, _, _, _))
        .Times(AtLeast(output_count - max_simultaneous_outputs));

    policy.apply_to(conf);
}

TEST(DefaultDisplayConfigurationPolicyTest, prefer_opaque_over_alpha)
{
    using namespace ::testing;

    DefaultDisplayConfigurationPolicy policy;
    MockDisplayConfiguration pick_xrgb{ { connected_with_rgba_and_xrgb() } };

    EXPECT_CALL(pick_xrgb, configure_output(_, true, _, _, mir_pixel_format_xrgb_8888, _));
    policy.apply_to(pick_xrgb);
}

TEST(DefaultDisplayConfigurationPolicyTest, preserve_opaque_selection)
{
    using namespace ::testing;

    DefaultDisplayConfigurationPolicy policy;
    MockDisplayConfiguration keep_bgr{ { connected_with_xrgb_bgr() } };

    EXPECT_CALL(keep_bgr, configure_output(_, true, _, _, mir_pixel_format_bgr_888, _));
    policy.apply_to(keep_bgr);
}

TEST(DefaultDisplayConfigurationPolicyTest, accept_transparency_when_only_option)
{
    using namespace ::testing;

    DefaultDisplayConfigurationPolicy policy;
    MockDisplayConfiguration pick_rgba{ { default_output(DisplayConfigurationOutputId{15}) } };

    EXPECT_CALL(pick_rgba, configure_output(_, true, _, _, mir_pixel_format_abgr_8888, _));
    policy.apply_to(pick_rgba);
}
<|MERGE_RESOLUTION|>--- conflicted
+++ resolved
@@ -35,94 +35,7 @@
         : max_simultaneous_outputs{m.max_simultaneous_outputs},
         outputs{std::move(m.outputs)}
     {
-<<<<<<< HEAD
-        /* Connected with modes */
-        outputs.push_back(
-            {
-                mg::DisplayConfigurationOutputId{10},
-                card_id,
-                mg::DisplayConfigurationOutputType::vga,
-                {
-                    mir_pixel_format_abgr_8888
-                },
-                {
-                    {geom::Size{123, 111}, 59.9},
-                    {geom::Size{123, 111}, 59.9},
-                    {geom::Size{123, 111}, 59.9}
-                },
-                2,
-                geom::Size{324, 642},
-                true,
-                false,
-                geom::Point{geom::X{123}, geom::Y{343}},
-                1,
-                0,
-                mir_power_mode_on,
-                mir_orientation_normal
-            });
-        /* Connected without modes */
-        outputs.push_back(
-            {
-                mg::DisplayConfigurationOutputId{11},
-                card_id,
-                mg::DisplayConfigurationOutputType::vga,
-                {},
-                {},
-                std::numeric_limits<size_t>::max(),
-                geom::Size{566, 111},
-                true,
-                false,
-                geom::Point(),
-                std::numeric_limits<size_t>::max(),
-                std::numeric_limits<size_t>::max(),
-                mir_power_mode_on,
-                mir_orientation_normal
-            });
-        /* Connected with a single mode */
-        outputs.push_back(
-            {
-                mg::DisplayConfigurationOutputId{12},
-                card_id,
-                mg::DisplayConfigurationOutputType::vga,
-                {
-                    mir_pixel_format_abgr_8888
-                },
-                {
-                    {geom::Size{523, 555}, 60.0},
-                },
-                0,
-                geom::Size{324, 642},
-                true,
-                false,
-                geom::Point(),
-                0,
-                0,
-                mir_power_mode_on,
-                mir_orientation_normal
-            });
-        /* Not connected */
-        outputs.push_back(
-            {
-                mg::DisplayConfigurationOutputId{13},
-                card_id,
-                mg::DisplayConfigurationOutputType::vga,
-                {
-                    mir_pixel_format_abgr_8888
-                },
-                {},
-                0,
-                geom::Size{324, 642},
-                false,
-                false,
-                geom::Point(),
-                1,
-                0,
-                mir_power_mode_on,
-                mir_orientation_normal
-            });
-=======
-    }
->>>>>>> 47401d9d
+    }
 
     MockDisplayConfiguration(size_t max_simultaneous_outputs, std::vector<DisplayConfigurationOutput> && config)
         : max_simultaneous_outputs{max_simultaneous_outputs},
@@ -148,14 +61,9 @@
             f(output);
     }
 
-<<<<<<< HEAD
-    MOCK_METHOD6(configure_output, void(mg::DisplayConfigurationOutputId, bool,
-                                        geom::Point, size_t, MirPowerMode,
-                                        MirOrientation));
-=======
-    MOCK_METHOD6(configure_output, void(DisplayConfigurationOutputId, bool,
-                                        Point, size_t, MirPixelFormat, MirPowerMode));
->>>>>>> 47401d9d
+    MOCK_METHOD7(configure_output, void(DisplayConfigurationOutputId, bool,
+                                        Point, size_t, MirPixelFormat,
+                                        MirPowerMode, MirOrientation));
 
     static const size_t max_simultaneous_outputs_all{std::numeric_limits<size_t>::max()};
 private:
@@ -178,7 +86,8 @@
         Point{X{123}, Y{343}},
         0,
         mir_pixel_format_abgr_8888,
-        mir_power_mode_on
+        mir_power_mode_on,
+        mir_orientation_normal
     };
 }
 
@@ -258,24 +167,16 @@
     {
         if (output.connected && output.modes.size() > 0)
         {
-<<<<<<< HEAD
-            EXPECT_CALL(conf, configure_output(output.id, true, geom::Point(),
-=======
             EXPECT_CALL(conf, configure_output(output.id, true, Point(),
->>>>>>> 47401d9d
                                                output.preferred_mode_index,
-                                               _, _));
+                                               _, _, _));
         }
         else
         {
-<<<<<<< HEAD
             EXPECT_CALL(conf, configure_output(output.id, false,
                                                output.top_left,
-=======
-            EXPECT_CALL(conf, configure_output(output.id, false, output.top_left,
->>>>>>> 47401d9d
                                                output.current_mode_index,
-                                               _, _));
+                                               _, _, _));
         }
     });
 
@@ -291,8 +192,7 @@
 
     conf.for_each_output([&conf](DisplayConfigurationOutput const& output)
     {
-<<<<<<< HEAD
-        EXPECT_CALL(conf, configure_output(output.id, _, _, _,
+        EXPECT_CALL(conf, configure_output(output.id, _, _, _, _,
                                            mir_power_mode_on, _));
     });
 
@@ -303,16 +203,13 @@
 {
     using namespace ::testing;
 
-    mg::DefaultDisplayConfigurationPolicy policy;
-    MockDisplayConfiguration conf;
-
-    conf.for_each_output([&conf](mg::DisplayConfigurationOutput const& output)
-    {
-        EXPECT_CALL(conf, configure_output(output.id, _, _, _, _,
+    DefaultDisplayConfigurationPolicy policy;
+    MockDisplayConfiguration conf{create_default_configuration()};
+
+    conf.for_each_output([&conf](DisplayConfigurationOutput const& output)
+    {
+        EXPECT_CALL(conf, configure_output(output.id, _, _, _, _, _,
                                            mir_orientation_normal));
-=======
-        EXPECT_CALL(conf, configure_output(output.id, _, _, _, _, mir_power_mode_on));
->>>>>>> 47401d9d
     });
 
     policy.apply_to(conf);
@@ -332,10 +229,10 @@
         ++output_count;
     });
 
-    EXPECT_CALL(conf, configure_output(_, true, _, _, _, _))
+    EXPECT_CALL(conf, configure_output(_, true, _, _, _, _, _))
         .Times(AtMost(max_simultaneous_outputs));
 
-    EXPECT_CALL(conf, configure_output(_, false, _, _, _, _))
+    EXPECT_CALL(conf, configure_output(_, false, _, _, _, _, _))
         .Times(AtLeast(output_count - max_simultaneous_outputs));
 
     policy.apply_to(conf);
@@ -348,7 +245,8 @@
     DefaultDisplayConfigurationPolicy policy;
     MockDisplayConfiguration pick_xrgb{ { connected_with_rgba_and_xrgb() } };
 
-    EXPECT_CALL(pick_xrgb, configure_output(_, true, _, _, mir_pixel_format_xrgb_8888, _));
+    EXPECT_CALL(pick_xrgb, configure_output(_, true, _, _,
+                                            mir_pixel_format_xrgb_8888, _, _));
     policy.apply_to(pick_xrgb);
 }
 
@@ -359,7 +257,8 @@
     DefaultDisplayConfigurationPolicy policy;
     MockDisplayConfiguration keep_bgr{ { connected_with_xrgb_bgr() } };
 
-    EXPECT_CALL(keep_bgr, configure_output(_, true, _, _, mir_pixel_format_bgr_888, _));
+    EXPECT_CALL(keep_bgr, configure_output(_, true, _, _,
+                                           mir_pixel_format_bgr_888, _, _));
     policy.apply_to(keep_bgr);
 }
 
@@ -370,6 +269,7 @@
     DefaultDisplayConfigurationPolicy policy;
     MockDisplayConfiguration pick_rgba{ { default_output(DisplayConfigurationOutputId{15}) } };
 
-    EXPECT_CALL(pick_rgba, configure_output(_, true, _, _, mir_pixel_format_abgr_8888, _));
+    EXPECT_CALL(pick_rgba, configure_output(_, true, _, _,
+                                            mir_pixel_format_abgr_8888, _, _));
     policy.apply_to(pick_rgba);
 }
