/*
 * Simple definitions common to client and server.
 *
 * Copyright © 2013-2014 Canonical Ltd.
 *
 * This program is free software: you can redistribute it and/or modify
 * it under the terms of the GNU Lesser General Public License version 3 as
 * published by the Free Software Foundation.
 *
 * This program is distributed in the hope that it will be useful,
 * but WITHOUT ANY WARRANTY; without even the implied warranty of
 * MERCHANTABILITY or FITNESS FOR A PARTICULAR PURPOSE.  See the
 * GNU Lesser General Public License for more details.
 *
 * You should have received a copy of the GNU Lesser General Public License
 * along with this program.  If not, see <http://www.gnu.org/licenses/>.
 *
 * Author: Daniel van Vugt <daniel.van.vugt@canonical.com>
 */

#ifndef MIR_COMMON_H_
#define MIR_COMMON_H_

#include <mir_toolkit/cursors.h>

/**
 * \addtogroup mir_toolkit
 * @{
 */
/* This is C code. Not C++. */

/**
 * Attributes of a surface that the client and server/shell may wish to
 * get or set over the wire.
 */
typedef enum MirSurfaceAttrib
{
    /* Do not specify values...code relies on 0...N ordering. */
    mir_surface_attrib_type,
    mir_surface_attrib_state,
    mir_surface_attrib_swapinterval,
    mir_surface_attrib_focus,
    mir_surface_attrib_dpi,
    mir_surface_attrib_visibility,
    mir_surface_attrib_preferred_orientation,
    /* Must be last */
    mir_surface_attribs
} MirSurfaceAttrib;

typedef enum MirSurfaceType
{
    mir_surface_type_normal,       /**< AKA "regular"                       */
    mir_surface_type_utility,      /**< AKA "floating"                      */
    mir_surface_type_dialog,
    mir_surface_type_overlay,      /**< \deprecated  Use "gloss" instead.   */
    mir_surface_type_gloss = mir_surface_type_overlay,
    mir_surface_type_freestyle,
    mir_surface_type_popover,      /**< \deprecated  Choose "menu" or "tip" */
    mir_surface_type_menu = mir_surface_type_popover,
    mir_surface_type_inputmethod,  /**< AKA "OSK" or handwriting etc.       */
    mir_surface_type_satellite,    /**< AKA "toolbox"/"toolbar"             */
    mir_surface_type_tip,          /**< AKA "tooltip"                       */
    mir_surface_types
} MirSurfaceType;

typedef enum MirSurfaceState
{
    mir_surface_state_unknown,
    mir_surface_state_restored,
    mir_surface_state_minimized,
    mir_surface_state_maximized,
    mir_surface_state_vertmaximized,
    /* mir_surface_state_semimaximized,
       Omitted for now, since it's functionally a subset of vertmaximized and
       differs only in the X coordinate. */
    mir_surface_state_fullscreen,
<<<<<<< HEAD
    mir_surface_state_hidden,
=======
    mir_surface_state_horizmaximized,
>>>>>>> 62fceff2
    mir_surface_states
} MirSurfaceState;

/* TODO: MirSurfaceFocusState MirSurfaceVisibility and MirLifecycleState use an inconsistent
   naming convention. */
typedef enum MirSurfaceFocusState
{
    mir_surface_unfocused = 0,
    mir_surface_focused
} MirSurfaceFocusState;

typedef enum MirSurfaceVisibility
{
    mir_surface_visibility_occluded = 0,
    mir_surface_visibility_exposed
} MirSurfaceVisibility;

typedef enum MirLifecycleState
{
    mir_lifecycle_state_will_suspend,
    mir_lifecycle_state_resumed,
    mir_lifecycle_connection_lost
} MirLifecycleState;

typedef enum MirPowerMode
{
    mir_power_mode_on, /* Display in use. */
    mir_power_mode_standby, /* Blanked, low power. */
    mir_power_mode_suspend, /* Blanked, lowest power. */
    mir_power_mode_off /* Powered down. */
} MirPowerMode;

typedef enum MirPromptSessionState
{
    mir_prompt_session_state_stopped = 0,
    mir_prompt_session_state_started,
    mir_prompt_session_state_suspended
} MirPromptSessionState;

/**
 * The order of components in a format enum matches the
 * order of the components as they would be written in an
 *  integer representing a pixel value of that format.
 *
 * For example, abgr_8888 corresponds to 0xAABBGGRR, which will
 * end up as R,G,B,A in memory in a little endian system, and
 * as A,B,G,R in memory in a big endian system.
 */
typedef enum MirPixelFormat
{
    mir_pixel_format_invalid,
    mir_pixel_format_abgr_8888,
    mir_pixel_format_xbgr_8888,
    mir_pixel_format_argb_8888,
    mir_pixel_format_xrgb_8888,
    mir_pixel_format_bgr_888,
    mir_pixel_formats
} MirPixelFormat;

/* This could be improved... https://bugs.launchpad.net/mir/+bug/1236254 */
#define MIR_BYTES_PER_PIXEL(f) (((f) == mir_pixel_format_bgr_888) ? 3 : 4)

/** Direction relative to the "natural" orientation of the display */
typedef enum MirOrientation
{
    mir_orientation_normal = 0,
    mir_orientation_left = 90,
    mir_orientation_inverted = 180,
    mir_orientation_right = 270
} MirOrientation;

typedef enum MirOrientationMode
{
    mir_orientation_mode_portrait = 1 << 0,
    mir_orientation_mode_landscape = 1 << 1,
    mir_orientation_mode_portrait_inverted = 1 << 2,
    mir_orientation_mode_landscape_inverted = 1 << 3,
    mir_orientation_mode_portrait_any = mir_orientation_mode_portrait |
                                        mir_orientation_mode_portrait_inverted,
    mir_orientation_mode_landscape_any = mir_orientation_mode_landscape |
                                         mir_orientation_mode_landscape_inverted,
    mir_orientation_mode_any = mir_orientation_mode_portrait_any |
                               mir_orientation_mode_landscape_any
} MirOrientationMode;

typedef enum MirEdgeAttachment
{
    mir_edge_attachment_vertical = 1 << 0,
    mir_edge_attachment_horizontal = 1 << 1,
    mir_edge_attachment_any = mir_edge_attachment_vertical |
                              mir_edge_attachment_horizontal
} MirEdgeAttachment;
/**@}*/

#endif<|MERGE_RESOLUTION|>--- conflicted
+++ resolved
@@ -74,11 +74,8 @@
        Omitted for now, since it's functionally a subset of vertmaximized and
        differs only in the X coordinate. */
     mir_surface_state_fullscreen,
-<<<<<<< HEAD
+    mir_surface_state_horizmaximized,
     mir_surface_state_hidden,
-=======
-    mir_surface_state_horizmaximized,
->>>>>>> 62fceff2
     mir_surface_states
 } MirSurfaceState;
 
