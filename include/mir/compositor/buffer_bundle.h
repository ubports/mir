/*
 * Copyright © 2012 Canonical Ltd.
 *
 * This program is free software: you can redistribute it and/or modify
 * it under the terms of the GNU General Public License version 3 as
 * published by the Free Software Foundation.
 *
 * This program is distributed in the hope that it will be useful,
 * but WITHOUT ANY WARRANTY; without even the implied warranty of
 * MERCHANTABILITY or FITNESS FOR A PARTICULAR PURPOSE.  See the
 * GNU General Public License for more details.
 *
 * You should have received a copy of the GNU General Public License
 * along with this program.  If not, see <http://www.gnu.org/licenses/>.
 *
 * Authored by:
 * Kevin DuBois <kevin.dubois@canonical.com>
 */

#ifndef MIR_COMPOSITOR_BUFFER_BUNDLE_H_
#define MIR_COMPOSITOR_BUFFER_BUNDLE_H_

<<<<<<< HEAD
#include "mir/geometry/size.h"
#include "mir/compositor/pixel_format.h"
=======
#include "mir/geometry/dimensions.h"
#include "mir/geometry/pixel_format.h"
>>>>>>> 56d56c9b

#include <memory>

namespace mir
{

namespace graphics
{
class Texture;
}

namespace compositor
{
class BufferSwapper;
class BufferIPCPackage;
class Buffer;

struct GraphicBufferClientResource
{
    GraphicBufferClientResource() {}
    GraphicBufferClientResource(
        std::shared_ptr<BufferIPCPackage> const& ipc_package,
        std::shared_ptr<Buffer> const& buffer) :
            ipc_package(ipc_package), buffer(buffer)
    {
    }

    std::shared_ptr<BufferIPCPackage> const ipc_package;
    std::shared_ptr<Buffer> const buffer;
};

class BufferBundle
{
public:
    virtual std::shared_ptr<GraphicBufferClientResource> secure_client_buffer() = 0;
    virtual std::shared_ptr<graphics::Texture> lock_and_bind_back_buffer() = 0;
<<<<<<< HEAD
    virtual PixelFormat get_bundle_pixel_format() = 0;
    virtual geometry::Size bundle_size() = 0;
=======
    virtual geometry::PixelFormat get_bundle_pixel_format() = 0;
    virtual geometry::Height bundle_height() = 0;
    virtual geometry::Width bundle_width() = 0;
>>>>>>> 56d56c9b
};

}
}

#endif /* MIR_COMPOSITOR_BUFFER_BUNDLE_H_ */<|MERGE_RESOLUTION|>--- conflicted
+++ resolved
@@ -20,13 +20,8 @@
 #ifndef MIR_COMPOSITOR_BUFFER_BUNDLE_H_
 #define MIR_COMPOSITOR_BUFFER_BUNDLE_H_
 
-<<<<<<< HEAD
 #include "mir/geometry/size.h"
-#include "mir/compositor/pixel_format.h"
-=======
-#include "mir/geometry/dimensions.h"
 #include "mir/geometry/pixel_format.h"
->>>>>>> 56d56c9b
 
 #include <memory>
 
@@ -63,14 +58,8 @@
 public:
     virtual std::shared_ptr<GraphicBufferClientResource> secure_client_buffer() = 0;
     virtual std::shared_ptr<graphics::Texture> lock_and_bind_back_buffer() = 0;
-<<<<<<< HEAD
-    virtual PixelFormat get_bundle_pixel_format() = 0;
+    virtual geometry::PixelFormat get_bundle_pixel_format() = 0;
     virtual geometry::Size bundle_size() = 0;
-=======
-    virtual geometry::PixelFormat get_bundle_pixel_format() = 0;
-    virtual geometry::Height bundle_height() = 0;
-    virtual geometry::Width bundle_width() = 0;
->>>>>>> 56d56c9b
 };
 
 }
