--- conflicted
+++ resolved
@@ -35,14 +35,8 @@
     virtual ~GraphicBufferAllocator() {}
 
     virtual std::unique_ptr<Buffer> alloc_buffer(
-<<<<<<< HEAD
         geometry::Size size,
-        PixelFormat pf) = 0;
-=======
-        geometry::Width width,
-        geometry::Height height,
         geometry::PixelFormat pf) = 0;
->>>>>>> 56d56c9b
 
 protected:
     GraphicBufferAllocator() = default;
