--- conflicted
+++ resolved
@@ -36,11 +36,7 @@
 public:
     virtual ~EventFilter() {}
 
-<<<<<<< HEAD
-    virtual bool filter_event(const android::InputEvent *event) = 0;
-=======
-    virtual bool handles(android::InputEvent *event) = 0;
->>>>>>> f5943b41
+    virtual bool handles(const android::InputEvent *event) = 0;
 
 protected:
     EventFilter() = default;
