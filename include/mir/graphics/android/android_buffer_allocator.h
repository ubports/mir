--- conflicted
+++ resolved
@@ -38,11 +38,7 @@
     AndroidBufferAllocator();
 
     virtual std::unique_ptr<compositor::Buffer> alloc_buffer(
-<<<<<<< HEAD
-        geometry::Size size, compositor::PixelFormat pf);
-=======
-        geometry::Width w, geometry::Height h, geometry::PixelFormat pf);
->>>>>>> 56d56c9b
+        geometry::Size size, geometry::PixelFormat pf);
 private:
     const hw_module_t    *hw_module;
     std::shared_ptr<GraphicAllocAdaptor> alloc_device;
