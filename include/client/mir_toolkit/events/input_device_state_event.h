/*
 * Copyright © 2016 Canonical Ltd.
 *
 * This program is free software: you can redistribute it and/or modify it
 * under the terms of the GNU Lesser General Public License version 3,
 * as published by the Free Software Foundation.
 *
 * This program is distributed in the hope that it will be useful,
 * but WITHOUT ANY WARRANTY; without even the implied warranty of
 * MERCHANTABILITY or FITNESS FOR A PARTICULAR PURPOSE. See the
 * GNU Lesser General Public License for more details.
 *
 * You should have received a copy of the GNU Lesser General Public License
 * along with this program. If not, see <http://www.gnu.org/licenses/>.
 *
 * Authored by: Andreas Pokorny <andreas.pokorny@canonical.com>
 */

#ifndef MIR_TOOLKIT_EVENTS_INPUT_DEVICE_STATE_EVENT_H_
#define MIR_TOOLKIT_EVENTS_INPUT_DEVICE_STATE_EVENT_H_

#include <mir_toolkit/events/event.h>

#ifdef __cplusplus
/**
 * \addtogroup mir_toolkit
 * @{
 */
extern "C" {
#endif

/**
 * MirInputDeviceStateEvent informs clients about the current state of the
 * input devices. This is necessary when the client did not receive the most
 * recent input events. The event is sent when the server was resumed after
 * a pause, or when the client just received the input focus.
 *
 * The event contains a single pointer button state and the current cursor
 * position and the pressed modifier keys. Additionally for key and pointer
 * devices the pressed keys and buttons are supplied individually.
 */

/**
 * Retrieve the button state.
 *
 * \param[in] ev The input device state event
 * \return       The combined pointer button state
 */
MirPointerButtons mir_input_device_state_event_pointer_buttons(
    MirInputDeviceStateEvent const* ev);

/**
 * Retrieve the pointer position
 *
 * \param[in] ev   The input device state event
 * \param[in] axis The pointer axis: mir_pointer_axis_x or mir_pointer_axis_y
 * \return         The pointer position
 */
float mir_input_device_state_event_pointer_axis(
    MirInputDeviceStateEvent const* ev, MirPointerAxis axis);

/**
 * Retrieve the time associated with a MirInputDeviceStateEvent
 *
 * \param[in] ev The input device state event
 * \return       The time in nanoseconds since epoch
 */
int64_t mir_input_device_state_event_time(
    MirInputDeviceStateEvent const* ev);

/**
 * Retrieve the modifier keys pressed on all input devices.
 *
 * \param[in] ev The input device state event
 * \return       The modifier mask
 */
MirInputEventModifiers mir_input_device_state_event_modifiers(
    MirInputDeviceStateEvent const* ev);

/**
 * Retrieve the number of attached input devices.
 *
 * \param[in] ev The input device state event
 * \return       The time in nanoseconds since epoch
 */
uint32_t mir_input_device_state_event_device_count(
    MirInputDeviceStateEvent const* ev);

/**
 * Retrieve the device id
 *
 * \param[in] ev The input device state event
 * \param[in] index The index of the input device
 * \return    The device id
 */
MirInputDeviceId mir_input_device_state_event_device_id(
    MirInputDeviceStateEvent const* ev, uint32_t index);

/**
 * Retrieve an array of pressed keys on the device identified by the \a index.
 * The keys are encoded as scan codes.
 *
<<<<<<< HEAD
 * \deprecated  Use mir_input_device_state_event_device_pressed_keys_for_index() instead
=======
 * \deprecated Use mir_input_device_state_event_device_pressed_keys_for_index() instead
>>>>>>> 116d1e85
 * \param[in] ev The input device state event
 * \param[in] index The index of the input device
 * \return    a NULL pointer
 */
__attribute__ ((deprecated))
uint32_t const* mir_input_device_state_event_device_pressed_keys(
    MirInputDeviceStateEvent const* ev, uint32_t index);

/*
 * Retrieve a pressed key on the device identified by the \a index.
 * The key is encoded as a scan code.
 *
 * \param[in] ev            The input device state event
 * \param[in] index         The index of the input device
 * \param[in] pressed_index The index of the pressed key
 * \return    The pressed key at index pressed_index
 */
uint32_t mir_input_device_state_event_device_pressed_keys_for_index(
    MirInputDeviceStateEvent const* ev, uint32_t index, uint32_t pressed_index);

/**
 * Retrieve a pressed key on the device identified by the \a index.
 * The key is encoded as a scan code.
 *
 * \param[in] ev            The input device state event
 * \param[in] index         The index of the input device
 * \param[in] pressed_index The index of the pressed key
 * \return    The pressed key at index pressed_index
 */
uint32_t mir_input_device_state_event_device_pressed_keys_for_index(
    MirInputDeviceStateEvent const* ev, uint32_t index, uint32_t pressed_index);

/**
 * Retrieve the size of scan code array of the device identified by the \a index.
 *
 * \param[in] ev The input device state event
 * \param[in] index The index of the input device
 * \return    Size of the pressed keys array
 */
uint32_t mir_input_device_state_event_device_pressed_keys_count(
    MirInputDeviceStateEvent const* ev, uint32_t index);

/**
 * Retrieve the pointer button state of the device identified by the \a index
 *
 * \param[in] ev The input device state event
 * \param[in] index The index of the input device
 * \return    The pointer button state of the device
 */
MirPointerButtons mir_input_device_state_event_device_pointer_buttons(
    MirInputDeviceStateEvent const* ev, uint32_t index);

#ifdef __cplusplus
}
/**@}*/
#endif

#endif /* MIR_TOOLKIT_EVENTS_INPUT_DEVICE_STATE_EVENT_H_ */<|MERGE_RESOLUTION|>--- conflicted
+++ resolved
@@ -100,11 +100,7 @@
  * Retrieve an array of pressed keys on the device identified by the \a index.
  * The keys are encoded as scan codes.
  *
-<<<<<<< HEAD
- * \deprecated  Use mir_input_device_state_event_device_pressed_keys_for_index() instead
-=======
  * \deprecated Use mir_input_device_state_event_device_pressed_keys_for_index() instead
->>>>>>> 116d1e85
  * \param[in] ev The input device state event
  * \param[in] index The index of the input device
  * \return    a NULL pointer
