/*
 * Copyright © 2017 Canonical Ltd.
 *
 * This program is free software: you can redistribute it and/or modify it
 * under the terms of the GNU Lesser General Public License version 3,
 * as published by the Free Software Foundation.
 *
 * This program is distributed in the hope that it will be useful,
 * but WITHOUT ANY WARRANTY; without even the implied warranty of
 * MERCHANTABILITY or FITNESS FOR A PARTICULAR PURPOSE.  See the
 * GNU Lesser General Public License for more details.
 *
 * You should have received a copy of the GNU Lesser General Public License
 * along with this program.  If not, see <http://www.gnu.org/licenses/>.
 *
 */

#ifndef MIR_TOOLKIT_MIR_WINDOW_H_
#define MIR_TOOLKIT_MIR_WINDOW_H_

#include <mir_toolkit/mir_native_buffer.h>
#include <mir_toolkit/client_types.h>
#include <mir_toolkit/common.h>
#include <mir_toolkit/mir_cursor_configuration.h>

#include <stdbool.h>

#ifdef __cplusplus
/**
 * \addtogroup mir_toolkit
 * @{
 */
extern "C" {
#endif

/**
 * Create a window specification for a normal window.
 *
 * A normal window is suitable for most application windows. It has no special semantics.
 * On a desktop shell it will typically have a title-bar, be movable, resizeable, etc.
 *
 * \param [in] connection   Connection the window will be created on
 * \param [in] width        Requested width. The server is not guaranteed to return a window of this width.
 * \param [in] height       Requested height. The server is not guaranteed to return a window of this height.
 *
 * \return                  A handle that can be passed to mir_create_window() to complete construction.
 */
MirWindowSpec* mir_create_normal_window_spec(MirConnection* connection,
                                             int width, int height);

/**
 * Create a window specification for a menu window.
 *
 * Positioning of the window is specified with respect to the parent window
 * via an adjacency rectangle. The server will attempt to choose an edge of the
 * adjacency rectangle on which to place the window taking in to account
 * screen-edge proximity or similar constraints. In addition, the server can use
 * the edge affinity hint to consider only horizontal or only vertical adjacency
 * edges in the given rectangle.
 *
 * \param [in] connection   Connection the window will be created on
 * \param [in] width        Requested width. The server is not guaranteed to
 *                          return a window of this width.
 * \param [in] height       Requested height. The server is not guaranteed to
 *                          return a window of this height.
 * \param [in] parent       A valid parent window for this menu.
 * \param [in] rect         The adjacency rectangle. The server is not
 *                          guaranteed to create a window at the requested
 *                          location.
 * \param [in] edge         The preferred edge direction to attach to. Use
 *                          mir_edge_attachment_any for no preference.
 * \return                  A handle that can be passed to mir_create_window()
 *                          to complete construction.
 */
MirWindowSpec*
mir_create_menu_window_spec(MirConnection* connection,
                            int width, int height,
                            MirWindow* parent,
                            MirRectangle* rect,
                            MirEdgeAttachment edge);

/**
 * Create a window specification for a tip window.
 *
 * Positioning of the window is specified with respect to the parent window
 * via an adjacency rectangle. The server will attempt to choose an edge of the
 * adjacency rectangle on which to place the window taking in to account
 * screen-edge proximity or similar constraints. In addition, the server can use
 * the edge affinity hint to consider only horizontal or only vertical adjacency
 * edges in the given rectangle.
 *
 * \param [in] connection   Connection the window will be created on
 * \param [in] width        Requested width. The server is not guaranteed to
 *                          return a window of this width.
 * \param [in] height       Requested height. The server is not guaranteed to
 *                          return a window of this height.
 * \param [in] parent       A valid parent window for this tip.
 * \param [in] rect         The adjacency rectangle. The server is not
 *                          guaranteed to create a window at the requested
 *                          location.
 * \param [in] edge         The preferred edge direction to attach to. Use
 *                          mir_edge_attachment_any for no preference.
 * \return                  A handle that can be passed to mir_create_window()
 *                          to complete construction.
 */
MirWindowSpec*
mir_create_tip_window_spec(MirConnection* connection,
                           int width, int height,
                           MirWindow* parent,
                           MirRectangle* rect,
                           MirEdgeAttachment edge);

/**
 * Create a window specification for a modal dialog window.
 *
 * The dialog window will have input focus; the parent can still be moved,
 * resized or hidden/minimized but no interaction is possible until the dialog
 * is dismissed.
 *
 * A dialog will typically have no close/maximize button decorations.
 *
 * During window creation, if the specified parent is another dialog window
 * the server may choose to close the specified parent in order to show this
 * new dialog window.
 *
 * \param [in] connection   Connection the window will be created on
 * \param [in] width        Requested width. The server is not guaranteed to
 *                          return a window of this width.
 * \param [in] height       Requested height. The server is not guaranteed to
 *                          return a window of this height.
 * \param [in] parent       A valid parent window.
 *
 */
MirWindowSpec*
mir_create_modal_dialog_window_spec(MirConnection* connection,
                                    int width, int height,
                                    MirWindow* parent);

/**
 * Create a window specification for a parentless dialog window.
 *
 * A parentless dialog window is similar to a normal window, but it cannot
 * be fullscreen and typically won't have any maximize/close button decorations.
 *
 * A parentless dialog is not allowed to have other dialog children. The server
 * may decide to close the parent and show the child dialog only.
 *
 * \param [in] connection   Connection the window will be created on
 * \param [in] width        Requested width. The server is not guaranteed to
 *                          return a window of this width.
 * \param [in] height       Requested height. The server is not guaranteed to
 *                          return a window of this height.
 */
MirWindowSpec*
mir_create_dialog_window_spec(MirConnection* connection,
                              int width, int height);

/**
 * Create a window specification for an input method window.
 *
 * Currently this is only appropriate for the Unity On-Screen-Keyboard.
 *
 * \param [in] connection   Connection the window will be created on
 * \param [in] width        Requested width. The server is not guaranteed to return a window of this width.
 * \param [in] height       Requested height. The server is not guaranteed to return a window of this height.
 * \return                  A handle that can be passed to mir_create_window() to complete construction.
 */
MirWindowSpec*
mir_create_input_method_window_spec(MirConnection* connection,
                                    int width, int height);

/**
 * Create a window specification for a gloss window.
 *
 * \param [in] connection   Connection the window will be created on
 * \param [in] width        Requested width. The server is not guaranteed to return a window of this width.
 * \param [in] height       Requested height. The server is not guaranteed to return a window of this height.
 * \return                  A handle that can be passed to mir_create_window() to complete construction.
 */
MirWindowSpec*
mir_create_gloss_window_spec(MirConnection* connection, int width, int height);

/**
 * Create a window specification for a satellite window.
 *
 * \param [in] connection   Connection the window will be created on
 * \param [in] width        Requested width. The server is not guaranteed to return a window of this width.
 * \param [in] height       Requested height. The server is not guaranteed to return a window of this height.
 * \param [in] parent       A valid parent window.
 * \return                  A handle that can be passed to mir_create_window() to complete construction.
 */
MirWindowSpec*
mir_create_satellite_window_spec(MirConnection* connection, int width, int height, MirWindow* parent);

/**
 * Create a window specification for a utility window.
 *
 * \param [in] connection   Connection the window will be created on
 * \param [in] width        Requested width. The server is not guaranteed to return a window of this width.
 * \param [in] height       Requested height. The server is not guaranteed to return a window of this height.
 * \return                  A handle that can be passed to mir_create_window() to complete construction.
 */
MirWindowSpec*
mir_create_utility_window_spec(MirConnection* connection, int width, int height);

/**
 * Create a window specification for a freestyle window.
 *
 * \param [in] connection   Connection the window will be created on
 * \param [in] width        Requested width. The server is not guaranteed to return a window of this width.
 * \param [in] height       Requested height. The server is not guaranteed to return a window of this height.
 * \return                  A handle that can be passed to mir_create_window() to complete construction.
 */
MirWindowSpec*
mir_create_freestyle_window_spec(MirConnection* connection, int width, int height);

/**
 * Create a window specification.
 * This can be used with mir_create_window() to create a window or with
 * mir_window_apply_spec() to change an existing window.
 * \remark For use with mir_create_window() at least the type, width, height,
 * format and buffer_usage must be set. (And for types requiring a parent that
 * too must be set.)
 *
 * \param [in] connection   a valid mir connection
 * \return                  A handle that can ultimately be passed to
 *                          mir_create_window() or mir_window_apply_spec()
 */
MirWindowSpec* mir_create_window_spec(MirConnection* connection);

/**
 * Set the requested parent.
 *
 * \param [in] spec    Specification to mutate
 * \param [in] parent  A valid parent window.
 */
void mir_window_spec_set_parent(MirWindowSpec* spec, MirWindow* parent);

/**
 * Update a window specification with a window type.
 * This can be used with mir_create_window() to create a window or with
 * mir_window_apply_spec() to change an existing window.
 * \remark For use with mir_window_apply_spec() the shell need not support
 * arbitrary changes of type and some target types may require the setting of
 * properties such as "parent" that are not already present on the window.
 * The type transformations the server is required to support are:\n
 * regular => utility, dialog or satellite\n
 * utility => regular, dialog or satellite\n
 * dialog => regular, utility or satellite\n
 * satellite => regular, utility or dialog\n
 * popup => satellite
 *
 * \param [in] spec         Specification to mutate
 * \param [in] type         the target type of the window
 */
void mir_window_spec_set_type(MirWindowSpec* spec, MirWindowType type);

/**
 * Set the requested name.
 *
 * The window name helps the user to distinguish between multiple surfaces
 * from the same application. A typical desktop shell may use it to provide
 * text in the window titlebar, in an alt-tab switcher, or equivalent.
 *
 * \param [in] spec     Specification to mutate
 * \param [in] name     Requested name. This must be valid UTF-8.
 *                      Copied into spec; clients can free the buffer passed after this call.
 */
void mir_window_spec_set_name(MirWindowSpec* spec, char const* name);

/**
 * Set the requested width, in pixels
 *
 * \param [in] spec     Specification to mutate
 * \param [in] width    Requested width.
 *
 * \note    The requested dimensions are a hint only. The server is not
 *          guaranteed to create a window of any specific width or height.
 */
void mir_window_spec_set_width(MirWindowSpec* spec, unsigned width);

/**
 * Set the requested height, in pixels
 *
 * \param [in] spec     Specification to mutate
 * \param [in] height   Requested height.
 *
 * \note    The requested dimensions are a hint only. The server is not
 *          guaranteed to create a window of any specific width or height.
 */
void mir_window_spec_set_height(MirWindowSpec* spec, unsigned height);

/**
 * Set the requested width increment, in pixels.
 * Defines an arithmetic progression of sizes starting with min_width (if set, otherwise 0)
 * into which the window prefers to be resized.
 *
 * \param [in] spec       Specification to mutate
 * \param [in] width_inc  Requested width increment.
 *
 * \note    The requested dimensions are a hint only. The server is not guaranteed to
 *          create a window of any specific width or height.
 */
void mir_window_spec_set_width_increment(MirWindowSpec* spec, unsigned width_inc);

/**
 * Set the requested height increment, in pixels
 * Defines an arithmetic progression of sizes starting with min_height (if set, otherwise 0)
 * into which the window prefers to be resized.
 *
 * \param [in] spec       Specification to mutate
 * \param [in] height_inc Requested height increment.
 *
 * \note    The requested dimensions are a hint only. The server is not guaranteed to
 *          create a window of any specific width or height.
 */
void mir_window_spec_set_height_increment(MirWindowSpec* spec, unsigned height_inc);

/**
 * Set the minimum width, in pixels
 *
 * \param [in] spec       Specification to mutate
 * \param [in] min_width  Minimum width.
 *
 * \note    The requested dimensions are a hint only. The server is not guaranteed to create a
 *          window of any specific width or height.
 */
void mir_window_spec_set_min_width(MirWindowSpec* spec, unsigned min_width);

/**
 * Set the minimum height, in pixels
 *
 * \param [in] spec       Specification to mutate
 * \param [in] min_height Minimum height.
 *
 * \note    The requested dimensions are a hint only. The server is not guaranteed to create a
 *          window of any specific width or height.
 */
void mir_window_spec_set_min_height(MirWindowSpec* spec, unsigned min_height);

/**
 * Set the maximum width, in pixels
 *
 * \param [in] spec       Specification to mutate
 * \param [in] max_width  maximum width.
 *
 * \note    The requested dimensions are a hint only. The server is not guaranteed to create a
 *          window of any specific width or height.
 */
void mir_window_spec_set_max_width(MirWindowSpec* spec, unsigned max_width);

/**
 * Set the maximum height, in pixels
 *
 * \param [in] spec       Specification to mutate
 * \param [in] max_height maximum height.
 *
 * \note    The requested dimensions are a hint only. The server is not guaranteed to create a
 *          window of any specific width or height.
 */
void mir_window_spec_set_max_height(MirWindowSpec* spec, unsigned max_height);

/**
 * Set the minimum aspect ratio. This is the minimum ratio of window width to height.
 * It is independent of orientation changes and/or preferences.
 *
 * \param [in] spec     Specification to mutate
 * \param [in] width    numerator
 * \param [in] height   denominator
 *
 * \note    The requested aspect ratio is a hint only. The server is not guaranteed
 *          to create a window of any specific aspect.
 */
void mir_window_spec_set_min_aspect_ratio(MirWindowSpec* spec, unsigned width, unsigned height);

/**
 * Set the maximum aspect ratio. This is the maximum ratio of window width to height.
 * It is independent of orientation changes and/or preferences.
 *
 * \param [in] spec     Specification to mutate
 * \param [in] width    numerator
 * \param [in] height   denominator
 *
 * \note    The requested aspect ratio is a hint only. The server is not guaranteed
 *          to create a window of any specific aspect.
 */
void mir_window_spec_set_max_aspect_ratio(MirWindowSpec* spec, unsigned width, unsigned height);

/**
 * \param [in] spec         Specification to mutate
 * \param [in] output_id    ID of output to place window on. From MirDisplayOutput.output_id
 *
 * \note    If this call returns %true then a valid window returned from mir_create_window() is
 *          guaranteed to be fullscreen on the specified output. An invalid window is returned
 *          if the server unable to, or policy prevents it from, honouring this request.
 */
void mir_window_spec_set_fullscreen_on_output(MirWindowSpec* spec, uint32_t output_id);

/**
 * Set the requested preferred orientation mode.
 * \param [in] spec    Specification to mutate
 * \param [in] mode    Requested preferred orientation
 *
 * \note    If the server is unable to create a window with the preferred orientation at
 *          the point mir_create_window() is called it will instead return an invalid window.
 */
void mir_window_spec_set_preferred_orientation(MirWindowSpec* spec, MirOrientationMode mode);

/**
 * Request that the created window be attached to a window of a different client.
 *
 * This is restricted to input methods, which need to attach their suggestion window
 * to text entry widgets of other processes.
 *
 * \param [in] spec             Specification to mutate
 * \param [in] parent           A MirWindowId reference to the parent window
 * \param [in] attachment_rect  A rectangle specifying the region (in parent window coordinates)
 *                              that the created window should be attached to.
 * \param [in] edge             The preferred edge direction to attach to. Use
 *                              mir_edge_attachment_any for no preference.
 * \return                      False if the operation is invalid for this window type.
 *
 * \note    If the parent window becomes invalid before mir_create_window() is processed,
 *          it will return an invalid window. If the parent window is valid at the time
 *          mir_create_window() is called but is later closed, this window will also receive
 *          a close event.
 */
bool mir_window_spec_attach_to_foreign_parent(MirWindowSpec* spec,
                                              MirWindowId* parent,
                                              MirRectangle* attachment_rect,
                                              MirEdgeAttachment edge);

/**
 * Set the requested state.
 * \param [in] spec    Specification to mutate
 * \param [in] state   Requested state
 *
 * \note    If the server is unable to create a window with the requested state at
 *          the point mir_create_window() is called it will instead return an invalid window.
 */
void mir_window_spec_set_state(MirWindowSpec* spec, MirWindowState state);

/**
 * Set a collection of input rectangles associated with the spec.
 * Rectangles are specified as a list of regions relative to the top left
 * of the specified window. If the server applies this specification
 * to a window input which would normally go to the window but is not
 * contained within any of the input rectangles instead passes
 * on to the next client.
 *
 * \param [in] spec The spec to accumulate the request in.
 * \param [in] rectangles An array of MirRectangles specifying the input shape.
 * \param [in] n_rects The number of elements in the rectangles array.
 */
void mir_window_spec_set_input_shape(MirWindowSpec* spec,
                                     MirRectangle const *rectangles,
                                     size_t n_rects);

/**
 * Set the event handler to be called when events arrive for a window.
 *   \warning event_handler could be called from another thread. You must do
 *            any locking appropriate to protect your data accessed in the
 *            callback. There is also a chance that different events will be
 *            called back in different threads, for the same window,
 *            simultaneously.
 * \param [in] spec       The spec to accumulate the request in.
 * \param [in] callback   The callback function
 * \param [in] context    Additional argument to be passed to callback
 */
void mir_window_spec_set_event_handler(MirWindowSpec* spec,
                                       MirWindowEventCallback callback,
                                       void* context);

/**
 * Ask the shell to customize "chrome" for this window.
 * For example, on the phone hide indicators when this window is active.
 *
 * \param [in] spec The spec to accumulate the request in.
 * \param [in] style The requested level of "chrome"
 */
void mir_window_spec_set_shell_chrome(MirWindowSpec* spec, MirShellChrome style);

/**
 * Attempts to set the pointer confinement spec for this window
 *
 * This will request the window manager to confine the pointer to the surfaces region.
 *
 * \param [in] spec  The spec to accumulate the request in.
 * \param [in] state The state you would like the pointer confinement to be in.
 */
void mir_window_spec_set_pointer_confinement(MirWindowSpec* spec, MirPointerConfinementState state);

/**
 * Set the window placement on the spec.
 *
 * \param [in] spec             the spec to update
 * \param [in] rect             the destination rectangle to align with
 * \param [in] rect_gravity     the point on \p rect to align with
 * \param [in] surface_gravity  the point on the window to align with
 * \param [in] placement_hints  positioning hints to use when limited on space
 * \param [in] offset_dx        horizontal offset to shift w.r.t. \p rect
 * \param [in] offset_dy        vertical offset to shift w.r.t. \p rect
 *
 * Moves a window to \p rect, aligning their reference points.
 *
 * \p rect is relative to the top-left corner of the parent window.
 * \p rect_gravity and \p surface_gravity determine the points on \p rect and
 * the window to pin together. \p rect's alignment point can be offset by
 * \p offset_dx and \p offset_dy, which is equivalent to offsetting the
 * position of the window.
 *
 * \p placement_hints determine how the window should be positioned in the case
 * that the window would fall off-screen if placed in its ideal position.
 * See \ref MirPlacementHints for details.
 */
void mir_window_spec_set_placement(MirWindowSpec*      spec,
                                   const MirRectangle* rect,
                                   MirPlacementGravity rect_gravity,
                                   MirPlacementGravity window_gravity,
                                   MirPlacementHints   placement_hints,
                                   int                 offset_dx,
                                   int                 offset_dy);

/**
 * Set the name for the cursor from the system cursor theme.
 * \param [in] spec             The spec
 * \param [in] name             The name, or "" to reset to default
 */
void mir_window_spec_set_cursor_name(MirWindowSpec* spec, char const* name);

/**
 * \note To be deprecated soon. Only for enabling other deprecations.
 *
 * Set the requested pixel format.
 * \param [in] spec     Specification to mutate
 * \param [in] format   Requested pixel format
 *
 * \note    If this call returns %true then the server is guaranteed to honour this request.
 *          If the server is unable to create a window with this pixel format at
 *          the point mir_create_window() is called it will instead return an invalid window.
 */
void mir_window_spec_set_pixel_format(MirWindowSpec* spec, MirPixelFormat format);

/**
 * \note To be deprecated soon. Only for enabling other deprecations.
 *
 * Set the requested buffer usage.
 * \param [in] spec     Specification to mutate
 * \param [in] usage    Requested buffer usage
 *
 * \note    If this call returns %true then the server is guaranteed to honour this request.
 *          If the server is unable to create a window with this buffer usage at
 *          the point mir_create_window() is called it will instead return an invalid window.
 */
void mir_window_spec_set_buffer_usage(MirWindowSpec* spec, MirBufferUsage usage);

/**
 * \note To be deprecated soon. Waiting for mir_window_spec_set_render_surfaces() to land.
 *
 * Set the streams associated with the spec.
 * streams[0] is the bottom-most stream, and streams[size-1] is the topmost.
 * On application of the spec, a stream that is present in the window,
 * but is not in the list will be disassociated from the window.
 * On application of the spec, a stream that is not present in the window,
 * but is in the list will be associated with the window.
 * Streams set a displacement from the top-left corner of the window.
 *
 * \warning disassociating streams from the window will not release() them.
 * \warning It is wiser to arrange the streams within the bounds of the
 *          window the spec is applied to. Shells can define their own
 *          behavior as to what happens to an out-of-bound stream.
 *
 * \param [in] spec        The spec to accumulate the request in.
 * \param [in] streams     An array of non-null streams info.
 * \param [in] num_streams The number of elements in the streams array.
 */
void mir_window_spec_set_streams(MirWindowSpec* spec,
                                 MirBufferStreamInfo* streams,
                                 unsigned int num_streams);

/**
 * Set the MirWindowSpec to display content contained in a render surface
 *
 * \warning: The initial call to mir_window_spec_add_render_surface will set
 *           the bottom-most content, and subsequent calls will stack the
 *           content on top.
 *
 * \param spec             The window_spec to be updated
 * \param render_surface   The render surface containing the content to be displayed
 * \param logical_width    The width that the content will be displayed at
 *                         (Ignored for buffer streams)
 * \param logical_height   The height that the content will be displayed at
 *                         (Ignored for buffer streams)
 * \param displacement_x   The x displacement from the top-left corner of the MirWindow
 * \param displacement_y   The y displacement from the top-left corner of the MirWindow
 */
#pragma GCC diagnostic push
#pragma GCC diagnostic ignored "-Wdeprecated-declarations"
void mir_window_spec_add_render_surface(MirWindowSpec* spec,
                                        MirRenderSurface* render_surface,
                                        int logical_width, int logical_height,
                                        int displacement_x, int displacement_y)
__attribute__((deprecated("This function is slated for rename due to MirRenderSurface-->MirSurface transition")));
#pragma GCC diagnostic pop

/**
 * Release the resources held by a MirWindowSpec.
 *
 * \param [in] spec     Specification to release
 */
void mir_window_spec_release(MirWindowSpec* spec);

/**
 * Request changes to the specification of a window. The server will decide
 * whether and how the request can be honoured.
 *
 *   \param [in] window  The window to mutate
 *   \param [in] spec    Spec with the requested changes applied
 */
void mir_window_apply_spec(MirWindow* window, MirWindowSpec* spec);

/**
 * Create a window from a given specification
 *
 *
 * \param [in] requested_specification  Specification of the attributes for the created window
 * \param [in] callback                 Callback function to be invoked when creation is complete
 * \param [in, out] context             User data passed to callback function.
 *                                      This callback is guaranteed to be called, and called with a
 *                                      non-null MirWindow*, but the window may be invalid in
 *                                      case of an error.
 */
void mir_create_window(MirWindowSpec* requested_specification,
                       MirWindowCallback callback, void* context);

/**
 * Create a window from a given specification and wait for the result.
 * \param [in] requested_specification  Specification of the attributes for the created window
 * \return                              The new window. This is guaranteed non-null, but may be invalid
 *                                      in the case of error.
 */
MirWindow* mir_create_window_sync(MirWindowSpec* requested_specification);

/**
 * Release the supplied window and any associated buffer.
 *
 *   \warning callback could be called from another thread. You must do any
 *            locking appropriate to protect your data accessed in the
 *            callback.
 *   \param [in] window       The window
 *   \param [in] callback     Callback function to be invoked when the request
 *                            completes
 *   \param [in,out] context  User data passed to the callback function
 */
void mir_window_release(
    MirWindow* window,
    MirWindowCallback callback,
    void *context);

/**
 * Release the specified window like in mir_window_release(), but also wait
 * for the operation to complete.
 *   \param [in] window  The window to be released
 */
void mir_window_release_sync(MirWindow* window);

/**
 * Test for a valid window
 *   \param [in] window   The window
 *   \return              True if the supplied window is valid, or
 *                        false otherwise.
 */
bool mir_window_is_valid(MirWindow* window);

/**
 * Set the event handler to be called when events arrive for a window.
 *   \warning event_handler could be called from another thread. You must do
 *            any locking appropriate to protect your data accessed in the
 *            callback. There is also a chance that different events will be
 *            called back in different threads, for the same window,
 *            simultaneously.
 *   \param [in] window         The window
 *   \param [in] callback       The callback function
 *   \param [in] context        Additional argument to be passed to callback
 */
void mir_window_set_event_handler(MirWindow* window,
                                  MirWindowEventCallback callback,
                                  void* context);

/**
 * Retrieve the primary MirBufferStream associated with a window (to advance buffers,
 * obtain EGLNativeWindow, etc...)
 *
 *   \deprecated Users should use mir_window_spec_set_streams() to arrange
 *               the content of a window, instead of relying on a stream
 *               being created by default.
 *   \warning If the window was created with, or modified to have a
 *            MirWindowSpec containing streams added through
 *            mir_window_spec_set_streams(), the default stream will
 *            be removed, and this function will return NULL.
 *   \param[in] window The window
 */
MirBufferStream* mir_window_get_buffer_stream(MirWindow* window);

/**
 * Retrieve a text description of the error. The returned string is owned by
 * the library and remains valid until the window or the associated
 * connection has been released.
 *   \param [in] window   The window
 *   \return              A text description of any error resulting in an
 *                        invalid window, or the empty string "" if the
 *                        connection is valid.
 */
char const* mir_window_get_error_message(MirWindow* window);

/**
 * Get a window's parameters.
 *   \pre                     The window is valid
 *   \param [in]  window      The window
 *   \param [out] parameters  Structure to be populated
 */
void mir_window_get_parameters(MirWindow* window, MirWindowParameters* parameters);

/**
 * Get the orientation of a window.
 *   \param [in] window  The window to query
 *   \return              The orientation of the window
 */
MirOrientation mir_window_get_orientation(MirWindow* window);

/**
 * Attempts to raise the window to the front.
 *
 * \param [in] window  The window to raise
 * \param [in] cookie  A cookie instance obtained from an input event.
 *                     An invalid cookie will terminate the client connection.
 */
void mir_window_raise(MirWindow* window, MirCookie const* cookie);

/**
 * Informs the window manager that the user is moving the window.
 *
 * \param [in] window  The window to move
 * \param [in] cookie  A cookie instance obtained from an input event.
 *                     An invalid cookie will terminate the client connection.
 */
void mir_window_request_user_move(MirWindow* window, MirCookie const* cookie);

/**
<<<<<<< HEAD
 * Informs the window manager that the user is resizing the window.
 *
 * \param [in] window  The window to resize
 * \param [in] cookie  A cookie instance obtained from an input event.
 *                     An invalid cookie will terminate the client connection.
 */
void mir_window_request_user_resize(MirWindow* window, MirCookie const* cookie);

/**
=======
>>>>>>> 90a44d4f
 * Get the type (purpose) of a window.
 *   \param [in] window   The window to query
 *   \return              The type of the window
 */
MirWindowType mir_window_get_type(MirWindow* window);

/**
 * Change the state of a window.
 *   \param [in] window  The window to operate on
 *   \param [in] state   The new state of the window
 */
void mir_window_set_state(MirWindow* window,
                                     MirWindowState state);

/**
 * Get the current state of a window.
 *   \param [in] window  The window to query
 *   \return             The state of the window
 */
MirWindowState mir_window_get_state(MirWindow* window);

/**
 * Query the focus state for a window.
 *   \param [in] window  The window to operate on
 *   \return             The focus state of said window
 */
MirWindowFocusState mir_window_get_focus_state(MirWindow* window);

/**
 * Query the visibility state for a window.
 *   \param [in] window  The window to operate on
 *   \return             The visibility state of said window
 */
MirWindowVisibility mir_window_get_visibility(MirWindow* window);

/**
 * Query the DPI value of the window (dots per inch). This will vary depending
 * on the physical display configuration and where the window is within it.
 *   \return  The DPI of the window, or zero if unknown.
 */
int mir_window_get_dpi(MirWindow* window);

/**
 * Choose the cursor state for a window: whether a cursor is shown,
 * and which cursor if so.
 *    \param [in] window     The window to operate on
 *    \param [in] parameters The configuration parameters obtained
 *                           from mir_cursor* family of functions.
 *
 */
void mir_window_configure_cursor(MirWindow* window, MirCursorConfiguration const* parameters);

/**
 * Request to set the preferred orientations of a window.
 * The request may be rejected by the server; to check wait on the
 * result and check the applied value using mir_window_get_preferred_orientation
 *   \param [in] window      The window to operate on
 *   \param [in] orientation The preferred orientation modes
*/
void mir_window_set_preferred_orientation(MirWindow* window, MirOrientationMode orientation);

/**
 * Get the preferred orientation modes of a window.
 *   \param [in] window   The window to query
 *   \return              The preferred orientation modes
 */
MirOrientationMode mir_window_get_preferred_orientation(MirWindow* window);

/**
 * \brief Request an ID for the window that can be shared cross-process and
 *        across restarts.
 *
 * This call acquires a MirWindowId for this MirWindow. This MirWindowId
 * can be serialized to a string, stored or sent to another process, and then
 * later deserialized to refer to the same window.
 *
 * \param [in]     window    The window to acquire a persistent reference to.
 * \param [in]     callback  Callback to invoke when the request completes.
 * \param [in,out] context   User data passed to completion callback.
 */
void mir_window_request_persistent_id(MirWindow* window, MirWindowIdCallback callback, void* context)
__attribute__((deprecated("Use mir_window_request_window_id() instead")));
void mir_window_request_window_id(MirWindow* window, MirWindowIdCallback callback, void* context);

/**
 * \brief Request a persistent ID for a window and wait for the result
 * \param [in] window  The window to acquire a persistent ID for.
 * \return A MirWindowId. This MirWindowId is owned by the calling code, and must
 *         be freed with a call to mir_persistent_id_release()
 */
MirPersistentId* mir_window_request_persistent_id_sync(MirWindow* window)
__attribute__((deprecated("Use mir_window_request_window_id_sync")));
MirWindowId* mir_window_request_window_id_sync(MirWindow* window);
#ifdef __cplusplus
}
/**@}*/
#endif

#endif /* MIR_TOOLKIT_MIR_WINDOW_H_ */<|MERGE_RESOLUTION|>--- conflicted
+++ resolved
@@ -747,18 +747,6 @@
 void mir_window_request_user_move(MirWindow* window, MirCookie const* cookie);
 
 /**
-<<<<<<< HEAD
- * Informs the window manager that the user is resizing the window.
- *
- * \param [in] window  The window to resize
- * \param [in] cookie  A cookie instance obtained from an input event.
- *                     An invalid cookie will terminate the client connection.
- */
-void mir_window_request_user_resize(MirWindow* window, MirCookie const* cookie);
-
-/**
-=======
->>>>>>> 90a44d4f
  * Get the type (purpose) of a window.
  *   \param [in] window   The window to query
  *   \return              The type of the window
