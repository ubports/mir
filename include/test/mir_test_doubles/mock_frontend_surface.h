--- conflicted
+++ resolved
@@ -39,11 +39,7 @@
 
     MOCK_METHOD0(destroy, void());
     MOCK_METHOD0(force_requests_to_complete, void());
-<<<<<<< HEAD
-    MOCK_METHOD2(swap_buffers, void(graphics::Buffer*&, std::function<void()> complete));
-=======
     MOCK_METHOD2(swap_buffers, void(graphics::Buffer*, std::function<void(graphics::Buffer*)> complete));
->>>>>>> 8aeb04c7
 
     MOCK_CONST_METHOD0(size, geometry::Size());
     MOCK_CONST_METHOD0(pixel_format, MirPixelFormat());
