/*
 * Copyright © 2014 Canonical Ltd.
 *
 * This program is free software: you can redistribute it and/or modify it
 * under the terms of the GNU General Public License version 3,
 * as published by the Free Software Foundation.
 *
 * This program is distributed in the hope that it will be useful,
 * but WITHOUT ANY WARRANTY; without even the implied warranty of
 * MERCHANTABILITY or FITNESS FOR A PARTICULAR PURPOSE.  See the
 * GNU General Public License for more details.
 *
 * You should have received a copy of the GNU General Public License
 * along with this program.  If not, see <http://www.gnu.org/licenses/>.
 *
 * Authored by: Kevin DuBois <kevin.dubois@canonical.com>
 */

#ifndef MIR_TEST_DOUBLES_MOCK_RENDERABLE_H_
#define MIR_TEST_DOUBLES_MOCK_RENDERABLE_H_

#include <mir/graphics/renderable.h>
#include <gmock/gmock.h>

namespace mir
{
namespace test
{
namespace doubles
{
struct MockRenderable : public graphics::Renderable
{
    MOCK_CONST_METHOD1(buffer, std::shared_ptr<graphics::Buffer>(unsigned long));
    MOCK_CONST_METHOD0(alpha_enabled, bool());
    MOCK_CONST_METHOD0(screen_position, geometry::Rectangle());
    MOCK_CONST_METHOD0(alpha, float());
    MOCK_CONST_METHOD0(transformation, glm::mat4 const&());
    MOCK_CONST_METHOD1(should_be_rendered_in, bool(geometry::Rectangle const& rect));
    MOCK_CONST_METHOD0(shaped, bool());
<<<<<<< HEAD
    int composable_buffers() const override { return 1; }
=======
    int buffers_ready_for_compositor() const override { return 1; }
>>>>>>> 8bee43d6
};
}
}
}

#endif /* MIR_TEST_DOUBLES_MOCK_RENDERABLE_H_ */<|MERGE_RESOLUTION|>--- conflicted
+++ resolved
@@ -37,11 +37,7 @@
     MOCK_CONST_METHOD0(transformation, glm::mat4 const&());
     MOCK_CONST_METHOD1(should_be_rendered_in, bool(geometry::Rectangle const& rect));
     MOCK_CONST_METHOD0(shaped, bool());
-<<<<<<< HEAD
-    int composable_buffers() const override { return 1; }
-=======
     int buffers_ready_for_compositor() const override { return 1; }
->>>>>>> 8bee43d6
 };
 }
 }
