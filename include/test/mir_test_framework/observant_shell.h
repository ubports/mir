/*
 * Copyright © 2017 Canonical Ltd.
 *
 * This program is free software: you can redistribute it and/or modify
 * it under the terms of the GNU General Public License version 3 as
 * published by the Free Software Foundation.
 *
 * This program is distributed in the hope that it will be useful,
 * but WITHOUT ANY WARRANTY; without even the implied warranty of
 * MERCHANTABILITY or FITNESS FOR A PARTICULAR PURPOSE.  See the
 * GNU General Public License for more details.
 *
 * You should have received a copy of the GNU General Public License
 * along with this program.  If not, see <http://www.gnu.org/licenses/>.
 *
 * Authored by: Brandon Schaefer <brandon.schaefer@canonical.com>
 */

#ifndef MIR_TEST_OBSERVANT_SHELL_H_
#define MIR_TEST_OBSERVANT_SHELL_H_

#include "mir/shell/shell_wrapper.h"

namespace mir { namespace scene { class SurfaceObserver; }}

namespace mir_test_framework
{
struct ObservantShell : mir::shell::ShellWrapper
{
    ObservantShell(
        std::shared_ptr<mir::shell::Shell> const& wrapped,
        std::shared_ptr<mir::scene::SurfaceObserver> const& surface_observer);

    mir::frontend::SurfaceId create_surface(
        std::shared_ptr<mir::scene::Session> const& session,
        mir::scene::SurfaceCreationParameters const& params,
        std::shared_ptr<mir::frontend::EventSink> const& sink) override;

<<<<<<< HEAD
    void modify_surface(
        std::shared_ptr<mir::scene::Session> const& session,
        std::shared_ptr<mir::scene::Surface> const& window,
        mir::shell::SurfaceSpecification  const& modifications) override;

    void destroy_surface(std::shared_ptr<mir::scene::Session> const& session, mir::frontend::SurfaceId window) override;

    int set_surface_attribute(
        std::shared_ptr<mir::scene::Session> const& session,
        std::shared_ptr<mir::scene::Surface> const& window,
        MirWindowAttrib attrib,
        int value) override;

    int get_surface_attribute(
        std::shared_ptr<mir::scene::Surface> const& window,
        MirWindowAttrib attrib) override;

    void raise_surface(
        std::shared_ptr<mir::scene::Session> const& session,
        std::shared_ptr<mir::scene::Surface> const& window,
        uint64_t timestamp) override;

    void request_drag_and_drop(
        std::shared_ptr<mir::scene::Session> const& session,
        std::shared_ptr<mir::scene::Surface> const& window,
        uint64_t timestamp) override;

    void request_move(
        std::shared_ptr<mir::scene::Session> const& session,
        std::shared_ptr<mir::scene::Surface> const& window,
        uint64_t timestamp) override;

    void set_drag_and_drop_handle(std::vector<uint8_t> const& handle) override;
    void clear_drag_and_drop_handle() override;

=======
>>>>>>> f8bcd95a
private:
    std::shared_ptr<mir::scene::SurfaceObserver> const surface_observer;
};
}

#endif /* MIR_TEST_OBSERVANT_SHELL_H_ */<|MERGE_RESOLUTION|>--- conflicted
+++ resolved
@@ -36,44 +36,6 @@
         mir::scene::SurfaceCreationParameters const& params,
         std::shared_ptr<mir::frontend::EventSink> const& sink) override;
 
-<<<<<<< HEAD
-    void modify_surface(
-        std::shared_ptr<mir::scene::Session> const& session,
-        std::shared_ptr<mir::scene::Surface> const& window,
-        mir::shell::SurfaceSpecification  const& modifications) override;
-
-    void destroy_surface(std::shared_ptr<mir::scene::Session> const& session, mir::frontend::SurfaceId window) override;
-
-    int set_surface_attribute(
-        std::shared_ptr<mir::scene::Session> const& session,
-        std::shared_ptr<mir::scene::Surface> const& window,
-        MirWindowAttrib attrib,
-        int value) override;
-
-    int get_surface_attribute(
-        std::shared_ptr<mir::scene::Surface> const& window,
-        MirWindowAttrib attrib) override;
-
-    void raise_surface(
-        std::shared_ptr<mir::scene::Session> const& session,
-        std::shared_ptr<mir::scene::Surface> const& window,
-        uint64_t timestamp) override;
-
-    void request_drag_and_drop(
-        std::shared_ptr<mir::scene::Session> const& session,
-        std::shared_ptr<mir::scene::Surface> const& window,
-        uint64_t timestamp) override;
-
-    void request_move(
-        std::shared_ptr<mir::scene::Session> const& session,
-        std::shared_ptr<mir::scene::Surface> const& window,
-        uint64_t timestamp) override;
-
-    void set_drag_and_drop_handle(std::vector<uint8_t> const& handle) override;
-    void clear_drag_and_drop_handle() override;
-
-=======
->>>>>>> f8bcd95a
 private:
     std::shared_ptr<mir::scene::SurfaceObserver> const surface_observer;
 };
