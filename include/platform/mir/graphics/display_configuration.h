--- conflicted
+++ resolved
@@ -142,15 +142,11 @@
     virtual void for_each_output(std::function<void(DisplayConfigurationOutput const&)> f) const = 0;
 
     /** Configures an output. */
-<<<<<<< HEAD
     virtual void configure_output(DisplayConfigurationOutputId id, bool used,
                                   geometry::Point top_left, size_t mode_index,
+                                  MirPixelFormat format,
                                   MirPowerMode power_mode,
                                   MirOrientation orientation) = 0;
-=======
-    virtual void configure_output(DisplayConfigurationOutputId id, bool used, geometry::Point top_left,
-                                  size_t mode_index, MirPixelFormat format, MirPowerMode power_mode) = 0;
->>>>>>> 47401d9d
 
 protected:
     DisplayConfiguration() = default;
