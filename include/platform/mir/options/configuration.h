/*
 * Copyright © 2014 Canonical Ltd.
 *
 * This program is free software: you can redistribute it and/or modify it
 * under the terms of the GNU Lesser General Public License version 3,
 * as published by the Free Software Foundation.
 *
 * This program is distributed in the hope that it will be useful,
 * but WITHOUT ANY WARRANTY; without even the implied warranty of
 * MERCHANTABILITY or FITNESS FOR A PARTICULAR PURPOSE.  See the
 * GNU Lesser General Public License for more details.
 *
 * You should have received a copy of the GNU Lesser General Public License
 * along with this program.  If not, see <http://www.gnu.org/licenses/>.
 *
 * Authored By: Alan Griffiths <alan@octopull.co.uk>
 */

#ifndef MIR_OPTIONS_CONFIGURATION_H_
#define MIR_OPTIONS_CONFIGURATION_H_

#include "mir/options/program_option.h"

#include <memory>

namespace mir
{
namespace options
{
extern char const* const server_socket_opt;
extern char const* const prompt_socket_opt;
extern char const* const no_server_socket_opt;
extern char const* const enable_input_opt;
extern char const* const session_mediator_report_opt;
extern char const* const msg_processor_report_opt;
extern char const* const compositor_report_opt;
extern char const* const display_report_opt;
extern char const* const legacy_input_report_opt;
extern char const* const connector_report_opt;
extern char const* const scene_report_opt;
extern char const* const input_report_opt;
extern char const* const host_socket_opt;
extern char const* const frontend_threads_opt;
<<<<<<< HEAD
extern char const* const touchspot_opt;
=======
extern char const* const fatal_abort_opt;
>>>>>>> b912f1ad

extern char const* const name_opt;
extern char const* const offscreen_opt;

extern char const* const glog;
extern char const* const glog_stderrthreshold;
extern char const* const glog_minloglevel;
extern char const* const glog_log_dir;

extern char const* const off_opt_value;
extern char const* const log_opt_value;
extern char const* const lttng_opt_value;

extern char const* const platform_graphics_lib;

class Configuration
{
public:
    virtual std::shared_ptr<options::Option> the_options() const = 0;

protected:

    Configuration() = default;
    virtual ~Configuration() = default;
    Configuration(Configuration const&) = delete;
    Configuration& operator=(Configuration const&) = delete;
};
}
}

#endif /* MIR_OPTIONS_CONFIGURATION_H_ */<|MERGE_RESOLUTION|>--- conflicted
+++ resolved
@@ -41,11 +41,8 @@
 extern char const* const input_report_opt;
 extern char const* const host_socket_opt;
 extern char const* const frontend_threads_opt;
-<<<<<<< HEAD
 extern char const* const touchspot_opt;
-=======
 extern char const* const fatal_abort_opt;
->>>>>>> b912f1ad
 
 extern char const* const name_opt;
 extern char const* const offscreen_opt;
