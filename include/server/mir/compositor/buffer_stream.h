/*
 * Copyright © 2012-2014 Canonical Ltd.
 *
 * This program is free software: you can redistribute it and/or modify it
 * under the terms of the GNU General Public License version 3,
 * as published by the Free Software Foundation.
 *
 * This program is distributed in the hope that it will be useful,
 * but WITHOUT ANY WARRANTY; without even the implied warranty of
 * MERCHANTABILITY or FITNESS FOR A PARTICULAR PURPOSE.  See the
 * GNU General Public License for more details.
 *
 * You should have received a copy of the GNU General Public License
 * along with this program.  If not, see <http://www.gnu.org/licenses/>.
 *
 * Authored by:
 * Kevin DuBois <kevin.dubois@canonical.com>
 */

#ifndef MIR_COMPOSITOR_BUFFER_STREAM_H_
#define MIR_COMPOSITOR_BUFFER_STREAM_H_

#include "mir/geometry/size.h"
#include "mir_toolkit/common.h"
#include "mir/graphics/buffer_id.h"

#include <memory>

namespace mir
{
namespace graphics
{
class Buffer;
}

namespace compositor
{

class BufferStream
{
public:
    virtual ~BufferStream() = default;

    virtual void swap_client_buffers(graphics::Buffer* old_buffer, std::function<void(graphics::Buffer* new_buffer)> complete) = 0;
    virtual std::shared_ptr<graphics::Buffer>
        lock_compositor_buffer(unsigned long frameno) = 0;
    virtual std::shared_ptr<graphics::Buffer> lock_snapshot_buffer() = 0;
    virtual MirPixelFormat get_stream_pixel_format() = 0;
    virtual geometry::Size stream_size() = 0;
    virtual void resize(geometry::Size const& size) = 0;
    virtual void allow_framedropping(bool) = 0;
    virtual void force_requests_to_complete() = 0;
<<<<<<< HEAD
    virtual int composable_buffers() const = 0;
=======
    virtual int buffers_ready_for_compositor() const = 0;
>>>>>>> 8bee43d6
};

}
}

#endif /* MIR_COMPOSITOR_BUFFER_STREAM_H_ */<|MERGE_RESOLUTION|>--- conflicted
+++ resolved
@@ -50,11 +50,7 @@
     virtual void resize(geometry::Size const& size) = 0;
     virtual void allow_framedropping(bool) = 0;
     virtual void force_requests_to_complete() = 0;
-<<<<<<< HEAD
-    virtual int composable_buffers() const = 0;
-=======
     virtual int buffers_ready_for_compositor() const = 0;
->>>>>>> 8bee43d6
 };
 
 }
