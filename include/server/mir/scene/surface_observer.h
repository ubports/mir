/*
 * Copyright © 2014 Canonical Ltd.
 *
 * This program is free software: you can redistribute it and/or modify it
 * under the terms of the GNU General Public License version 3,
 * as published by the Free Software Foundation.
 *
 * This program is distributed in the hope that it will be useful,
 * but WITHOUT ANY WARRANTY; without even the implied warranty of
 * MERCHANTABILITY or FITNESS FOR A PARTICULAR PURPOSE.  See the
 * GNU General Public License for more details.
 *
 * You should have received a copy of the GNU General Public License
 * along with this program.  If not, see <http://www.gnu.org/licenses/>.
 *
 * Authored by: Alan Griffiths <alan@octopull.co.uk>
 */

#ifndef MIR_SCENE_SURFACE_OBSERVER_H_
#define MIR_SCENE_SURFACE_OBSERVER_H_

#include "mir_toolkit/common.h"

#include "mir/input/input_reception_mode.h"

#include <glm/glm.hpp>

#include <memory>

namespace mir
{
namespace geometry
{
struct Size;
struct Point;
}
namespace graphics
{
class CursorImage;
}

namespace scene
{
class SurfaceObserver
{
public:
    virtual void attrib_changed(MirSurfaceAttrib attrib, int value) = 0;
    virtual void resized_to(geometry::Size const& size) = 0;
    virtual void moved_to(geometry::Point const& top_left) = 0;
    virtual void hidden_set_to(bool hide) = 0;
    virtual void frame_posted() = 0;
    virtual void alpha_set_to(float alpha) = 0;
    virtual void transformation_set_to(glm::mat4 const& t) = 0;
<<<<<<< HEAD
    virtual void cursor_image_set_to(std::shared_ptr<graphics::CursorImage> const& image) = 0;
=======
    virtual void reception_mode_set_to(input::InputReceptionMode mode) = 0;
>>>>>>> b36bfcf3

protected:
    SurfaceObserver() = default;
    virtual ~SurfaceObserver() = default;
    SurfaceObserver(SurfaceObserver const&) = delete;
    SurfaceObserver& operator=(SurfaceObserver const&) = delete;
};
}
}

#endif // MIR_SCENE_SURFACE_OBSERVER_H_<|MERGE_RESOLUTION|>--- conflicted
+++ resolved
@@ -51,11 +51,8 @@
     virtual void frame_posted() = 0;
     virtual void alpha_set_to(float alpha) = 0;
     virtual void transformation_set_to(glm::mat4 const& t) = 0;
-<<<<<<< HEAD
+    virtual void reception_mode_set_to(input::InputReceptionMode mode) = 0;
     virtual void cursor_image_set_to(std::shared_ptr<graphics::CursorImage> const& image) = 0;
-=======
-    virtual void reception_mode_set_to(input::InputReceptionMode mode) = 0;
->>>>>>> b36bfcf3
 
 protected:
     SurfaceObserver() = default;
