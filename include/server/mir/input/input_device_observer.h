--- conflicted
+++ resolved
@@ -33,15 +33,9 @@
     InputDeviceObserver() = default;
     virtual ~InputDeviceObserver() = default;
 
-<<<<<<< HEAD
-    virtual void device_added(std::shared_ptr<DeviceHandle> const& device) = 0;
-    virtual void device_changed(std::shared_ptr<DeviceHandle> const& device) = 0;
-    virtual void device_removed(std::shared_ptr<DeviceHandle> const& device) = 0;
-=======
     virtual void device_added(std::shared_ptr<Device> const& device) = 0;
     virtual void device_changed(std::shared_ptr<Device> const& device) = 0;
     virtual void device_removed(std::shared_ptr<Device> const& device) = 0;
->>>>>>> 5d3d4013
     /*!
      * Called after every group of changes.
      */
