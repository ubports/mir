--- conflicted
+++ resolved
@@ -112,11 +112,6 @@
     void set_command_line_handler(
         std::function<void(int argc, char const* const* argv)> const& command_line_hander);
 
-    /// Force the initialization process to start.
-    /// This makes it possible to call the accessor methods.
-    /// Calling this is optional (as it is also the first thing run() does).
-    void start_initialization();
-
     /// Returns the configuration options.
     /// This will be null before initialization starts. It will be available
     /// when the init_callback has been invoked (and thereafter until the server exits).
@@ -139,53 +134,6 @@
     void set_exception_handler(std::function<void()> const& exception_handler);
 /** @} */
 
-<<<<<<< HEAD
-/** @name Getting access to Mir subsystems
- * These will throw before initialization starts or after the server exits.
- * They may be invoked by the functors that provide alternative implementations of
- * Mir subsystems and when the init_callback is invoked (and thereafter
- * until the server exits).
- *  @{ */
-    /// \return the composite event filter.
-    auto the_composite_event_filter() const -> std::shared_ptr<input::CompositeEventFilter>;
-
-    /// \return the cursor listener.
-    auto the_cursor_listener() const -> std::shared_ptr<input::CursorListener>;
-
-    /// \return the graphics display.
-    auto the_display() const -> std::shared_ptr<graphics::Display>;
-
-    /// \return the graphics platform.
-    auto the_graphics_platform() const -> std::shared_ptr<graphics::Platform>;
-
-    /// \return the main loop.
-    auto the_main_loop() const -> std::shared_ptr<MainLoop>;
-
-    /// \return the prompt session listener.
-    auto the_prompt_session_listener() const -> std::shared_ptr<scene::PromptSessionListener>;
-
-    /// \return the session authorizer.
-    auto the_session_authorizer() const -> std::shared_ptr<frontend::SessionAuthorizer>;
-
-    /// \return the session authorizer.
-    auto the_session_coordinator() const -> std::shared_ptr<scene::SessionCoordinator>;
-
-    /// \return the session listener.
-    auto the_session_listener() const -> std::shared_ptr<scene::SessionListener>;
-
-    /// \return the display layout.
-    auto the_shell_display_layout() const -> std::shared_ptr<shell::DisplayLayout>;
-
-    /// \return the surface configurator.
-    auto the_surface_configurator() const -> std::shared_ptr<scene::SurfaceConfigurator>;
-
-    /// \return the surface coordinator.
-    auto the_surface_coordinator() const -> std::shared_ptr<scene::SurfaceCoordinator>;
-
-/** @} */
-
-=======
->>>>>>> e0283273
 /** @name Providing custom implementation
  * Provide alternative implementations of Mir subsystems: the functors will be invoked during initialization
  * of the Mir server (or when accessor methods are called).
@@ -266,6 +214,9 @@
     /// \return the session authorizer.
     auto the_session_authorizer() const -> std::shared_ptr<frontend::SessionAuthorizer>;
 
+    /// \return the session authorizer.
+    auto the_session_coordinator() const -> std::shared_ptr<scene::SessionCoordinator>;
+
     /// \return the session listener.
     auto the_session_listener() const -> std::shared_ptr<scene::SessionListener>;
 
@@ -274,6 +225,9 @@
 
     /// \return the surface configurator.
     auto the_surface_configurator() const -> std::shared_ptr<scene::SurfaceConfigurator>;
+
+    /// \return the surface coordinator.
+    auto the_surface_coordinator() const -> std::shared_ptr<scene::SurfaceCoordinator>;
 /** @} */
 
 private:
