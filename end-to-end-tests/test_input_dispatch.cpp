/*
 * Copyright © 2012 Canonical Ltd.
 *
 * This program is free software: you can redistribute it and/or modify
 * it under the terms of the GNU General Public License version 3 as
 * published by the Free Software Foundation.
 *
 * This program is distributed in the hope that it will be useful,
 * but WITHOUT ANY WARRANTY; without even the implied warranty of
 * MERCHANTABILITY or FITNESS FOR A PARTICULAR PURPOSE.  See the
 * GNU General Public License for more details.
 *
 * You should have received a copy of the GNU General Public License
 * along with this program.  If not, see <http://www.gnu.org/licenses/>.
 *
 * Authored by: Thomas Voss <thomas.voss@canonical.com>
 */

#include "input_dispatch_fixture.h"
#include "mock_input_device.h"
#include "mock_input_event.h"

#include "mir/time_source.h"
#include "mir/input/dispatcher.h"
#include "mir/input/event.h"
#include "mir/input/filter.h"
#include "mir/input/grab_filter.h"
#include "mir/input/logical_device.h"
#include "mir/input/position_info.h"

#include <gmock/gmock.h>
#include <gtest/gtest.h>

#include <atomic>
#include <thread>

<<<<<<< HEAD
class MockTimeSource : public mir::TimeSource
{
 public:
    MOCK_CONST_METHOD0(sample, mir::Timestamp());
};

class InputDispatchFixture : public ::testing::Test
{
 public:
    InputDispatchFixture()
            : mock_shell_filter(new MockFilter<mi::Dispatcher::ShellFilter>()),
              mock_grab_filter(new MockFilter<mi::Dispatcher::GrabFilter>()),
              mock_app_filter(new MockFilter<mi::Dispatcher::ApplicationFilter>()),
              dispatcher(&time_source,
                         std::move(std::unique_ptr<mi::Dispatcher::ShellFilter>(mock_shell_filter)),
                         std::move(std::unique_ptr<mi::Dispatcher::GrabFilter>(mock_grab_filter)),
                         std::move(std::unique_ptr<mi::Dispatcher::ApplicationFilter>(mock_app_filter)))
    {
        mir::Timestamp ts;
        ::testing::DefaultValue<mir::Timestamp>::Set(ts);
    }
 protected:
    MockTimeSource time_source;
    MockFilter<mi::Dispatcher::ShellFilter>* mock_shell_filter;
    MockFilter<mi::Dispatcher::GrabFilter>* mock_grab_filter;
    MockFilter<mi::Dispatcher::ApplicationFilter>* mock_app_filter;
    mi::Dispatcher dispatcher;
};
=======
namespace mi = mir::input;
>>>>>>> f99421f3

using mir::input::InputDispatchFixture;

TEST_F(InputDispatchFixture, incoming_input_triggers_filter)
{
    using namespace testing;
    using ::testing::_;
    using ::testing::Return;
    
    mi::MockInputDevice* mock_device = new mi::MockInputDevice(&dispatcher);
    std::unique_ptr<mi::LogicalDevice> device(mock_device);

    EXPECT_CALL(*mock_device, start()).Times(AtLeast(1));
    mi::Dispatcher::DeviceToken token = dispatcher.register_device(std::move(device));
    
    EXPECT_CALL(*mock_shell_filter, accept(_)).Times(AtLeast(1));
    EXPECT_CALL(*mock_grab_filter, accept(_)).Times(AtLeast(1));
    EXPECT_CALL(*mock_app_filter, accept(_)).Times(AtLeast(1));

    mock_device->trigger_event();

    EXPECT_CALL(*mock_device, stop()).Times(AtLeast(1));
    dispatcher.unregister_device(token);
}

TEST_F(InputDispatchFixture, incoming_input_is_timestamped)
{
    using namespace testing;

    mir::Timestamp ts;
    DefaultValue<mir::Timestamp>::Set(ts);
    
    mi::MockInputDevice* mock_device = new mi::MockInputDevice(&dispatcher);
    std::unique_ptr<mi::LogicalDevice> device(mock_device);

    EXPECT_CALL(*mock_device, start()).Times(AtLeast(1));
    mi::Dispatcher::DeviceToken token = dispatcher.register_device(std::move(device));
    
    EXPECT_CALL(time_source, sample()).Times(AtLeast(1));
    mock_device->trigger_event();

    EXPECT_EQ(mock_device->event.get_system_timestamp(), ts);

    EXPECT_CALL(*mock_device, stop()).Times(AtLeast(1));
    dispatcher.unregister_device(token);
}

TEST_F(InputDispatchFixture, device_registration_starts_and_stops_event_producer)
{
    using namespace ::testing;
    
    mi::MockInputDevice* mock_device = new mi::MockInputDevice(&dispatcher);
    std::unique_ptr<mi::LogicalDevice> device(mock_device);

    EXPECT_CALL(*mock_device, start()).Times(AtLeast(1));
    mi::Dispatcher::DeviceToken token = dispatcher.register_device(std::move(device));

    EXPECT_CALL(*mock_device, stop()).Times(AtLeast(1));
    dispatcher.unregister_device(token);
}
<<<<<<< HEAD

namespace
{

class MockApplication : public mir::Application
{
 public:
    MockApplication(mir::ApplicationManager* manager) : Application(manager)
    {
    }

    MOCK_METHOD1(on_event, void(mi::Event*));
};

struct MockApplicationManager : public mir::ApplicationManager
{
    MOCK_METHOD0(get_grabbing_application, std::weak_ptr<mir::Application>());
};

}

TEST(GrabFilter, grab_filter_accepts_event_stops_event_processing_if_grab_is_active)
{
    using namespace ::testing;

    MockApplicationManager appManager;
    std::weak_ptr<mir::Application> grabbing_application;
    ON_CALL(appManager, get_grabbing_application()).WillByDefault(Return(grabbing_application));
    
    MockApplication* app = new MockApplication(&appManager);
    std::shared_ptr<mir::Application> app_ptr(app);
    mi::GrabFilter grab_filter(&appManager);

    EXPECT_CALL(appManager, get_grabbing_application()).Times(AtLeast(1));
    
    mi::MockInputEvent e;
    EXPECT_EQ(mi::Filter::Result::continue_processing, grab_filter.accept(&e));
    grabbing_application = app_ptr;
    ON_CALL(appManager, get_grabbing_application()).WillByDefault(Return(grabbing_application));
    EXPECT_CALL(*app, on_event(_)).Times(AtLeast(1));

    EXPECT_EQ(mi::Filter::Result::stop_processing, grab_filter.accept(&e));
}
=======
>>>>>>> f99421f3
<|MERGE_RESOLUTION|>--- conflicted
+++ resolved
@@ -34,38 +34,7 @@
 #include <atomic>
 #include <thread>
 
-<<<<<<< HEAD
-class MockTimeSource : public mir::TimeSource
-{
- public:
-    MOCK_CONST_METHOD0(sample, mir::Timestamp());
-};
-
-class InputDispatchFixture : public ::testing::Test
-{
- public:
-    InputDispatchFixture()
-            : mock_shell_filter(new MockFilter<mi::Dispatcher::ShellFilter>()),
-              mock_grab_filter(new MockFilter<mi::Dispatcher::GrabFilter>()),
-              mock_app_filter(new MockFilter<mi::Dispatcher::ApplicationFilter>()),
-              dispatcher(&time_source,
-                         std::move(std::unique_ptr<mi::Dispatcher::ShellFilter>(mock_shell_filter)),
-                         std::move(std::unique_ptr<mi::Dispatcher::GrabFilter>(mock_grab_filter)),
-                         std::move(std::unique_ptr<mi::Dispatcher::ApplicationFilter>(mock_app_filter)))
-    {
-        mir::Timestamp ts;
-        ::testing::DefaultValue<mir::Timestamp>::Set(ts);
-    }
- protected:
-    MockTimeSource time_source;
-    MockFilter<mi::Dispatcher::ShellFilter>* mock_shell_filter;
-    MockFilter<mi::Dispatcher::GrabFilter>* mock_grab_filter;
-    MockFilter<mi::Dispatcher::ApplicationFilter>* mock_app_filter;
-    mi::Dispatcher dispatcher;
-};
-=======
 namespace mi = mir::input;
->>>>>>> f99421f3
 
 using mir::input::InputDispatchFixture;
 
@@ -126,49 +95,3 @@
     EXPECT_CALL(*mock_device, stop()).Times(AtLeast(1));
     dispatcher.unregister_device(token);
 }
-<<<<<<< HEAD
-
-namespace
-{
-
-class MockApplication : public mir::Application
-{
- public:
-    MockApplication(mir::ApplicationManager* manager) : Application(manager)
-    {
-    }
-
-    MOCK_METHOD1(on_event, void(mi::Event*));
-};
-
-struct MockApplicationManager : public mir::ApplicationManager
-{
-    MOCK_METHOD0(get_grabbing_application, std::weak_ptr<mir::Application>());
-};
-
-}
-
-TEST(GrabFilter, grab_filter_accepts_event_stops_event_processing_if_grab_is_active)
-{
-    using namespace ::testing;
-
-    MockApplicationManager appManager;
-    std::weak_ptr<mir::Application> grabbing_application;
-    ON_CALL(appManager, get_grabbing_application()).WillByDefault(Return(grabbing_application));
-    
-    MockApplication* app = new MockApplication(&appManager);
-    std::shared_ptr<mir::Application> app_ptr(app);
-    mi::GrabFilter grab_filter(&appManager);
-
-    EXPECT_CALL(appManager, get_grabbing_application()).Times(AtLeast(1));
-    
-    mi::MockInputEvent e;
-    EXPECT_EQ(mi::Filter::Result::continue_processing, grab_filter.accept(&e));
-    grabbing_application = app_ptr;
-    ON_CALL(appManager, get_grabbing_application()).WillByDefault(Return(grabbing_application));
-    EXPECT_CALL(*app, on_event(_)).Times(AtLeast(1));
-
-    EXPECT_EQ(mi::Filter::Result::stop_processing, grab_filter.accept(&e));
-}
-=======
->>>>>>> f99421f3
