Source: mir
Section: x11
Priority: optional
Maintainer: Ubuntu Developers <ubuntu-devel-discuss@lists.ubuntu.com>
XSBC-Original-Maintainer: Thomas Voß <thomas.voss@canonical.com>
Build-Depends: cmake,
               pkg-config,
               debhelper (>= 9),
               doxygen,
               xsltproc,
               graphviz,
               libboost-dev,
               libboost-date-time-dev,
               libboost-iostreams-dev,
               libboost-program-options-dev,
               libboost-system-dev,
               libboost-thread-dev,
               libboost-filesystem-dev,
               protobuf-compiler,
               libdrm-dev,
               libegl1-mesa-dev,
               libgles2-mesa-dev,
               libgl1-mesa-dev [amd64 i386],
               libgbm-dev,
               libglm-dev,
               libprotobuf-dev,
               libgoogle-glog-dev,
               liblttng-ust-dev,
               libxkbcommon-dev (>= 0.5),
               libumockdev-dev (>= 0.6),
               umockdev (>= 0.8.7),
               libudev-dev,
               libgtest-dev,
               google-mock (>= 1.6.0+svn437),
               libxml++2.6-dev,
# only enable valgrind once it's been tested to work on each architecture:
               valgrind [amd64 i386 armhf arm64],
               libglib2.0-dev,
               libfreetype6-dev,
               libevdev-dev,
               libinput-dev (>= 0.21),
               uuid-dev,
               python3:any,
               dh-python,
               nettle-dev,
               libcapnp-dev,
               capnproto,
               libepoxy-dev,
               python3-pil:native,
               linux-libc-dev,
               dbus,
               python3-dbusmock,
               libxcb-composite0-dev,
               libxcb-xfixes0-dev,
               libxcb-render0-dev,
               libxcb-composite0-dev,
               libxcursor-dev,
               libyaml-cpp-dev,
<<<<<<< HEAD
#               libnvidia-egl-wayland-dev [amd64 i386],
#               eglexternalplatform-dev [amd64 i386]
=======
               libnvidia-egl-wayland-dev [amd64 i386],
               eglexternalplatform-dev [amd64 i386],
               systemtap-sdt-dev,
               wlcs
>>>>>>> 60fb4798
Standards-Version: 3.9.4
Homepage: https://launchpad.net/mir
# If you aren't a member of ~mir-team but need to upload packaging changes,
# just go ahead. ~mir-team will notice and sync up the code again.
Vcs-Bzr: https://code.launchpad.net/mir

Package: libmirprotobuf3
Section: libs
Architecture: linux-any
Multi-Arch: same
Pre-Depends: ${misc:Pre-Depends}
Depends: ${misc:Depends},
         ${shlibs:Depends},
Description: Display server for Ubuntu - RPC definitions
 Mir is a display server running on linux systems, with a focus on efficiency,
 robust operation and a well-defined driver model.
 .
 Contains the shared library containing the Google Protobuf definitions
 required for Mir clients and servers.

#TODO: Packaging infrastructure for better dependency generation,
#      ala pkg-xorg's xviddriver:Provides and ABI detection.
Package: libmirserver48
Section: libs
Architecture: linux-any
Multi-Arch: same
Pre-Depends: ${misc:Pre-Depends}
Depends: ${misc:Depends},
         ${shlibs:Depends},
Description: Display server for Ubuntu - server library
 Mir is a display server running on linux systems, with a focus on efficiency,
 robust operation and a well-defined driver model.
 .
 Contains the shared library needed by server applications for Mir.

Package: libmirplatform16
Section: libs
Architecture: linux-any
Multi-Arch: same
Pre-Depends: ${misc:Pre-Depends}
Depends: ${misc:Depends},
         ${shlibs:Depends},
Description: Display server for Ubuntu - platform library
 Mir is a display server running on linux systems, with a focus on efficiency,
 robust operation and a well-defined driver model.
 .
 Contains the shared libraries required for the Mir server to interact with
 the underlying hardware platform.

Package: libmircore-dev
Section: libdevel
Architecture: linux-any
Multi-Arch: same
Pre-Depends: ${misc:Pre-Depends}
Depends: ${misc:Depends},
Description: Display server for Ubuntu - development headers
 Mir is a display server running on linux systems, with a focus on efficiency,
 robust operation and a well-defined driver model.
 .
 Contains header files required for server and/or client development.

Package: libmircommon-dev
Section: libdevel
Architecture: linux-any
Multi-Arch: same
Pre-Depends: ${misc:Pre-Depends}
Depends: libmircommon7 (= ${binary:Version}),
         libmircore-dev (= ${binary:Version}),
         libprotobuf-dev (>= 2.4.1),
         libxkbcommon-dev,
         ${misc:Depends},
Breaks: mircommon-dev (<< 0.6)
Replaces: mircommon-dev (<< 0.6)
Description: Display server for Ubuntu - development headers
 Mir is a display server running on linux systems, with a focus on efficiency,
 robust operation and a well-defined driver model.
 .
 Contains header files required for server and/or client development.

Package: libmirplatform-dev
Section: libdevel
Architecture: linux-any
Multi-Arch: same
Pre-Depends: ${misc:Pre-Depends}
Depends: libmirplatform16 (= ${binary:Version}),
         libmircommon-dev (= ${binary:Version}),
         libboost-program-options-dev,
         ${misc:Depends},
Breaks: libmirplatform (<< 0.6)
Replaces: libmirplatform (<< 0.6)
Description: Display server for Ubuntu - development headers
 Mir is a display server running on linux systems, with a focus on efficiency,
 robust operation and a well-defined driver model.
 .
 Contains header files required for hardware/driver support development.

Package: libmirserver-dev
Section: libdevel
Architecture: linux-any
Multi-Arch: same
Pre-Depends: ${misc:Pre-Depends}
Depends: libmirserver48 (= ${binary:Version}),
         libmirplatform-dev (= ${binary:Version}),
         libmircommon-dev (= ${binary:Version}),
         libglm-dev,
         uuid-dev,
         ${misc:Depends},
Description: Display server for Ubuntu - development headers
 Mir is a display server running on linux systems, with a focus on efficiency,
 robust operation and a well-defined driver model.
 .
 Contains header files required to build Mir servers.

Package: mirtest-dev
Section: libdevel
Architecture: linux-any
Multi-Arch: same
Pre-Depends: ${misc:Pre-Depends}
Depends: libmircommon-dev (= ${binary:Version}),
         libmirplatform-dev (= ${binary:Version}),
         libmirserver-dev (= ${binary:Version}),
         mir-renderer-gl-dev (= ${binary:Version}),
         libboost-filesystem-dev,
         libboost-system-dev,
         ${misc:Depends},
Description: Display server for Ubuntu - test development headers and library
 Mir is a display server running on linux systems, with a focus on efficiency,
 robust operation and a well-defined driver model.
 .
 Contains header files and static library for testing of server and/or client
 development.

Package: libmirclient9
Section: libs
Architecture: linux-any
Multi-Arch: same
Pre-Depends: ${misc:Pre-Depends}
Depends: ${misc:Depends},
         ${shlibs:Depends},
Description: Display server for Ubuntu - client library
 Mir is a display server running on linux systems, with a focus on efficiency,
 robust operation and a well-defined driver model.
 .
 Contains the shared library needed by client applications for Mir.

Package: libmirclient-dev
Section: libdevel
Architecture: linux-any
Multi-Arch: same
Pre-Depends: ${misc:Pre-Depends}
Breaks: libmirclientcpp-dev
Replaces: libmirclientcpp-dev
Provides: libmirclientcpp-dev (=1.5)
Depends: libmirclient9 (= ${binary:Version}),
         libmircommon-dev (= ${binary:Version}),
         libmircookie-dev (= ${binary:Version}),
         libprotobuf-dev (>= 2.4.1),
         ${misc:Depends},
Description: Display server for Ubuntu - development headers
 Mir is a display server running on linux systems, with a focus on efficiency,
 robust operation and a well-defined driver model.
 .
 Contains header files required to develop against Mir.

Package: libmirclient-debug-extension1
Section: libs
Architecture: linux-any
Multi-Arch: same
Pre-Depends: ${misc:Pre-Depends}
Depends: ${misc:Depends},
         ${shlibs:Depends},
Description: Display server for Ubuntu - optional client debug interfaces
 Mir is a display server running on linux systems, with a focus on efficiency,
 robust operation and a well-defined driver model.
 .
 This package contains both a shared library containing the client side of
 various optional debugging interfaces and the development headers required
 to use them.
 .
 This is primarily useful for developing Mir servers, low-level client
 toolkits, or for automated testing in constrained environments.
 .
 Not all Mir servers have the capability to service these APIs; end-user
 applications SHOULD NOT depend on this library.

Package: libmirclient-debug-extension-dev
Section: libdevel
Architecture: linux-any
Multi-Arch: same
Pre-Depends: ${misc:Pre-Depends}
Depends: libmirclient-debug-extension1 (= ${binary:Version}),
         ${misc:Depends},
         ${shlibs:Depends},
Description: Display server for Ubuntu - client debug interface headers
 Mir is a display server running on linux systems, with a focus on efficiency,
 robust operation and a well-defined driver model.
 .
 This package contains both a shared library containing the client side of
 various optional debugging interfaces and the development headers required
 to use them.
 .
 This is primarily useful for developing Mir servers, low-level client
 toolkits, or for automated testing in constrained environments.
 .
 Not all Mir servers have the capability to service these APIs; end-user
 applications SHOULD NOT depend on this library.
 .
 This package contains the development headers required to develop against
 the debug extensions.

Package: mir-demos
Architecture: linux-any
Breaks: miral-examples
Replaces: miral-examples
Provides: miral-examples (=1.5)
Depends: ${misc:Depends},
         ${shlibs:Depends},
Recommends: dmz-cursor-theme,
            fonts-liberation
Description: Display server for Ubuntu - demonstration programs
 Mir is a display server running on linux systems, with a focus on efficiency,
 robust operation and a well-defined driver model.
 .
 Contains demo applications that use the Mir display server

Package: mir-utils
Architecture: linux-any
Depends: ${misc:Depends},
         ${shlibs:Depends},
Description: Display server for Ubuntu - utility programs
 Mir is a display server running on linux systems, with a focus on efficiency,
 robust operation and a well-defined driver model.
 .
 Contains utility programs for probing and controling a Mir server.

Package: mir-doc
Section: doc
Architecture: all
Depends: ${misc:Depends},
Description: API documentation for mir
 This package installs the mir API documentation.

Package: mir-test-tools
Architecture: linux-any
Pre-Depends: ${misc:Pre-Depends}
Depends: ${misc:Depends},
         ${shlibs:Depends},
Recommends: mir-demos,
            xmir,
            xwayland,
            glmark2-es2,
            glmark2-es2-mir,
            glmark2-es2-wayland
Description: Display Server for Ubuntu - stress tests and other test tools
 Mir is a display server running on linux systems, with a focus on efficiency,
 robust operation and a well-defined driver model.
 .
 Contains a tool for stress testing the Mir display server

Package: libmircore1
Section: libs
Architecture: linux-any
Multi-Arch: same
Pre-Depends: ${misc:Pre-Depends}
Depends: ${misc:Depends},
         ${shlibs:Depends},
Description: Display server for Ubuntu - shared library
 Mir is a display server running on linux systems, with a focus on efficiency,
 robust operation and a well-defined driver model.
 .
 Contains the shared libraries required for the Mir server and client.

Package: libmircommon7
Section: libs
Architecture: linux-any
Multi-Arch: same
Pre-Depends: ${misc:Pre-Depends}
Depends: ${misc:Depends},
         ${shlibs:Depends},
Description: Display server for Ubuntu - shared library
 Mir is a display server running on linux systems, with a focus on efficiency,
 robust operation and a well-defined driver model.
 .
 Contains the shared libraries required for the Mir server and client.

# Longer-term these drivers should move out-of-tree
Package: mir-platform-graphics-mesa-x16
Section: libs
Architecture: linux-any
Multi-Arch: same
Pre-Depends: ${misc:Pre-Depends}
Depends: ${misc:Depends},
         ${shlibs:Depends},
Description: Display server for Ubuntu - platform library for X11 Mesa
 Mir is a display server running on linux systems, with a focus on efficiency,
 robust operation and a well-defined driver model.
 .
 Contains the shared libraries required for the Mir server to interact with
 the X11 platform using the Mesa drivers.

Package: mir-platform-graphics-mesa-kms16
Section: libs
Architecture: linux-any
Multi-Arch: same
Pre-Depends: ${misc:Pre-Depends}
Depends: ${misc:Depends},
         ${shlibs:Depends},
Description: Display server for Ubuntu - platform library for KMS Mesa
 Mir is a display server running on linux systems, with a focus on efficiency,
 robust operation and a well-defined driver model.
 .
 Contains the shared libraries required for the Mir server to interact with
 the hardware platform using the Mesa drivers.

#Package: mir-platform-graphics-eglstream-kms16
#Section: libs
#Architecture: amd64 i386
#Multi-Arch: same
#Pre-Depends: ${misc:Pre-Depends}
#Depends: ${misc:Depends},
#         ${shlibs:Depends},
#Description: Display server for Ubuntu - platform library for NVIDIA
# Mir is a display server running on linux systems, with a focus on efficiency,
# robust operation and a well-defined driver model.
# .
# Contains the shared libraries required for the Mir server to interact with
# the hardware platform using the EGLStream EGL extensions, such as the
# NVIDIA binary driver.

#Package: mir-graphics-drivers-nvidia
#Section: libs
#Architecture: amd64 i386
#Multi-Arch: same
#Pre-Depends: ${misc:Pre-Depends}
#Depends: ${misc:Depends},
#         mir-platform-graphics-eglstream-kms16,
#         mir-platform-graphics-mesa-x16,
#         mir-platform-input-evdev7,
#Description: Display server for Ubuntu - Nvidia driver metapackage
# Mir is a display server running on linux systems, with a focus on efficiency,
# robust operation and a well-defined driver model.
# .
# This package depends on a full set of graphics drivers for Nvidia systems.

Package: mir-platform-input-evdev7
Section: libs
Architecture: linux-any
Multi-Arch: same
Pre-Depends: ${misc:Pre-Depends}
Depends: ${misc:Depends},
         ${shlibs:Depends},
Description: Display server for Ubuntu - input platform library
 Mir is a display server running on linux systems, with a focus on efficiency,
 robust operation and a well-defined driver model.
 .
 Contains the shared libraries required for the Mir server to interact with
 the input hardware using the evdev interface.

Package: mir-client-platform-mesa5
Section: libs
Architecture: linux-any
Multi-Arch: same
Pre-Depends: ${misc:Pre-Depends}
Depends: ${misc:Depends},
         ${shlibs:Depends}
Description: Display server for Ubuntu - client platform library for Mesa
 Mir is a display server running on linux systems, with a focus on efficiency,
 robust operation and a well-defined driver model.
 .
 Contains the shared libraries required for the Mir clients to interact with
 the underlying hardware platform using the Mesa drivers.

Package: mir-client-platform-mesa-dev
Section: libdevel
Architecture: linux-any
Multi-Arch: same
Pre-Depends: ${misc:Pre-Depends}
Depends: libmirclient-dev (= ${binary:Version}),
         ${misc:Depends},
Description: Display server for Ubuntu - client platform library for Mesa development files
 Mir is a display server running on linux systems, with a focus on efficiency,
 robust operation and a well-defined driver model.
 .
 Contains header files required to use the platform specific capabilities of
 the Mir Mesa backend.

Package: mir-graphics-drivers-desktop
Section: libs
Architecture: linux-any
Multi-Arch: same
Pre-Depends: ${misc:Pre-Depends}
Depends: ${misc:Depends},
         mir-platform-graphics-mesa-kms16,
         mir-platform-graphics-mesa-x16,
         mir-client-platform-mesa5,
         mir-platform-input-evdev7,
Description: Display server for Ubuntu - desktop driver metapackage
 Mir is a display server running on linux systems, with a focus on efficiency,
 robust operation and a well-defined driver model.
 .
 This package depends on a full set of graphics drivers for traditional desktop
 systems.

Package: libmircookie2
Section: libs
Architecture: any
Multi-Arch: same
Pre-Depends: ${misc:Pre-Depends}
Depends: ${misc:Depends},
         ${shlibs:Depends},
Description: Produce and verify spoof-resistant timestamps - runtime library
 libmircookie provides a simple mechanism for a group of cooperating processes
 to hand out and verify difficult-to-forge timestamps to untrusted 3rd parties.
 .
 This package contains the runtime library for generating and verifying the
 attestable timestamps.

Package: libmircookie-dev
Section: libdevel
Architecture: any
Multi-Arch: same
Pre-Depends: ${misc:Pre-Depends}
Depends: libmircookie2 (= ${binary:Version}),
         ${misc:Depends},
Description: Produce and verify spoof-resistant timestamps - development headers
 libmircookie provides a simple mechanism for a group of cooperating processes
 to hand out and verify difficult-to-forge timestamps to untrusted 3rd parties.
 .
 This package contains the development headers for building programs that
 generate or verify the attestable timestamps.

Package: python3-mir-perf-framework
Section: python
Architecture: all
Pre-Depends: ${misc:Pre-Depends}
Depends: ${misc:Depends},
         ${python3:Depends},
         python3-evdev,
         python3-babeltrace,
         mir-demos
Description: Display server for Ubuntu - performance testing framework
 Mir is a display server running on linux systems, with a focus on efficiency,
 robust operation and a well-defined driver model.
 .
 This package contains a python3 framework to facilitate writing performance
 tests for Mir. It also contains a few interesting performance tests written
 using the framework.

Package: libmirrenderer-dev
Section: libdevel
Architecture: linux-any
Multi-Arch: same
Pre-Depends: ${misc:Pre-Depends}
Depends: ${misc:Depends},
         libmircommon-dev (= ${binary:Version}),
         libmirplatform-dev (= ${binary:Version})
Description: Display server for Ubuntu - Renderer development files
 Mir is a display server running on linux systems, with a focus on efficiency,
 robust operation and a well-defined driver model.
 .
 Contains header files required for renderer development.

Package: mir-renderer-gl-dev
Section: libdevel
Architecture: linux-any
Multi-Arch: same
Pre-Depends: ${misc:Pre-Depends}
Depends: ${misc:Depends},
Description: Display server for Ubuntu - GL Renderer development files
 Mir is a display server running on linux systems, with a focus on efficiency,
 robust operation and a well-defined driver model.
 .
 Contains header files that define the interfaces through which platforms and
 renderers access the functionality needed to render with GL.

Package: libmiral3
Section: libs
Architecture: linux-any
Multi-Arch: same
Pre-Depends: ${misc:Pre-Depends}
Depends: ${misc:Depends},
         ${shlibs:Depends},
Description: Display server for Ubuntu - ABI preserving abstraction layer
 MirAL provides an ABI-stable abstraction layer for Mir based shells,
 insulating them from mirserver ABI breaks.
 .
 Contains the shared library containing MirAL abstraction layer.

Package: libmiral-dev
Section: libdevel
Architecture: linux-any
Multi-Arch: same
Pre-Depends: ${misc:Pre-Depends}
Depends: libmiral3 (= ${libmiral3:Version}),
# ${source:Version} is technically incorrect, but Launchpad doesn't do BinNMUs
# so it's harmless.
         libmirclient-dev (= ${source:Version}),
         ${misc:Depends},
Description: Developer files for the Mir ABI-stable abstraction layer
 MirAL provides an ABI-stable abstraction layer for Mir based shells,
 insulating them from mirserver ABI breaks.
 .
 Contains header files required for development using the MirAL abstraction
 layer.

Package: libmirwayland0
Section: libs
Architecture: linux-any
Multi-Arch: same
Pre-Depends: ${misc:Pre-Depends}
Depends: ${misc:Depends},
         ${shlibs:Depends},
Description: Display server for Ubuntu - generated wrappers for Wayland
 protocol extensions.
 .
 Contains the shared library containing generated wrappers for Wayland
 protocol extensions

Package: libmirwayland-dev
Section: libdevel
Architecture: linux-any
Multi-Arch: same
Pre-Depends: ${misc:Pre-Depends}
Depends: libmirwayland0 (= ${binary:Version}),
         libmircore-dev (= ${binary:Version}),
         ${misc:Depends},
Description: Display server for Ubuntu - generated wrappers for Wayland
 protocol extensions.
 .
 Contains the developer files for using the shared library containing generated
 wrappers for Wayland protocol extensions<|MERGE_RESOLUTION|>--- conflicted
+++ resolved
@@ -56,15 +56,10 @@
                libxcb-composite0-dev,
                libxcursor-dev,
                libyaml-cpp-dev,
-<<<<<<< HEAD
 #               libnvidia-egl-wayland-dev [amd64 i386],
 #               eglexternalplatform-dev [amd64 i386]
-=======
-               libnvidia-egl-wayland-dev [amd64 i386],
-               eglexternalplatform-dev [amd64 i386],
                systemtap-sdt-dev,
                wlcs
->>>>>>> 60fb4798
 Standards-Version: 3.9.4
 Homepage: https://launchpad.net/mir
 # If you aren't a member of ~mir-team but need to upload packaging changes,
