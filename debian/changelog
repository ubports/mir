<<<<<<< HEAD
mir (1.0.0) bionic; urgency=medium

  * Master build

 -- Marius Gripsgard <marius@ubports.com>  Tue, 24 Jul 2018 02:32:52 +0200
=======
mir (1.1.0) UNRELEASED; urgency=medium

  * New upstream release 1.1.0

    - ABI summary:
      . mirclient ABI unchanged at 9
      . miral ABI unchanged at 3
      . mirserver ABI unchanged at 47
      . mircommon ABI unchanged at 7
      . mirplatform ABI unchanged at 16
      . mirprotobuf ABI unchanged at 3
      . mirplatformgraphics ABI bumped to 16
      . mirclientplatform ABI unchanged at 5
      . mirinputplatform ABI unchanged at 7
      . mircore ABI unchanged at 1
      . mircookie ABI unchanged at 2
    - Enhancements:
      . eglstream-kms: Fully functional platform for Nvidia drivers >= 396
      . MinimalConsoleServices: Android has no VTs, but also doesn't need
        anything but `open()` to access devices.
      . Clarify and fix focus switching logic
      . [Musl] Don't call pthread_rwlockattr_setkind_np() on systems where it
        is not defined
      . Detect GTest/GMock via pkg-config when possible. Otherwise fall back to
        the old huristic
      . Add missing packages to Fedora documentation
      . Use the more modern method of specifying standard in CMake
    - Bugs fixed:
      . [Musl] Add missing includes
      . Use the correct package name to detect gtest on RPM distributions

 -- Alan Griffiths <alan.griffiths@canonical.com>  Thu, 29 Nov 2018 12:19:00 +0100
>>>>>>> adae06ad

mir (1.0.0) UNRELEASED; urgency=medium

  * New upstream release 1.0.0

    - ABI summary:
      . mirclient ABI unchanged at 9
      . miral ABI unchanged at 3
      . mirserver ABI unchanged at 47
      . mircommon ABI unchanged at 7
      . mirplatform ABI unchanged at 16
      . mirprotobuf ABI unchanged at 3
      . mirplatformgraphics ABI unchanged at 15
      . mirclientplatform ABI unchanged at 5
      . mirinputplatform ABI unchanged at 7
      . mircore ABI unchanged at 1
      . mircookie ABI unchanged at 2
    - Enhancements:
      . [Wayland] A configuration mechanism to select the Wayland extensions
      . [Wayland] Support XDG shell stable
      . [Wayland] Improve protocol scanner
      . [libmiral] Display configuration file support
      . [libmiral] Make the pid of external clients available
      . [libmiral] Add DisplayConfiguration
      . [console] Ensure the_console_services() is constructed only once
      . [console] An option to select the ConsoleServices provider
      . [mir-demos] Move legacy binaries out of mir-demos package
      . [mir-test-tools] Drop internal test binaries from mir-test-tools package
      . [X11] Experimental X11 support via Xwayland
    - Bugs fixed:
      . [Wayland] creating a shell_surface should associate a role immediately.
        (Fixes #512)
      . [Wayland] Default for positioner gravity
      . [Wayland] Use miral test framework for wlcs tests
      . [Wayland] Send popup configure events
      . [Wayland] When setting the pointer cursor apply it. (Fixes #555)
      . [Wayland] Hook the OutputManager into display reconfiguration
        notifications. (Fixes #585)
      . [Wayland] Remove hard coded values for output geometry (screen
        orientation and pixel arrangement). (Fixes #601)
      . [miral-kiosk] Don't allow apps to specify size of "maximized" windows.
        (Fixes #454)
      . [Mir-on-X] Fixed keyboard grab issue on Arch. (Fixes #549)
      . [eglstream-kms] Platform re-enabled, but no GL client support
      . [console] Fix VT switching with LinuxVirtualTerminal. (Fixes #499)
      . [console] Avoid breaking X11 desktops that have not claimed the VT from
        logind. (Fixes #535, #539)
      . [console] LogindConsoleServices: Support VT switching. (Fixes #459)
      . [libmiral] Parents of the active window also have focus. (Fixes #522)
      . Fix "sanitize" builds
      . Racy shutdown in miral-tests and miral_wlcs_tests. (Fixes #543)
      . Fix a locale initialization crash on musl
      . [mesa] Use both id and drm_fd as output identifier for cursor buffer
        as we're not sure of the uniqueness of either. (Fixes #556)
      . [mesa] Disconnected hardware has no modes: invent a (slow) refresh rate.
        (Fixes #587)
      . [input] Guess output for touchscreen (works with one of each).
        (Fixes #605)

 -- Alan Griffiths <alan.griffiths@canonical.com>  Wed, 29 Aug 2018 12:19:00 +0100

mir (0.32.1) UNRELEASED; urgency=medium

  * New upstream release 0.32.1(https://github.com/MirServer/mir/projects/5)

    - ABI summary:
      . mirclient ABI unchanged at 9
      . miral ABI unchanged at 3
      . mirserver ABI unchanged at 47
      . mircommon ABI unchanged at 7
      . mirplatform ABI unchanged at 16
      . mirprotobuf ABI unchanged at 3
      . mirplatformgraphics ABI unchanged at 15
      . mirclientplatform ABI unchanged at 5
      . mirinputplatform ABI unchanged at 7
      . mircore ABI unchanged at 1
      . mircookie ABI unchanged at 2
    - Enhancements:
      . [libmiral] Launcher for internal Wayland clients. (#410)
      . [miral-shell] Reinstate the "spinner" when starting miral-shell
        (re-implementing it in Wayland)
    - Bugs fixed:
      . [mesa-kms] Select EGLConfig matching our GBM format. (#435)
      . [Wayland] Don't send output events that are not supported in the agreed
        protocol version. (#389)
      . [Wayland] Ensure resize configuration events are not superseded. (#449)

 -- Alan Griffiths <alan.griffiths@canonical.com>  Tue, 10 Jul 2018 14:39:00 +0100

mir (0.32.0) UNRELEASED; urgency=medium

  * New upstream release 0.32.0(https://github.com/MirServer/mir/projects/2)

    - ABI summary:
      . mirclient ABI unchanged at 9
      . miral ABI unchanged at 3
      . mirserver ABI bumped to 47
      . mircommon ABI unchanged at 7
      . mirplatform ABI unchanged at 16
      . mirprotobuf ABI unchanged at 3
      . mirplatformgraphics ABI bumped to 15
      . mirclientplatform ABI unchanged at 5
      . mirinputplatform ABI unchanged at 7
      . mircore ABI unchanged at 1
      . mircookie ABI unchanged at 2
    - Enhancements:
      . [Wayland] Implement subsurface support
      . [Wayland] Initial support for copy, cut and paste
      . [Wayland] Make use of the specified output in fullscreen requests.
        (Fixes #423)
      . [libmiral] Update miral::Keymap to get the default keymap from udev
      . [libmiral] Extend the logic for launching apps to support Wayland apps
        and provide it as an API for servers to use it. (Fixes #300)
      . logind support
      . libinput backend: Support running without root privs
      . [miral-shell] Options to use toolkit libmirclient support in
        miral-desktop, miral-app and miral-run
      . [miral-shell] Fix default font on Ubuntu 18.04 and Arch
      . [wlcs] Fixes to test framework, more test coverage
    - Bugs fixed:
      . [Wayland] Implement subsurface support for touches. (Fixes #347)
      . [Wayland] Implement Input regions. (Fixes #306)
      . [Wayland] Implement/correct implementation of window state changes in
        xdg-shell V6. (Fixes #297)
      . [Wayland] Implement the common state changing logic in
        WlAbstractMirWindow. (Fixes: #311)
      . [Wayland] Don't hold a lock in mf::WlShmBuffer while potentially
        destroying an object that uses it. (Fixes #355)
      . [Wayland] Disconnect a sink when its target window is destroyed
        (Fixes #357)
      . [Wayland] Send frame notifications even if there is no buffer,
        this fixes the gedit lockup when subsurfaces are dismissed.
      . Don't synthesize pointer events during gestures. (Fixes #179)
      . Notify the compositor of surfaces that have content before they are
        added to the scene. (Fixes #328)
      . Retry drmSetMaster() a few times and if it doesn't work die.
        (Fixes #373)
      . Defer initializing DefaultServerConfiguration::reports until any
        subclasses have been fully constructed. (Fixes #361)
      . Ensure ExternalInputDeviceHub::remove_observer() synchronizes memory
        across threads. (Fixes #359)
      . Correct the glm matrix used for software cursor transformation
        (Fixes #322)

 -- Alan Griffiths <alan.griffiths@canonical.com>  Tue, 12 Jun 2018 14:23:00 +0100

mir (0.31.2) UNRELEASED; urgency=medium

  * New upstream release 0.31.2

    - ABI summary:
      . mirclient ABI unchanged at 9
      . miral ABI unchanged at 3
      . mirserver ABI unchanged at 46
      . mircommon ABI unchanged at 7
      . mirplatform ABI unchanged at 16
      . mirprotobuf ABI unchanged at 3
      . mirplatformgraphics ABI unchanged at 13
      . mirclientplatform ABI unchanged at 5
      . mirinputplatform ABI unchanged at 7
      . mircore ABI unchanged at 1
    - Enhancements:
      . [miral-XXX scripts] Provide options to use toolkit libmirclient support
    - Bugs fixed:
      . Fixed bug with XWayland apps not appearing. (Fixes #328)
      . Fixed segfault on exit. (Fixes #327, #112)

 -- William Wold <william.wold@canonical.com>  Thu, 19 Apr 2018 12:43:00 -0500

mir (0.31.1) UNRELEASED; urgency=medium

  * New upstream release 0.31.1(https://github.com/orgs/MirServer/projects/4)

    - ABI summary:
      . mirclient ABI unchanged at 9
      . miral ABI unchanged at 3
      . mirserver ABI unchanged at 46
      . mircommon ABI unchanged at 7
      . mirplatform ABI unchanged at 16
      . mirprotobuf ABI unchanged at 3
      . mirplatformgraphics ABI unchanged at 13
      . mirclientplatform ABI unchanged at 5
      . mirinputplatform ABI unchanged at 7
      . mircore ABI unchanged at 1
    - Enhancements:
    - Bugs fixed:
      . Fix a couple of warnings from g++ 8.0.1
      . src/miral/CMakeLists.txt has some hardcoded compile flags.
        These should be inherited from the parent project instead. (Fixes #266)
      . [Wayland] Subcompositor fixes: subsurface offset issue and sync behavior
      . [Wayland] stopped frame.done being called if frame has been destroyed
      . [Wayland] Implement WlSurface::set_cursor(): Enable Wayland clients to
        set and hide the cursor
      . [Wayland] Configure new surfaces after attaching observers: For tiling,
        we need to set the surface state to "maximized" so that Wayland clients
        obey exactly. That wasn't working as the wayland_frontend wasn't being
        notified of the actual state.
      . Don't remember recent surface events after the input dispatcher is
        stopped: The event "goes stale" and can cause a segfault.  (Fixes #276)
      . [Wayland] Sequence xdg-top-level and xdg-surface configure events
        correctly: qtwayland gets confused by receiving these event out of
        order. (Fixes #280)
      . [Wayland] fixed timestamp scaling. Fixes double-click.

 -- Alan Griffiths <alan.griffiths@canonical.com>  Tue, 27 Mar 2018 11:21:00 +0000

mir (0.31.0) UNRELEASED; urgency=medium

  * New upstream release 0.31.0(https://github.com/orgs/MirServer/projects/1)
    - ABI summary:
      . mirclient ABI unchanged at 9
      . miral ABI bumped to 3
      . mirserver ABI bumped to 46
      . mircommon ABI unchanged at 7
      . mirplatform ABI unchanged at 16
      . mirprotobuf ABI unchanged at 3
      . mirplatformgraphics ABI unchanged at 13
      . mirclientplatform ABI unchanged at 5
      . mirinputplatform ABI unchanged at 7
      . mircore ABI unchanged at 1
    - Enhancements:
      . Miral version 2.0 - API cleanup and support for CSD initiated "resize"
      . Reorganized examples and reworked miral server examples
      . Better organization of, and fixes to, Wayland server code
      . Initial support for Wayland xdg-shell
    - Bugs fixed:
      . [miral] CommandLineOption should accept lambdas (Fixes #215)
      . [miral] Implement the policy addenda in WindowManagementTrace
        (Fixes #192)
      . [Wayland] Send repeat info (Fixes #180)
      . Explicitly initialise glm matricies, (Fixes #200)
      . KMS platform - fallback if crtc mode invalid (LP: #1661295)

 -- Alan Griffiths <alan.griffiths@canonical.com>  Thu, 15 Mar 2018 11:21:00 +0000

mir (0.29.0) UNRELEASED; urgency=medium

  * New upstream release 0.29.0(https://launchpad.net/mir/+milestone/0.29.0)
    - ABI summary:
      . mirclient ABI unchanged at 9
      . miral ABI unchanged at 2
      . mirserver ABI bumped to 46
      . mircommon ABI unchanged at 7
      . mirplatform ABI unchanged at 61
      . mirprotobuf ABI unchanged at 3
      . mirplatformgraphics ABI unchanged at 13
      . mirclientplatform ABI unchanged at 5
      . mirinputplatform ABI unchanged at 7
      . mircore ABI unchanged at 1
    - Enhancements:
      . Update docs to reflect recent changes
      . Initial cut at integrating Wayland conformance tests
      . Fix Wayland conformance test failures
      . Fix build & runtime issues on Fedora 26, 27 & rawhide
      . benchmarks: Use standard options to install perf framework on
        non-Debian distros
      . Test (and fix) SeatObserver
      . Added the "smoke test" script from old CI
    - Bugs fixed:
      . [mir_demo_server] extend (not replace) the default error reporting.
        (LP: #1728581)
      . Releasing Wayland buffers must occur on the executor thread.
        (LP: #1728069)
      . [miral-desktop] Check that user is logged into the VT before using it
        (LP: #1728574)
      . Allow alternative cursor themes to be specified in a list. (Fixes #16)
      . Enable screen capture to SHM buffers. (Fixes #47)
      . Get mirscreencast working on Fedora. (Fixes #38)
      . [miral-shell] Check for titlebars when placing windows. (Fixes #37)
      . Create a mir_performance_tests executable (Fixes #69, #70)

 -- Alan Griffiths <alan.griffiths@canonical.com>  Mon, 7 Nov 2017 11:13:47 +0000

mir (0.28.1) UNRELEASED; urgency=medium

  * New upstream release 0.28.1(https://launchpad.net/mir/+milestone/0.28.1)
    - ABI summary:
      . mirclient ABI unchanged at 9
      . miral ABI unchanged at 2
      . mirserver ABI unchanged to 45
      . mircommon ABI unchanged at 7
      . mirplatform ABI unchanged at 61
      . mirprotobuf ABI unchanged at 3
      . mirplatformgraphics ABI unchanged at 13
      . mirclientplatform ABI unchanged at 5
      . mirinputplatform ABI unchanged at 7
      . mircore ABI unchanged at 1
    - Enhancements:
      . Fix build (and add instructions) for Fedora
      . Wayland support for keymaps
      . Don't use Mir EGL if it isn't available.
      . [miral-app, miral-desktop] Default to using SDL's Wayland support.
      . Use system GMock detection (unless cross-compiling)
    - Bugs fixed:
      . Wayland demo client doesn't cross-compile. (LP: #1723971)
      . mir fails to find drm.h. (LP: #1722147)
      . Don't treat failing to bypass buffers as a fatal error. (LP: #1723235)
      . Build process depends on Debian toolchain. (LP: #1724202)
      . XWayland clients updates not causing redraw (LP: #1720223)

 -- Alan Griffiths <alan.griffiths@canonical.com>  Tue, 17 Oct 2017 14:14:37 +0100

mir (0.28.0-0ubuntu1) UNRELEASED; urgency=medium

  * New upstream release 0.28.0(https://launchpad.net/mir/+milestone/0.28.0)
    - ABI summary:
      . mirclient ABI unchanged at 9
      . miral ABI introduced at 2
      . mirserver ABI bumped to 45
      . mircommon ABI unchanged at 7
      . mirplatform ABI unchanged at 61
      . mirprotobuf ABI unchanged at 3
      . mirplatformgraphics ABI unchanged at 13
      . mirclientplatform ABI unchanged at 5
      . mirinputplatform ABI unchanged at 7
      . mircore ABI unchanged at 1
    - Enhancements:
      . Update licences to (L)GPL3 or (L)GPL2.
      . Initial support for Wayland clients
      . [mir_demo_client_display_config] add orientation changing
      . RPC: Don't require the server ACK client's buffer-release requests.
      . Added libmirclientcpp to Mir source package
      . Added libmiral to Mir source package
      . Various small improvements to miral-shell example
      . [libmiral, miral-shell] handle display reconfiguration better and allow
        shells to customize maximized placements.
      . Enable CommandLineOptions to be processed before server initialization
    - Bugs fixed:
      . Fix handling of invalid display configuration. (LP: #1643446)
      . Move full responsibility for buffer IPC into frontend. (LP: #1395421)
      . Don't destroy an IPC "closure" object when it may yet be used
        (LP: #1672960)
      . [mesa-kms] Respect display orientation when painting cursor.
        (LP: #1610078)
      . Respect cursor hotspot when hosted on Mir. (LP: #1705284)
      . mcl::BufferVault: Fix lock inversion.
      . Handle mir_event_type_close_window in examples (LP: #1706004),
        (LP: #1705439)
      . Drop BufferStream::suitable_for_cursor()
      . Only notify resize events for valid surfaces (LP: #1643446)
      . Don't leak DRM fds in platform-eglstream probe.
      . Remove obsolete & broken example code. (LP: #1663130)
      . Move buffer-release IPC to a dedicated IPC thread. (LP: #1395421)
      . [NestedServerWithTwoDisplays] Look for the last of a series of
        synthetic events to ensure that the queue is drained before the test
        exits. (LP: #1709666)
      . floating window manager allows resizing maximized windows (LP: #1704776)
      . [miral-shell] doesn't work with breeze X cursor theme (LP: #1699084)
      . [miral-shell] Don't allow splashscreen to be occluded (LP: #1705973)
      . [miral-shell] Update maximized windows on display changes (LP: #1705695)
      . Make racy DragAndDrop test reliable. (LP: #1704780)
      . [libmiral] Define default window settings in one place and clamp the
        actual values to avoid ldiv0. (LP: #1717061)
      . [miral-kiosk] Apply fullscreen logic when hidden windows are restored.
        (LP: #1717910)
      . [mir-on-x11] Less annoying clipping of Mir-on-X11 window when it exceeds
        display bounds. (LP: #1668599)

 -- Alan Griffiths <alan.griffiths@canonical.com>  Thu, 10 Aug 2017 11:54:30 +0000

mir (0.27.0-0ubuntu1) UNRELEASED; urgency=medium

  * New upstream release 0.27.0 (https://launchpad.net/mir/+milestone/0.27.0)
    - ABI summary:
      . mirclient ABI unchanged at 9
      . mirserver ABI bumped to 44
      . mircommon ABI unchanged at 7
      . mirplatform ABI bumped to 61
      . mirprotobuf ABI unchanged at 3
      . mirplatformgraphics ABI bumped to 13
      . mirclientplatform ABI unchanged at 5
      . mirinputplatform ABI bumped to 7
      . mircore ABI unchanged at 1
    - Enhancements:
      . Mostly groundwork required to support major enhancements coming in
        future Mir versions.
      . Removed android-input and eliminated the entire "3rd_party/" subtree.
        Now the Mir source tree contains original code only.
      . Added mir_prompt_session_new_fds_for_prompt_providers_sync API.
      . mirout: Added load and save options for keeping display configs
        on disk.
      . mirout: Added "--" support for applying configuration changes under
        Unity8.
      . Fixed failure of DRM hardware cursor {hide(); show(image);}
      . Added server option: "--cursor software" (MIR_SERVER_CURSOR=software)
      . Added letterboxing/black bars support to the GL renderer in preparation
        for generic output cloning.
      . Added client API for getting the logical size of an output.
      . Migrated MirCookie to use SHA-256.
      . Ensure RealKMSOutputConfiguration stays in sync with actual hardware
        state.
      . Added support for drag-and-drop.
      . Lots of other client API enhancements.
      . Minor clean-ups, optimizations and dead code removal.
      . Added support for building on Ubuntu 17.10 artful.
      . Update example code to use undeprecated API.
      . mesa-kms: Support hardware cursors in hybrid setups.
      . Rework and publish the graphics platform APIs
    - Bugs fixed:
      . [enhancement] Make able to get version information from client /
        server APIs (LP: #1195540)
      . Touch screen coordinates don't rotate with the screen (LP: #1349660)
      . Subpixel order not included in Mir display information (LP: #1393578)
      . [enhancement] Missing client API for relative surface movement (e.g.
        dragging client-decorated windows) (LP: #1420334) . Mir does not reset
        key states when paused or resumed (modifiers get stuck after VT
        switching) (LP: #1536279)
      . NBS never uses mc::MultiMonitorMode::single_monitor_fast, even when
        only a single monitor is plugged in (LP: #1561418)
      . Inconsistent behaviour of Num Lock (LP: #1588237)
      . A scaled (not panned or clipped) mirror/clone mode is desired
        (LP: #1639226)
      . Rotating an output left or right without restarting the
        compositor distorts the image (LP: #1643488)
      . support display scaling slider in unity8 (LP: #1645372)
      . [ FAILED ] NestedInputWithMouse.mouse_pointer_coordinates_in_nested_
        server_are_accumulated (LP: #1646375)
      . [ FAILED ] NestedInputWithMouse.mouse_pointer_position_is_in_sync_with_
        host_server (LP: #1646558)
      . abi_check doesn't check mircore (LP: #1649354)
      . [testsfail] PromptSessionClientAPI.client_pid_is_associated_with_
        session hangs and times out (LP: #1655929)
      . EDID does not change when hotplugging a monitor (LP: #1660017)
      . [regression] Mir 0.26.0 - spinner loading animation, minimize, maximize
        too fast (LP: #1661072)
      . [regression] Unity8 stutters constantly (like half frame rate) using
        Mir 0.26.0 (LP: #1661128)
      . [regression] mir_demo_server refuses to quit on Ctrl+Alt+Backspace or
        Ctrl+C in its terminal (deadlock in DefaultInputDeviceHub::add_device)
        (LP: #1661151)
      . [regression] mirout crashes when connecting to unity8 or any nested
        server: [libprotobuf FATAL
        /usr/include/google/protobuf/repeated_field.h:1408] CHECK failed:
        (index) < (current_size_): (LP: #1661163)
      . [ FAILED ] DefaultInputManagerTest.forwards_pause_continue_state_
        changes_to_platform (LP: #1661187)
      . [regression] Segfault on detect_fd_leaks during acceptance tests (in
        DisplayConfiguration/{DisplayFormatSetting,DisplaySubpixelSetting})
        (LP: #1661498)
      . [regression] Nested server segfaults or rapidly logs exceptions when a
        fullscreen client starts [in mir_presentation_chain_set_dropping_mode
        ... std::exception::what: Operation not permitted] (LP: #1661508)
      . [regression] Windowed clients of nested servers are all black
        (LP: #1661521)
      . mir_window_request_persistent_id_sync seg faults when called twice
        (LP: #1661704)
      . mir_acceptance_tests now takes 10 seconds longer (in r4002 compared to
        r4001) (LP: #1662044)
      . Mir graphics platform ABI broke in series 0.26 but sonames never
        changed (LP: #1662455)
      . libmirclient-dev missing build depndency on libmircore-dev
        (LP: #1662942)
      . [regression] mirscreencast hangs during screencast creation
        (LP: #1662997)
      . [regression] Software clients of nested servers with size >=480x480
        are all black in Mir 0.25.0 and later (or stretched and distorted under
        Unity8) (LP: #1663062)
      . mir_window_spec_set_cursor_name() doesn't trigger
        mir::scene::SurfaceObserver::cursor_image_set_to (LP: #1663197)
      . android complaint during mirscreencast of nested server (LP: #1664562)
      . qtubuntu sends wrong text as part of QKeyEvent (LP: #1664610)
      . Mir server crashed with SIGSEGV in
        mir::compositor::TemporaryBuffer::size() called from
        mir::gl::tessellate_renderable_into_rectangle() (LP: #1664760)
      . mirout reports logical size of a rotated display incorrectly
        (LP: #1665271)
      . Nested servers (Unity8) periodically stutter (half frame rate) with
        Mir 0.26.1 (LP: #1666372)
      . If the only surface in a session cannot take focus the server crashes
        (LP: #1667645)
      . [regression] OSK input shaping no longer works correctly (LP: #1669444)
      . GTK window functions `Always on Top, Move and Resize' don't work in
        Mir/Unity8 (LP: #1669524)
      . [regression] mir_proving_server mode hotkeys (Ctrl+Alt+=/-) cause the
        server to segfault (LP: #1669752)
      . Test takes minutes to complete: MediatingDisplayChangerTest.confirmed_
        configuration_doesnt_revert_after_timeout (LP: #1671033)
      . [ FAILED ] PosixRWMutex.prefer_writer_nonrecursive_prevents_writer_
        starvation (Timeout waiting to acquire write lock) (LP: #1671037)
      . [regression] Mixing screen rotation with mode changes makes the image
        squished (LP: #1672269)
      . unity-system-compositor crashed with SIGSEGV in
        libinput_device_config_accel_is_available() from
        libinput_device_config_accel_set_speed() from
        mir::input::evdev::LibInputDevice::apply_settings() (LP: #1672955)
      . Presentation chains should support various Vulkan presentation modes
        (LP: #1673533)
      . Need an extension for GBM buffers to replace
        mir_buffer_get_buffer_package() (LP: #1673534)
      . cross-compile-chroot.sh (to zesty) fails to build [cannot find -ludev]
        due to libudev.so being in a different directory to where libudev.pc
        searches for it (LP: #1674201)
      . Please transition to Boost 1.62 (LP: #1675138)
      . [regression] Mir is assigning the first output ID = 0 (==
        mir_display_output_id_invalid) (LP: #1675331)
      . Mir sending key repeat events continually to nested shell after VT
        switch (causes Unity8 lockup for a while) (LP: #1675357)
      . mirout commands don't work when followed by -- (LP: #1676320)
      . mir_demo_standalone_render_overlays fails to link (LP: #1677239)
      . [regression] doxygen processing for capnproto/protobuf broken
        (LP: #1679248)
      . mir_window_spec_set_cursor_render_surface does not work (LP: #1679836)
      . [regression] Some fullscreen apps render nothing until the window has
        been resized (LP: #1686620)
      . Correct eglsquare example: Don't paint from the window event handler.
        (LP: #1695221)

 -- Daniel van Vugt <daniel.van.vugt@canonical.com>  Mon, 03 Apr 2017 11:28:15 +0800

mir (0.26.3+17.10.20170526.3-0ubuntu1) artful; urgency=medium

  [ Daniel van Vugt ]
  * New upstream release 0.26.3 (https://launchpad.net/mir/+milestone/0.26.3)
    - Enhancements:
      . Make deprecations optional (and default to off for builds on 16.04 LTS)
      . Added support for building on Ubuntu 17.10 artful.
    - Bugs fixed:
      . Mir needs to be updated to 0.26 in 16.04LTS (LP: #1685186)
      . unity-system-compositor crashed with SIGSEGV in
        libinput_device_config_accel_is_available() from
        libinput_device_config_accel_set_speed() from
        mir::input::evdev::LibInputDevice::apply_settings() (LP: #1672955)
      . Please transition to Boost 1.62 (LP: #1675138)
      . Mir sending key repeat events continually to nested shell after VT
        switch (causes Unity8 lockup for a while) (LP: #1675357)
      . mir_demo_standalone_render_overlays fails to link (LP: #1677239)

 -- Alan Griffiths <alan.griffiths@canonical.com>  Fri, 26 May 2017 16:57:20 +0000

mir (0.26.2+17.04.20170322.1-0ubuntu2) zesty; urgency=medium

  [ Mattia Rizzolo ]
  * Patch the code to use unversioned runtime boost libraries (LP: #1675138).

 -- Gianfranco Costamagna <locutusofborg@debian.org>  Fri, 24 Mar 2017 22:58:36 +0100

mir (0.26.2+17.04.20170322.1-0ubuntu1) zesty; urgency=medium

  [ Daniel van Vugt ]
  * New upstream release 0.26.2 (https://launchpad.net/mir/+milestone/0.26.2)
    - Bugs fixed:
      . EDID does not change when hotplugging a monitor (LP: #1660017)
      . [regression] mirout crashes when connecting to unity8 or any nested
        server: [libprotobuf FATAL /usr/include/google/protobuf/repeated_field.
        h:1408] CHECK failed: (index) < (current_size_) (LP: #1661163)
      . Mir server crashed with SIGSEGV in
        mir::compositor::TemporaryBuffer::size() called from
        mir::gl::tessellate_renderable_into_rectangle() (LP: #1664760)
      . Nested servers (Unity8) periodically stutter (half frame rate) with
        Mir 0.26.1 (LP: #1666372)
      . Don't dereference the end iterator in ms::ApplicationSession::
        surface_after() (LP: #1667645)
      . [regression] OSK input shaping no longer works correctly (LP: #1669444)
      . Setting MirWindowSpec parameters always causes window's input_region
        to be reset (LP: #1670876)
      . Subpixel order not included in Mir display information (LP: #1393578)
      . Presentation chains should support various swap interval modes
        (LP: #1673533)
      . Need an extension for GBM buffers to replace
        mir_buffer_get_buffer_package() (LP: #1673534)
      . Seg fault on detect_fd_leaks (LP: #1661498)

 -- Cemil Azizoglu <cemil.azizoglu@canonical.com>  Wed, 22 Mar 2017 04:54:19 +0000

mir (0.26.1+17.04.20170209.1-0ubuntu1) zesty; urgency=medium

  * New upstream release 0.26.1 (https://launchpad.net/mir/+milestone/0.26.1)
    - ABI summary:
      . mirclient ABI unchanged at 9
      . mirserver ABI unchanged at 43
      . mircommon ABI unchanged at 7
      . mirplatform ABI bumped to 15
      . mirprotobuf ABI unchanged at 3
      . mirplatformgraphics ABI bumped to 12
      . mirclientplatform ABI unchanged at 5
      . mirinputplatform ABI unchanged at 6
      . mircore ABI unchanged at 1
    - Enhancements:
      . Support for MirBuffer API that allows for better management of
        hardware/software buffers.
      . Support for MirPresentationChain API that allows better control
        over {de}queueing of individual buffers {from}to the server.
      . Interim support for MirRenderSurface API that provides a unit of
        renderable for lower level content such as MirBufferStreams and
        MirPresentationChains, etc.. MirRenderSurface API is marked
        deprecated as it (and the relevant entry points) will be renamed to
        MirSurface before general availability. It will initially be used for
        revamping support for EGL drivers.
      . Synchronous version of mir_prompt_session_new_fds_for_prompt_providers()
        API (mir_prompt_session_new_fds_for_prompt_providers_sync()) added for
        convenience.
      . Better name for MirPersistentId-->MirWindowId. MirPersistentId has now
        been deprecated.
    - Bugs fixed:
      . [regression] Unity8 stutters constantly (like half frame rate).
        (LP: #1661128)
      . mir 0.26 - spinner loading animation, minimize, maximize too fast.
        (LP: #1661072)
      . [regression] Nested server segfaults or rapidly logs exceptions when a
        fullscreen client starts [in mir_presentation_chain_set_dropping_mode
        ... std::exception::what: Operation not permitted] (LP: #1661508)
      . mir_window_request_persistent_id_sync seg faults when called twice.
        (LP: #1661704)
      . [regression] Windowed clients of nested servers are all black.
        (LP: #1661521)
      . Mir graphics platform ABI broke in series 0.26 but sonames never
        changed (LP: #1662455)
      . Fixes for 0.26 changelog.
      . [regression] mirscreencast hangs during screencast creation. (LP: #1662997)
      . libmirclient-dev missing build dependency on libmircore-dev. (LP: #1662942)
      . mir_window_spec_set_cursor_name() doesn't trigger
        mir::scene::SurfaceObserver::cursor_image_set_to. (LP: #1663197)
      . [regression] Software clients of nested servers are all black in Mir 0.25.0
        and later. (LP: #1663062)

 -- Cemil Azizoglu <cemil.azizoglu@canonical.com>  Thu, 09 Feb 2017 21:46:32 +0000

mir (0.26.0+17.04.20170126.3-0ubuntu1) zesty; urgency=medium

  * New upstream release 0.26.0 (https://launchpad.net/mir/+milestone/0.26.0)
    - ABI summary:
      . mirclient ABI unchanged at 9
      . mirserver ABI bumped to 43
      . mircommon ABI unchanged at 7
      . mirplatform ABI unchanged at 14
      . mirprotobuf ABI unchanged at 3
      . mirplatformgraphics ABI unchanged at 11
      . mirclientplatform ABI unchanged at 5
      . mirinputplatform ABI unchanged at 6
      . mircore ABI unchanged at 1
    - Enhancements:
      . New and improved client APIs: MirInputConfig, MirWindow, DisplayConfig,
        MirScreencastSpec.
      . Support for setting the input configuration.
      . Introduced an extension mechanism for platform-specific APIs.
      . Support for screencasting to a specific MirBuffer.
      . Added DisplayConfigurationController::base_configuration() so
        downstreams can get the base configuration (weirdly they can already
        set it).
      . X11 platform: Allow adjustable scale parameter.
      . Added monitor EDID support to both the client API and server-side.
      . mirout: Now shows scaling factor, subpixel arrangement, form factor and
        EDID.
      . mirout: Can now change the monitor configuration as well as report it.
      . Replace the mir::Server-overridable Reports with Observers.
      . Deprecate legacy toolkit APIs that will be removed in Mir 1.0
      . Introduced client-side vsync which dramatically reduces latency
        from the client to the screen, by up to 44ms.
      . Removed all input resampling logic. We now expect toolkits to do their
        own, if at all. This reduces input lag by up to 16.9ms, or 8.4ms on
        average.
    - Bugs fixed:
      . [performance] Restore support for better-than-triple buffering by
        default. (LP: #1240909)
      . Frame rate is artificially low on Diamondville Intel Atom systems due
        to aggressive power management (LP: #1388490)
      . [testsfail] failure in CI in
        AndroidInputReceiverSetup.slow_raw_input_doesnt_cause_frameskipping
        (LP: #1394369)
      . [trusted prompt sessions] Can't open two prompt sessions at the same
        time (LP: #1494197)
      . Changing scale, formFactor or DPI in display configuration causes
        renderer teardown/recreate unnecessarily (LP: #1556142)
      . [testsfail] ApplicationNotRespondingDetection.failure_to_pong_is_
        noticed (LP: #1570327)
      . CI failure in TestClientInput.receives_one_touch_event_per_frame
        (LP: #1570698)
      . Mir-on-X mouse input is jerky/stuttery compared to Mir-on-KMS
        (LP: #1576600)
      . [regression] Two fingers in mir_proving_server now resizes/moves app
        windows (two finger apps unusable) (LP: #1586311)
      . Pointer/cursor input lag in unity8 session (LP: #1591328)
      . PointerConfinement.test_we_update_our_confined_region_on_a_resize
        (LP: #1606418)
      . [ FAILED ] ClientLatency.throttled_input_rate_yields_lower_latency
        (LP: #1624188)
      . Valgrind failure on mir_acceptance_tests - leak on incoming buffer in
        Requests::free_buffer(int) (LP: #1628794)
      . Add support for returning monitor EDIDs (LP: #1634868)
      . When pointer motion crosses window borders SurfaceInputDispatcher
        injected events increase accumulated relative motion (LP: #1639749)
      . [ FAILED ] ClientLatency.dropping_latency_is_limited_to_one (AKA
        dropping_latency_is_closer_to_zero_than_one) (LP: #1640366)
      . Server::override_the_coordinate_translator() cannot be effectively used
        downstream (LP: #1641166)
      . [regression] FTBFS when cross compiling to yakkety from zesty:
        test_client_extensions.cpp: error: ‘Ne’ was not declared in this scope
        (LP: #1642473)
      . [regression] mir_proving_server crashes with std::exception::what:
        add_options() must be called before the_options() (LP: #1642504)
      . [ FAILED ] NestedServer.nested_platform_connects_and_disconnects
        (LP: #1643432)
      . googletest 1.8.0-2 (on zesty) breaks existing builds [add_library
        cannot create target "gmock" ...] (LP: #1644062)
      . [regression] Those mir_demo_client_* which default to fullscreen now
        ignore the size parameter (-s WIDTHxHEIGHT) (LP: #1644075)
      . Shell doesn't know when base display config has changed (LP: #1644189)
      . miral::ActiveOutputsMonitor (and therefore miral-shell --window-manager
        tiling) are broken by lp:mir (LP: #1645284)
      . mir_proving_server's four finger swipe to switch apps leaks touch
        events to the clients (LP: #1646700)
      . [regression] Cross compiling from zesty to yakkety fails with *** No
        rule to make target 'gmock/libs/googlemock/gtest/libgtest.a' (LP:
        #1646704)
      . [ FAILED ] ThreadedDispatcherDeathTest.destroying_dispatcher_from_a_
        callback_is_an_error (LP: #1647573)
      . [regression] eglapps now all have window title "default" (LP: #1647575)
      . Package mirtest-dev is missing a dependency on mir-renderer-gl-dev
        (LP: #1651391)
      . EDID data is missing in nested servers (LP: #1651633)
      . [regression] Latency for fullscreen interval 0 clients (e.g. games and
        benchmarks) increased with the introduction of nested passthrough
        (LP: #1651638)
      . Race between MirConnection::released() and
        MirConnection::~MirConnection() causes deadlocks, possible crashes and
        memory corruption (LP: #1653658)
      . DisplayConfigurationTest.configure_session_removed_display failure
        (LP: #1653789)
      . [regression] Development headers reference unknown header
        "mir_toolkit/mir_input_device_types.h" so some clients can't build at
        all any more (LP: #1654023)
      . [regression] mir_acceptance_tests' death tests leave behind core files
        (LP: #1654478)
      . Setting the event handler after the surface has been created does
        nothing (LP: #1654612)
      . [ FAILED ] RaiseSurfaces.key_event_with_cookie (LP: #1655293)
      . Black screen with Raspberry Pi 3 VC4 Mesa driver (LP: #1656164)
      . i386 FTBFS:
        src/platforms/eglstream-kms/server/kms_display_configuration.cpp:88:47:
        error: narrowing conversion of ‘..._drmModeConnector::connector_id’
        from ‘uint32_t {aka unsigned int}’ to ‘EGLAttrib {aka int}’ inside { }
        [-Werror=narrowing] (LP: #1656633)
      . android: overlays no longer are activated (LP: #1657755)
      . Mir FTBFS with MIR_USE_PRECOMPILED_HEADERS=OFF: error: ISO C++11
        requires at least one argument for the "..." in a variadic macro
        [-Werror] (LP: #1658604)
      . [regression] Mir cross-compile to vivid/armhf FTBFS with:
        mock_input_device_hub.h:33:18: error: ‘add_observer’ is not a type
        (LP: #1658605)
      . Caught exception at Mir/EGL driver boundary (in setSwapInterval) in
        clients and tests (LP: #1659298)
      . Support display scaling slider in unity8 (LP: #1645372)

 -- Cemil Azizoglu <cemil.azizoglu@canonical.com>  Thu, 26 Jan 2017 23:29:33 +0000

mir (0.25.0+17.04.20161203-0ubuntu1) zesty; urgency=medium

  * New upstream release 0.25.0 (https://launchpad.net/mir/+milestone/0.25.0)
    - ABI summary:
      . mirclient ABI unchanged at 9
      . mirserver ABI bumped to 42
      . mircommon ABI bumped to 7
      . mirplatform ABI bumped to 14
      . mirprotobuf ABI unchanged at 3
      . mirplatformgraphics ABI bumped to 11
      . mirclientplatform ABI unchanged at 5
      . mirinputplatform ABI bumped to 6
      . mircore ABI added, at version 1
    - Enhancements:
      . Added pointer confinement support
      . Identify Raspberry Pi output types correctly
      . Added dead key and compose key support
      . Added gamma support for KMS hardware
      . Added yakkety and zesty gcc-6 support
      . Added surface passthrough support for fullscreen clients of nested
        servers
      . Introduced a new library `libmircore'
      . Began migrating from Protobuf to Cap'n Proto starting with events
      . Began support for VirtualBox (servers now start instead of crashing
        but full support for GL clients is still missing)
      . Began support for high precision frame timing, implemented for the
        KMS, Android and X11 backends so far
      . Added --display-report support for the X11 backend
      . Improved reliability of `mirvanity' latency test tool
      . Moved to using the CSS cursor naming scheme internally, although
        the old symbolic indentifiers remain unchanged and still work
      . Added refresh rate to MirSurfaceOutputEvent
      . Many improvements to automated test quality and coverage
      . Smoother desktop zoom using mir_proving_server (Super + two fingers)
    - Bugs fixed:
      . FTBFS On Zesty: invalid use of
        'struct native_handle' (LP: #1638774)
      . libmirclient-debug-extension-dev install debug/surface.h
        twice (LP: #1639153)
      . Mir crashes on virtual box drmModeCrtcSetGamma
        Function not implemented (LP: #1638220)
      . Flickering in mir_demo_client_multistream (LP: #1635273)
      . Camera apps (camera & vanity) never exit (LP: #1635010)
      . Clients cannot connect when MIR_SOCKET="" (LP: #1634508)
      . mirtest-dev packaging fails to sepcify boost depends (LP: #1633537)
      . cursor.h is unclear about mir_diagonal_resize_* (LP: #1626924)
      . Inconsistent underscores in cursor names (LP: #1632617)
      . [regression] Accidental libmircommon.so.6 break (LP: #1617865)
      . [regression] mir demo server fails to start with mx4 (LP: #1615703)
      . [regression] Trust prompt now shown when starting camera (LP: #1612256)
      . [regression] make abi-check fails to build (LP: #1626866)
      . Nested servers prevent overlays or fullscreen bypass (LP: #1262116)
      . Failed to get PRIME fd from gbm bo (LP: #1607812)
      . Mir-on-X is difficult to use on 1366x768 laptop (LP: #1590959)
      . Remove useless message 'Surface 0 DPI' in demos (LP: #1559831)
      . Mir fails to cross-build with newer sbuild (LP: #1628507)
      . Infinite loop in AbstractShell::focus_next_session (LP: #1625401)
      . Destroying a presentation chain doesn't trigger ownership
        notification to client (LP: #1626503)
      . Keyboard layout not applied on the shell (LP: #1626435)
      . Warning, No syntax specified for the proto file (LP: #1624971)
      . display-report=log reports vsync on non-existent output number
        (LP: #1621352)
      . libmirserver-dev missing uuid-dev depends (LP: #1617435)
      . debian/control missing epoxy (LP: #1617256)
      . Downstreams need to disable clang diagnostic "-Wreturn-type-clinkage"
        to build against public headers (LP: #1615587)
      . mirtest-dev: mock_display_configuration.h uses mg namespace without
        using it (LP: #1614983)
      . FTBFS using clang (LP: #1609612)
      . mesa-kms doesn't fall back to using software cursor if hardware
        cursor is unavailable (LP: #1610054)
      . StubGraphicsPlatform::create_display() leaves a dubious state
        (LP: #1611337)
      . Mir build/tests fail with gcc-6 and LTO (LP: #1610215)
      . Cross compiling on xenial fails (LP: #1609329)
      . Building with -DMIR_PLATFORM=anroid fails (LP: #1609916)
      . unity-system-compositor crashes on start-up with "Mir fatal error:
        Failed to schedule page flip" (LP: #1584894)
      . mir_connection_create_spec_for_tooltip doesn't meet requirements
        (LP: #1603922)
      . Updating surface size/location needs to update the pointer confinement
        (LP: #1604673)
      . ServerConfigurationOption is not ptest safe (LP: #1607351)
      . HWC's vsync_signal_on is never called when using HWC 1.0 (LP: #1613373)
      . mir_connection_create_spec_for_tooltip does not set aux_rect
        (LP: #1632335)
      . VMware virtual connector recognized by Mir as "unknown" (LP: #1248072)
      . Fix code to match the documentation of CoordinateTranslator - vis "It is
        acceptable ...[to] throw a std::runtime_error" (LP: #1641166)
      . Test timeout MesaDisplayConfigurationTests.* (LP: #1613352)
      . Tests fail when built against lp:mir (LP: #1621917)
      . CI failure MultiThreadedCompositor (LP: #1595940)
      . CI failure in DisplayConfiguration (LP: #1563210)
      . CI failure  NestedServer.given_client_set_display_configuration*
        (LP: #1617036)
      . CI failure on krillin in NestedServer.* testes (LP: #1628828)
      . CI failure: PosixRWMutex hangs (LP: #1633920)
      . googletest 1.8.0-2 (on zesty) breaks existing builds [add_library
        cannot create target "gmock" ...] (LP: #1644062)

 -- Brandon Schaefer <brandon.schaefer@canonical.com>  Sat, 03 Dec 2016 12:42:33 +0000

mir (0.24.1+16.10.20160928-0ubuntu1) yakkety; urgency=medium

  * New upstream release 0.24.1 (https://launchpad.net/mir/+milestone/0.24.1)
    - ABI summary:
      . All ABI numbers remain unchanged.
      . mircommon ABI at 6, but now including a symbol misplaced in 0.24.0
    - Bugs fixed:
      . mirserver ignored further keymap configuration changes after a keyboard 
        is configured (LP: #1626435)
      . fix for libmircommon.so.6 ABI break: version stanza of
        mir::dispatch::ReadableFd* moved to newer version (LP: #1617865)
      . clang builds fail (again) (LP: #1609612)
      . Valgrind errors in NesterServer.* cause subsequent tests
        (ServerDisconnect, ServerStartup, UnresponsiveClient) to fail
        (LP: #1612012)
      . Break potentially infinite loop in search for next session to focus
        (LP: #1625401)

 -- Andreas Pokorny <andreas.pokorny@canonical.com>  Wed, 28 Sep 2016 12:09:49 +0000

mir (0.24.0+16.10.20160815.3-0ubuntu1) yakkety; urgency=medium

  * New upstream release 0.24.0 (https://launchpad.net/mir/+milestone/0.24.0)
    - ABI summary:
      . mirclient ABI unchanged at 9
      . mirserver ABI bumped to 41
      . mircommon ABI unchanged at 6
      . mirplatform ABI bumped to 12
      . mirprotobuf ABI unchanged at 3
      . mirplatformgraphics ABI bumped to 10
      . mirclientplatform ABI unchanged at 5
      . mirinputplatform ABI unchanged at 5
    - Enhancements:
      . Added a new tool 'mirvanity' which can use a high speed video camera
        to measure client-to-screen latency.
      . Added (build-time) support for desktop full OpenGL servers (disabled
        by default in favor of GLESv2).
      . Introduced new buffer semantics (NBS) and enabled it by default.
      . Avoided using libmirserver in mir_demo_standalone_render_overlays,
        making bringup traces less cluttered.
      . Removed TilingWindowManager from example servers.
      . Added two new mir_*_performance_test tools that are run as part of
        'mir_performance_tests'.
      . Added pointer confinement to the client API.
      . Added new platform supporting software EGLStreams.
      . Added an input platform that the nested server can use.
      . Allow configuration of the application_not_responding_detector
      . Handle server-side keymapping using XKBMapper.
      . Remove the offscreen display.
      . Add callback option to notify shells that the server is about to stop.
      . Add logging for ANativeWindow events on Android.
    - Bugs fixed:
      . usage of std:call_once in mirclient causes TLS collisions with some
        android devices (LP: #1599867)
      . AltGr not working on external keyboards (LP: #1565236)
      . [regression] unity8 fails to start when built with 0.24 series (lp:mir)
        (LP: #1597717)
      . CI failure in MirSurfaceVisibilityEvent.exposed_received_when_surface_
        raised_over_occluding_surface [called twice - over-saturated and active]
        (LP: #1556045)
      . package-built mir_demo_server does not start on device (LP: #1577357)
      . During surface creation, first stream in spec becomes default stream.
        (LP: #1577967)
      . mouse is getting stuck on a phantom edge (LP: #1580774)
      . [testsfail] in MirSurfaceVisibilityEvent.exposed_received_when_surface_
        raised_over_occluding_surface [never called] (LP: #1581385)
      . [enhancement] Add support for full OpenGL compositing (LP: #1420581)
      . [testsfail] ServerSignal.terminate_handler_is_called_for_SIGINT|SIGTERM
        (LP: #1570353)
      . [testsfail] ClientLatency.triple_buffered_client_has_less_than_two_
        frames_latency (LP: #1576690)
      . [testsfail] NestedServer.when_monitor_plugged_in_client_is_notified_of_
        new_display_configuration (LP: #1576760)
      . mir server crashed in what(): drmModeMoveCursor failed (returned -13)
        (LP: #1579630)
      . mirtest-dev is hard to use as the objects used are compiled with LTO
        (LP: #1583536)
      . [testsfail] ClientLogging.reports_performance [Value of: lag]
        (LP: #1583970)
      . [ FAILED ] ClientLogging.reports_performance (Value of: nbuffers)
        (LP: #1584603)
      . [ FAILED ] ClientLogging.reports_performance (Value of: render)
        (LP: #1584605)
      . ClientCredsTestFixture.session_authorizer_receives_pid_of_connecting_
        clients failure (LP: #1587604)
      . Mir on X11 ignores mir::graphics::GLConfig depth & stencil buffer size
        (LP: #1589632)
      . Need to support pointer confinement (LP: #1590099)
      . [tests] given_nested_server_set_base_display_configuration_when_
        monitor_plugged_in_configuration_is_reset fails (LP: #1591354)
      . CI failure in DemoInProcessServerWithStubClientPlatform.surface_
        creation_does_not_leak_fds (LP: #1598802)
      . Screen is squashed/distorted when rotated in Mir-on-X11 (LP: #1577262)
      . --display-report=log shows some invalid uninitialized EGL attribute
        values (LP: #1582066)
      . mir_demo_client_eglplasma falls back to software rendering on i915
        (Intel Atoms), which explains why it's so slow (LP: #1583532)
      . [regression] x11 platform only draws to a small part of the x11 window
        (LP: #1598267)
      . mir ftbfs in yakkety builders (LP: #1600343)
      . Autolanding keeps failing: mock_egl.h:89:7: error: type 'struct
        MockEGL' violates one definition rule [-Werror=odr] (LP: #1603303)
      . [regression] The Super/Windows key doesn't work any more (LP: #1602966)
      . mir_acceptance_tests.bin: double free or corruption (fasttop)
        (LP: #1603114)
      . ftbfs in linking libmir-test-assist.a in xenial+overlay and
        yakkety+overlay (LP: #1601810)
      . [testsfail] failure in NestedInput.on_input_device_state_nested_*
        (LP: #1602646)  
      . mirtest-dev provides an incorrect .pc file (LP: #1603080)
      . mir_test_framework::server_platform_path(), 
        mir_test_framework::server_platform() don't support use in a downstream
        test built against mir-test-assist (LP: #1603091)
      . Servers based on Mir need a hook to execute code when the server is
        closing (LP: #1593655)
      . Android graphics platform doesn't get packaged for arm64 (LP: #157866)
      . memory leaks in unit tests on android (LP: #1253486)
      . Physical "screen" size reported by the X11 backend is same as pixel
        count, fixing dpi to 25.4 (LP: #1596051)
      . Mir build and test failures with gcc-6 and LTO (LP: #1610215)
      . [regression] Trust prompt not shown when starting camera (LP: #1612256)
 
 -- Kevin DuBois <kevin.dubois@canonical.com>  Mon, 15 Aug 2016 16:29:03 +0000

mir (0.23.5+16.10.20160729-0ubuntu2) yakkety; urgency=medium

  * No-change rebuild for boost soname change.

 -- Matthias Klose <doko@ubuntu.com>  Thu, 04 Aug 2016 08:25:48 +0000

mir (0.23.5+16.10.20160729-0ubuntu1) yakkety; urgency=medium

  * New upstream release 0.23.5 (https://launchpad.net/mir/+milestone/0.23.5)
    - ABI summary:
      . No ABI changes in any libraries.
    - Enhancements:
      . Enable new buffer semantics (NBS) by default.
    - Bugs fixed:
      . Mir fails to build in: COMPOSITOR_TRACE_CALL (LP: #1584601)
      . [testsfail] Process.* (memory leak in libhybris generated when probing
        android platforms) (LP: #1602199)
      . unity8/libmirclient gives up and terminates prematurely with
        "std::exception::what: disconnected: no new buffers" via
        ExchangeSemantics::submit() (LP: #1506358)

 -- Kevin DuBois <kdub432@gmail.com>  Fri, 29 Jul 2016 11:31:02 +0000

mir (0.23.4+16.10.20160719.1-0ubuntu1) yakkety; urgency=medium

  * New upstream release 0.23.4 (https://launchpad.net/mir/+milestone/0.23.4)
    - ABI summary:
      . No ABI changes in any libraries. Bugfix release only.
    - Bugs fixed:
      . Android graphics platform doesn't get packaged for arm64 (LP: #1579866)

 -- Cemil Azizoglu <cemil.azizoglu@canonical.com>  Tue, 19 Jul 2016 17:49:47 +0000

mir (0.23.3+16.10.20160707.1-0ubuntu1) yakkety; urgency=medium

  * New upstream release 0.23.3 (https://launchpad.net/mir/+milestone/0.23.3)
    - ABI summary:
      . No ABI changes in any libraries. Bugfix release only.
    - Bugs fixed:
      . usage of std:call_once in mirclient causes TLS collisions with some
        android devices (LP: #1599867)

 -- Alberto Aguirre <alberto.aguirre@canonical.com>  Thu, 07 Jul 2016 17:07:38 +0000

mir (0.23.2+16.10.20160624-0ubuntu1) yakkety; urgency=medium

  * New upstream release 0.23.2 (https://launchpad.net/mir/+milestone/0.23.2)
    - ABI summary:
      . No ABI changes in any libraries. Bugfix release only.
    - Bugs fixed:
      . Refine Android display format selection LP: #1584657

 -- Cemil Azizoglu <cemil.azizoglu@canonical.com>  Fri, 24 Jun 2016 19:56:05 +0000

mir (0.23.1+16.10.20160610.1-0ubuntu1) yakkety; urgency=medium

  [ Kevin DuBois ]
  * New upstream release 0.23.1 (https://launchpad.net/mir/+milestone/0.23.1)
    - ABI summary:
      . No ABI changes in any libraries. Bugfix release only.
    - Bugs fixed:
      . Turn off NBS as workaround to LP: #1590765
 
  [ Daniel van Vugt, Kevin DuBois ]
  * Mir 0.23.1 bugfix release. Fix flickering issue seen with onscreen
    keyboard (LP: 1590765)

 -- Kevin DuBois <kdub432@gmail.com>  Fri, 10 Jun 2016 22:40:55 +0000

mir (0.23.0+16.10.20160602.1-0ubuntu1) yakkety; urgency=medium

  [ Kevin DuBois ]
  * New upstream release 0.23.0 (https://launchpad.net/mir/+milestone/0.23.0)
    - ABI summary:
      . mirclient ABI unchanged at 9
      . mirserver ABI bumped to 40
      . mircommon ABI bumped at 6
      . mirplatform ABI unchanged at 11
      . mirprotobuf ABI unchanged at 3
      . mirplatformgraphics ABI unchanged at 9
      . mirclientplatform ABI unchanged at 5
      . mirinputplatform ABI unchanged at 5
    - Enhancements:
      . Enable internal usage of more flexible graphics buffer submission,
        precursing client API additions. 
    - Bug fixes:
      . Potential NBS performance loss after resize (LP: #1579076)
      . Performance loss with NBS and overlays on (LP: #1578159)
      . Mir crashes with useless backtrace when mg::Platform methods throw
        (LP: #1553549)
      . Virtual output is not removed when screencast client disappears
        (LP: #1573572)
      . Can't VT switch from mir_demo_server (any more) (LP: #1576260)
      . mir_demo_server(_minimal): Window movement/resizing stops responding
        when the cursor leaves the surface, and can lead to windows 1px wide
        and unrecoverable. (LP: #1447886)
      . Virtual display output configuration is set to LVDS (LP: #1573782)
      . Mir-on-X11 doesn't pass Alt+primary button drag to Mir (LP: #1575765)
      . Mir-on-X11 breaks mir_proving_server resize logic (LP: #1575192)
      . Resizing can crash mir_demo_server (LP: #1575211) 
      . [regression] Cursor stops at phantom edge on M10 and N7 (LP: #1580774)
      . [regression] MIR_CLIENT_PERF_REPORT is showing bogus render times and
        buffer lag (LP: #1581368)
      . Test failures in ClientLogging.reports_performance due to the above
        fix. (LP: #1583970, LP: #1584603, LP: #1584605)
      . Do not throw when creating some objects under HWC 1.5 (LP: #1583086)
      . Correct black frame issue under Xmir (LP: #1584784)

  [ Tarmac, Kevin DuBois <kevin.dubois@canonical.com>, Daniel van Vugt <daniel.van.vugt@canonical.com>, Andreas Pokorny <andreas.pokorny@canonical.com>, Alberto Aguirre ]
  * 0.23.0 Mir release

 -- Kevin DuBois <kdub432@gmail.com>  Thu, 02 Jun 2016 13:18:03 +0000

mir (0.22.1+16.04.20160516.2-0ubuntu1) xenial; urgency=medium

  [ Andreas Pokorny ]
  * New upstream release 0.22.1 (https://launchpad.net/mir/+milestone/0.22.1)
    - ABI summary:
      . No ABI changes in any libraries. Bugfix release only.
    - Bugs fixed:
      . [regression] Cursor stops at phantom edge on M10 and N7 (LP: 1580774)

  [ CI Train Bot ]
  * No-change rebuild.

 -- Michał Sawicz <michal.sawicz@canonical.com>  Mon, 16 May 2016 15:36:50 +0000

mir (0.22.0+16.04.20160422.2-0ubuntu1) xenial; urgency=medium

  [ Alberto Aguirre ]
  * New upstream release 0.22.0 (https://launchpad.net/mir/+milestone/0.22.0)
    - ABI summary: Only servers need rebuilding
      . mirclient ABI unchanged at 9
      . mirserver ABI bumped to 39
      . mircommon ABI unchanged at 5
      . mirplatform ABI unchanged at 11
      . mirprotobuf ABI unchanged at 3
      . mirplatformgraphics ABI bumped to 9
      . mirclientplatform ABI unchanged at 5
      . mirinputplatform ABI unchanged at 5
    - Enhancements:
      . New screencast creation API which allows a client to specify
        number of capture buffers and mirroring mode
      . HWC 1.5 support for android based platforms
    - Bug fixes:
      . [regression] Black screen: Mir hangs and then crashes on startup/login
        due to reading from /dev/random (LP: #1536662)
      . CI test failures on xenial amd64 due to valgrind errors following system
        upgrade to ld-2.23 (LP: #1560415)
      . [regression] failure in CI on ThreadedDispatcherSignalTest.keeps_
        dispatching_after_signal_interruption under Valgrind (LP: #1499229)
      . [regression] Cursor mostly does not move at all in response to slow 
        mouse movement, but then sometimes jumps (LP: #1528109)
      . Sometimes devices don't suspend - display turns back on immediately
        (LP: #1549701)
      . CI failure in NestedServer.display_orientation_changes_are_forwarded_to_
        host (LP: #1555074)
      . NBS fullscreen overlay benchmark performance is much lower than 
        BufferQueue (LP: #1557962)
      . server crashes when shutting down in smoke tests (LP: #1560900)
      . [regression] [OTA-10] Spread animation stutters badly with only a few
        apps opened (LP: #1563287)
      . nested mir_demo_server crashes on startup (LP: #1570362)
      . mir_acceptance_tests & mir_unit_tests dump core files (even when 
        everything passes) (LP: #1342092)
      . [regression] Tests fail with: std::exception::what: Failed to read from
        device: /dev/random after: 30 seconds (LP: #1541188)
      . [testsfail] ClientLatency.throttled_input_rate_yields_lower_latency
        (LP: #1554572)
      . NBS causes sudden loss of performance after un-fullscreening a swap 
        interval zero client (LP: #1557442)
      . surface creation with non-default buffer streams is ignored by server
        (LP: #1563278)
      . [regression] mir_integration_tests take significantly longer (27x
        longer) when running with ctest (LP: #1568966)
      . CI failure in TestClientInput.receives_one_touch_event_per_frame 
        (LP: #1570698)
      . Racy shutdown in mir_demo_client_scroll causes SEGFAULT (LP: #1560943)
      . mir_demo_client_target does not quit after SIGTERM/SIGINT (LP: #1562340)
      . ClientLogging.reports_performance fails under moderate load, is badly
        named (LP: #1563148)
      . nested mir_demo_server crashes on mouse move when --print-input-events
        active (LP: #1570357)
      . Virtual output is not removed when screencast client disappears
        (LP: #1573572)
      . Virtual display output configuration is set to LVDS (LP: #1573782)

  [ CI Train Bot ]
  * No-change rebuild.

 -- Alberto Aguirre <alberto.aguirre@canonical.com>  Fri, 22 Apr 2016 22:38:16 +0000

mir (0.21.0+16.04.20160330-0ubuntu1) xenial; urgency=medium

  [ Alberto Aguirre ]
  * New upstream release 0.21.0 (https://launchpad.net/mir/+milestone/0.21.0)
    - ABI summary:
      . mirclient ABI unchanged at 9
      . mirserver ABI unchanged at 38
      . mircommon ABI unchanged at 5
      . mirplatform ABI unchanged at 11
      . mirprotobuf ABI unchanged at 3
      . mirplatformgraphics ABI unchaged at 8
      . mirclientplatform ABI bumped to 5
      . mirinputplatform ABI unchanged at 5
    - Enhancements:
      . New display enumeration API
      . Added Android diagnostic tests to assist during porting to
        new devices
      . Added mir_demo_client_camera: a Video4Linux2 client
    - Bugs fixed:
      . Sometimes devices don't suspend - display turns back on
        immediately (LP: #1549701)
      . Mir crashed with exception 'failed to add sync point to command
        buffer' (LP: #1554635)
      . Mouse cursor is unusably slow in Unity 8 with a 1000Hz mouse
        (LP: #1539009)
      . Packaged mir_unit_tests binary is not suitable for general use
        (LP: #1547015)
      . [regression] Mir stops receiving input after a pause/resume
        cycle (LP: #1548989)
      . NBS (--nbuffers=0) causes software clients to crash with
        std::exception::what: Failed to mmap buffer 13, "Permission denied")
        (LP: #1550432)
      . Fullscreen clients freeze when using NBS with multiple monitors
        (LP: #1551536)
      . [ FAILED ] DisplayConfigurationTest.output_position_is_independent_of_
        orientation (LP: #1552065)
      . The server-side use of MIR_SOCKET is confusing (LP: #1290345)
      . [regression] FTBFS with -DMIR_LINK_TIME_OPTIMIZATION=on
        -Duse_debflags=on (LP: #1350343)
      . Mir On X (mesa-x11) keeps receiving mouse movement events even
        when not focused (LP: #1528110)
      . x11 platform: mouse cursor moves strange (LP: #1546324)
      . Cross compiling to wily/vivid doesn't work (LP: #1549152)
      . Rendering stutters when a new client establishes a connection
        (LP: #1549359)
      . 'mir_demo_server --test-client' crashes (SIGSEGV) when client
        dies (LP: #1555620)
      . [testfail] CI failure: TestClientInput.client_input_config_request_
        receives_all_attached_devices (LP: #1555708)
      . [regression] Mir FTBFS when MIR_ENABLE_TESTS=no (LP: #1556080)
      . Mir-on-X11 doesn't exit (until it gets an event) (LP: #1556210)
      . InputPlatformProbe.x11_platform_found_and_used_when_display_connection_
        works breaks with old input drivers present (LP: #1543049)
      . [regression] MIR_CLIENT_PERF_REPORT is missing window/surface
        names (LP: #1546933)
      . Installed binaries fail to run with mir_demo_server --test-client XXXX
        (LP: #1556160)
      . mir_demo_server --test-client [mir_demo_client_scroll|
        mir_demo_client_flicker] fails (LP: #1556205)
      . The contents of debian/mir-demos.examples are out of date and useless
        (LP: #1557446)

  [ CI Train Bot ]
  * No-change rebuild.

 -- Alberto Aguirre <alberto.aguirre@canonical.com>  Wed, 30 Mar 2016 00:23:20 +0000

mir (0.20.3+16.04.20160322-0ubuntu1) xenial; urgency=medium

  [ Alberto Aguirre ]
  * New upstream release 0.20.3 (https://launchpad.net/mir/+milestone/0.20.3)
    - ABI summary:
      . No ABI changes in any libraries. Bugfix release only.
    - Bug fixed:
      . Mir crashed with exception 'failed to add sync point to command
        buffer' (LP: #1554635)

  [ CI Train Bot ]
  * No-change rebuild.

 -- Alberto Aguirre <alberto.aguirre@canonical.com>  Tue, 22 Mar 2016 15:42:36 +0000

mir (0.20.2+16.04.20160307-0ubuntu1) xenial; urgency=medium

  [ Andreas Pokorny ]
  * New upstream release 0.20.2 (https://launchpad.net/mir/+milestone/0.20.2)
    - ABI summary:
      . No ABI changes in any libraries. Bugfix release only.
    - Bug fixed:
      . On removal of USB and BT devices key repeat events of pressed keys
        are sent indefinitely. (LP:#1550050)

  [ CI Train Bot ]
  * No-change rebuild.

 -- Andreas Pokorny <andreas.pokorny@canonical.com>  Mon, 07 Mar 2016 17:18:40 +0000

mir (0.20.1+16.04.20160225.1-0ubuntu1) xenial; urgency=medium

  [ Kevin DuBois ]
  * New upstream release 0.20.1 (https://launchpad.net/mir/+milestone/0.20.1)
    - ABI summary:
      . No ABI changes in any libraries. Bugfix release only.
    - Bugs fixed:
      . On arale; top panel drop down menu is semi-transparent and items are
        unreadable. Accommodate system image device name change for arale
        device that broke android quirk detection (LP: #1549226)
      . Crash when side mouse buttons are pressed (LP: #1544878)

  [ CI Train Bot ]
  * No-change rebuild.

 -- Kevin DuBois <kevin.dubois@canonical.com>  Thu, 25 Feb 2016 12:03:41 +0000

mir (0.20.0+16.04.20160219-0ubuntu1) xenial; urgency=medium

  [ Alan Griffiths ]
  * New upstream release 0.20.0 (https://launchpad.net/mir/+milestone/0.20.0)
    - ABI summary: Only servers need rebuilding;
      . mirclient ABI unchanged at 9
      . mirserver ABI bumped to 38
      . mircommon ABI unchanged at 5
      . mirplatform ABI unchanged at 11
      . mirprotobuf ABI unchanged at 3
      . mirplatformgraphics ABI bumped to 8
      . mirclientplatform ABI unchanged at 4
      . mirinputplatform ABI unchanged at 5
    - Enhancements:
      . Allow screencasting to create a virtual output (for Miracast)
      . Separate the protocol version number from the client API version macros.
        They're not meant to be related concepts.
      . Add UBSanitizer to the list of build types.
      . logging: Human readable timestamps in DumbConsoleLogger.
      . examples: AdorningDisplayBufferCompositor::composite() no long ignores
        output boundaries and occlusions.
      . examples: Add -a <app name> option to eglapps.
      . common, client: a more flexible way to probe modules: once we've found
        a good current platform we don't even try to load an older one.
      . Fix build and test run with CMAKE_BUILD_TYPE=ThreadSanitizer (missing
        locks).
      . Add MIR_USE_LD_GOLD build option.
    - Bug fixes:
      . unity-system-compositor crashed with std::runtime_error in
        mir::compositor::CompositingFunctor::wait_until_started() from
        usc::MirScreen::set_screen_power_mode (mir_power_mode_on)
        (LP: #1528384)
      . Phone not usable while a call comes in - followed by "restart"
        (LP: #1532607)
      . ui freezes when simultaneously moving mouse & plug/unplug hdmi
        (LP: #1538632)
      . Mir fails to build on xenial today: android_graphic_buffer_allocator.h
        fatal error: hardware/hardware.h: No such file or directory
        (LP: #1539338)
      . [mali] egl_demo_client_flicker has graphics corruption on android
        (LP: #1517205)
      . [testsfail] Intermittent failure in
        TestClientCursorAPI.cursor_passed_through_nested_server (LP: #1525003)
      . [android] External monitor slows rendering (LP: #1532202)
      . Display::create_gl_context may create context with incorrect attributes
        (LP: #1539268)
      . unity-system-compositor locked up in __libc_do_syscall() (LP: #1543594)
      . NestedServer.client_sees_set_scaling_factor intermittent failure
        (LP: #1537798)
      . [android] External monitor slows rendering - part 2 (LP: #1535894)
      . scene: make sure not to set the swapinterval to 0 when an independent
        stream is created. The default should be 1 (like the stream created as
        part of surface creation).
      . Track the displays plugged state to avoid reporting configurations in
        case they are unplugged (LP #1531503). [Cherrypicked from 0.21]
      . mouse pointer support on emulator is broken (LP: #1517597).
        [Cherrypicked from 0.21]
      . move an android-only test that ended up in tests/unit-tests/graphics.
        (LP: #1546676) [Cherrypicked from 0.21]

  [ CI Train Bot ]
  * No-change rebuild.

 -- Alan Griffiths <ci-train-bot@canonical.com>  Fri, 19 Feb 2016 10:40:59 +0000

mir (0.19.3+16.04.20160212-0ubuntu1) xenial; urgency=medium

  [ Kevin DuBois ]
  * New upstream release 0.19.3 (https://launchpad.net/mir/+milestone/0.19.3)
    - ABI summary:
      . no abi changes in any libraries. bugfix release only
    - Bugs fixed:
      . Workaround for broken hwc implementations that dont allow querying
        display information during hotplug (LP: #1531503)

  [ CI Train Bot ]
  * No-change rebuild.

 -- kevin gunn <kevin.gunn@canonical.com>  Fri, 12 Feb 2016 18:50:06 +0000

mir (0.19.2+16.04.20160210-0ubuntu1) xenial; urgency=medium

  [ Alberto Aguirre ]
  * New upstream release 0.19.2 (https://launchpad.net/mir/+milestone/0.19.2)
    - Bugs fixed:
      . Lock ordering issues causing deadlocks between input and display
        configuration (LP: #1538632, LP: #1543594, LP: #1532607)
      . Workaound for a g++ 4.9 bug where std::uncaught_exception() 
        unexpectedly returns true

  [ CI Train Bot ]
  * No-change rebuild.

 -- Alberto Aguirre <alberto.aguirre@canonical.com>  Wed, 10 Feb 2016 00:57:06 +0000

mir (0.19.1+16.04.20160204-0ubuntu1) xenial; urgency=medium

  [ Kevin Gunn ]
  * New upstream release 0.19.1 (https://launchpad.net/mir/+milestone/0.19.1)
    - Improved reporting to assist in critical debug
    - Improved on the fix for LP: #1527449 and LP: #1526658 in order to
      avoid Unity8 crashing on upgraded xenial desktops.

  [ CI Train Bot ]
  * No-change rebuild.

 -- kevin gunn <kevin.gunn@canonical.com>  Thu, 04 Feb 2016 21:13:57 +0000

mir (0.19.0+16.04.20160128-0ubuntu1) xenial; urgency=medium

  [ Brandon Schaefer ]
  * New upstream release 0.19.0 (https://launchpad.net/mir/+milestone/0.19.0)
    - ABI summary:
      . mirclient ABI unchanged at 9
      . mirserver ABI bumped to 37
      . mircommon ABI unchanged at 5
      . mirplatform ABI unchanged at 11
      . mirprotobuf ABI unchanged at 3
      . mirplatformgraphics ABI bumped to 7
      . mirclientplatform ABI bumped to 4
      . mirinputplatform ABI bumped to 5
      . mircookie ABI bumped to 2
    - Enhancements:
      . Improve compositor start logging
      . Mir cookie support added for copy paste use
    - Bugs fixed:
      . [regression] Mir servers crash on mouse input -
        std::exception::what: Client input channel write blocked : 11,
        "Resource temporarily unavailable" (LP: #1528438)
      . [regression] pinch to zoom not working reliably (LP: #1531517)
      . Passing DisplayConfiguration scale property from nested server to host
        appears to not work (LP: #1535780)
      . [enhancement] Support copy-paste between X and Mir (LP: #1471998)
      . Various TSan reports when running test suite on a mir tsan enabled
        build (LP: #1523647)
      . [testsfail] Intermittent failure in
        TestClientInput.clients_receive_relative_pointer_events (LP: #1523872)
      . Buffer leak during repeated mirscreencasts causes server to be killed
        (LP: #1523900)
      . Mir clients (including Unity8 itself) crash in XGetXCBConnection() if
        multiple versions of mir-client-platform-mesa are installed.
        (LP: #1526658)
      . Cursor displayed incorrectly (looks like incorrect stride)
        (LP: #1526779)
      . [regression] Mir servers just segfault just after "Selected driver:"
        instead of reporting exceptions (LP: #1528135)
      . Setting a surface keymap crashes in xkbcommon:
        xkb_keymap_new_from_names() (LP: #1530946)
      . [enhancement] Implement support for QWindow::visibility set to
        Automatic (LP: #1535397)
      . ProgramOption::parse_file() reports problems to cerr (LP: #1190165)
      . Dynamic double buffering fails to detect inertial dash scrolling as
        slow; and stutters instead of scaling up to triple buffers.
        (LP: #1476201)
      . CI Failures: ClientLatency.throttled_input_rate_yields_lower_latency
        (LP: #1509291)
      . [regression] Nested servers can select wrong platform (LP: #1515558)
      . "there seems to be missing RTTI information when linking with UBSan
        enabled" (LP: #1521930)
      . Mir threadsanitizer build fails with GCC (LP: #1522581)
      . After "make install" mir_demo_server cannot find shared object file in
        /usr/local/lib (LP: #1522836)
      . [testfail] Intermittent failure in TestClientInput.clients_receive_
        pointer_within_coordinate_system_of_window (LP: #1523965)
      . [regression] [ FAILED ]
        ClientSurfaceEvents.surface_receives_output_event_on_creation
        (LP: #1524161)
      . [ FAILED ] TestClientInput.scene_obscure_motion_events_by_stacking
        (LP: #1524230)
      . There's something racy in ServerDisconnect.is_detected_by_client
        (LP: #1526248)
      . Mir clients leak all driver modules including the unused ones, keeping
        them resident (LP: #1527449)
      . [regression] Mir servers choose graphics-dummy (or no driver at all)
        over mesa-kms on a desktop (LP: #1528082)
      . Function 'mir_event_get_close_surface_event' is never used
        (LP: #1447690)
      . mir::input::Surface::consume(MirEvent const& event) should not take a
        reference to an opaque type (LP: #1450797)
      . lintian: E: mir-doc: privacy-breach-logo
        usr/share/doc/mir-doc/html/cppguide/index.html
        (http://www.google.com/favicon.ico) (LP: #1483471)
      . lintian: W: mir-doc: embedded-javascript-library
        usr/share/doc/mir-doc/html/jquery.js please use libjs-jquery
        (LP: #1483472)
      . lintian: E: mir-test-tools:
        arch-dependent-file-not-in-arch-specific-directory (LP: #1483475)
      . incorrect reporting in mf::SessionMediator::release_buffer_stream()
        (LP: #1499777)
      . [testsfail] Segmentation fault SystemCompositorWindowManager.
        if_a_surface_posts_client_gets_focus (LP: #1522356)

  [ CI Train Bot ]
  * No-change rebuild.

 -- Brandon Schaefer <ci-train-bot@canonical.com>  Thu, 28 Jan 2016 12:19:47 +0000

mir (0.18.1+16.04.20160115-0ubuntu1) xenial; urgency=medium

  [ Andreas Pokorny ]
  * New upstream release 0.18.1 (https://launchpad.net/mir/+milestone/0.18.1)
    - No ABI changes. Bug fix release only.
    - Bug fixed:
      . [regression] pinch to zoom not working reliably (LP: #1531517)
    

  [ CI Train Bot ]
  * No-change rebuild.

 -- kevin gunn <kevin.gunn@canonical.com>  Fri, 15 Jan 2016 11:45:05 +0000

mir (0.18.0+16.04.20151216.1-0ubuntu1) xenial; urgency=medium

  [ Kevin DuBois ]
  * New upstream release 0.18.0 (https://launchpad.net/mir/+milestone/0.18.0)
    - ABI summary: Only servers need rebuilding;
      . mirclient abi unchanged at 9
      . mirserver abi bumped to 36
      . mircommon abi unchanged at 5
      . mirplatform abi unchanged at 11
      . mirprotobuf abi unchanged at 3
      . mirplatformgraphics abi bumped to 7
      . mirclientplatform abi unchanged at 3
      . mirinputplatform abi added. current version is 4
    - Enhancements:
      . Use libinput by default, and remove the android input stack
      . Add x11 input probing
      . Add alternative buffer swapping mechanism internally, available with
        --nbuffers 0
      . Automatic searching and selection of input platforms
      . Better support for themed cursors
      . Add demo client that uses multiple buffer streams in one surface
      . Improve fingerpaint demo to use touch pressure
      . Allow for configuring cursor acceleration, scroll speed and left or
        right handed mice
      . Allow for setting a base display configuration via client api
      . Various nested server multimonitor fixes and stability improvements
      . Remove DepthId from the SurfaceStack
    - Bug fixes:
      . Unit test failures in Display.* on Android (LP: #1519276)
      . Build failure due to missing dependency of client rpc code on mir
        protobuf (LP: #1518372)
      . Test failure in
        NestedServer.display_configuration_reset_when_application_exits
        (LP: #1517990)
      . CI test failures in various NesterServer tests (LP: #1517781)
      . FTBFS with -DMIR_PLATFORM=android (LP: #1517532)
      . Nesting Mir servers with assorted display configs causes lockup
        (LP: #1516670)
      . [testsfail] RaiseSurfaces.motion_events_dont_prevent_raise
        (LP: #1515931)
      . CI test failures in GLMark2Test (LP: #1515660)
      . Shells that inject user input events need to agree with the system
        compositor on the clock to use (LP: #1515515)
      . mircookie-dev is missing nettle-dev dependency (LP: #1514391)
      . Segmentation fault on server shutdown with mesa-kms (LP: #1513901)
      . mircookie requires nettle but libmircookie-dev doesn't depend on it
        (LP: #1513792)
      . libmircookie1 package does not list libnettle as dependency
        (LP: #1513225)
      . display configuration not reset when application exits (LP: #1511798)
      . unplugging external monitor causes nested server to throttle client
        (LP: #1511723)
      . 1/2 screen on external monitor (LP: #1511538)
      . unity-system-compositor crash, no interaction on windowed mode
        (LP: #1511095)
      . [regression] arm64/powerpc cross compile doesn't build any more
        (LP: #1510778)
      . mir_connection_get_egl_pixel_format() crashes if libEGL is loaded
        RTLD_LAZY (LP: #1510218)
      . [multimonitor] nested server surface positioning incorrect
        (LP: #1506846)
      . unity-system-compositor fails to build against lp:mir r3027
        (LP: #1506537)
      . [regression] Resampled touch events are slightly less regular than they
        used to be (LP: #1506331)
      . [testsfail] Segmentation fault mir_demo_server --test-client
        /usr/bin/mir_demo_client_basic (LP: #1506137)
      . [regression] Can't move/resize windows any more using Alt+left/middle
        buttons (LP: #1505114)
      . CI failure on some 32-bit targets in
        ServerSignal.terminate_handler_is_called_for_SIGTERM and others
        (LP: #1504579)
      . multibufferstreams use surface size instead of stream size
        (LP: #1503317)
      . CI segfault in mir-mediumtests-runner-mako in client tests
        (LP: #1502896)
      . CI segfault in mir-mediumtests-runner-mako after AndroidHardwareSanity
        tests (LP: #1502782)
      . compositing never stops when external monitor is connected
        (LP: #1499039)
      . mir_demo_server crashes with ERROR: Dynamic exception type:
        std::out_of_range - std::exception::what: map::at when an Xmir rootless
        app is closed by its File menu. (LP: #1497128)
      . Nested servers don't apply their display configuration at startup
        (LP: #1492269)
      . mir fails to open the right mouse device in kvm/qemu (LP: #1489522)
      . nexus4 & nexus7 hotplug survival (LP: #1488863)
      . Android uses mir_display_output_invalid_id (0) as an output id value
        (LP: #1463873)
      . DemoRenderer: GL_BLEND is really always enabled even when not required
        (also causes RGBX discolouration in mir_proving_server) (LP: #1423462)
      . Severe graphical corruption (mostly horizontal streaks/lines) running
        software clients (including Xmir) on android (LP: #1406725)
      . [enhancement] Ubuntu needs a way to set mouse scrolling speed
        (LP: #124440)
      . input-evdev: always send all active contacts.
      . fix backwards frame jumps on the FB context on some devices
        (LP: #1270245)
      . fix race in test (NestedServer suite) (LP: #1514884)
      . fix signal callbacks in buffer stream creation (LP: #1519998 and
        LP: #1519999)
      . allow client to retrieve error messages when stream creation fails
        (LP: #1520005)
      . [regression] Ctrl/Alt modifiers not handled correctly (LP: #1521225)
      . snappy packaging fixes
      . CI test failures due to memory errors during GLibMainLoop shutdown
        (LP: #1520217)
      . fix UBSan build (LP: #1521808)
      . SessionMediator::exchange_buffer can create references to null pointers
        (LP: #1522093)
      . After exiting Mir (by Ctrl+Alt+BkSp) VT switching by Ctrl+Alt+Fn is
        broken (LP: #1521651)
      . notify when cursor images are removed (LP: #1521795)
      . fix arm64, powerpc, ppc64el builds (LP: #1522122)
      . fix locking in ms::SurfaceStack (LP: #1522105)
      . [regression] Mouse wheel events are now unusably over-sensitive and
        backwards (LP: #1522673)
      . Cross compiling Mir from a xenial host fails (dpkg-checkbuilddeps:
        error: Unmet build dependencies: ...) (LP: #1523801)

  [ CI Train Bot ]
  * No-change rebuild.

 -- Kevin DuBois <kevin.dubois@canonical.com>  Wed, 16 Dec 2015 18:24:40 +0000

mir (0.17.1+16.04.20151105.1-0ubuntu1) xenial; urgency=medium

  [ Alberto Aguirre ]
  * New upstream release 0.17.1 (https://launchpad.net/mir/+milestone/0.17.1)
    - No ABI changes. Bug fix release only.
    - Bugs fixed:
      . compositing never stops when external monitor is connected
        (LP: #1499039)
      . half screen on external monitor (LP: #1511538)
      . Nested servers don't apply their display configuration at startup
        (LP: #1492269)
      . libmircookie1 package does not list libnettle as dependency
        (LP: #1513225)
      . unity-system-compositor crash, no interaction on windowed mode
        (LP: #1511095)
      . mir_connection_get_egl_pixel_format() crashes (LP: #1510218)
      . [regression] mir-client-platform-mesa-dev pkg-config file dropped
        (LP: #1509005)

  [ CI Train Bot ]
  * New rebuild forced.

 -- Alberto Aguirre <alberto.aguirre@canonical.com>  Thu, 05 Nov 2015 21:54:17 +0000

mir (0.17.0+15.10.20151008.2-0ubuntu1) wily; urgency=medium

  [ Alexandros Frantzis ]
  * New upstream release 0.17.0 (https://launchpad.net/mir/+milestone/0.17.0)
    - ABI summary: Only servers and graphics drivers need rebuilding;
      . Mirclient ABI unchanged at 9
      . Mirserver ABI bumped to 35
      . Mircommon ABI unchanged at 5
      . Mirplatform ABI bumped to 11
      . Mirprotobuf ABI bumped to 3
      . Mirplatformgraphics ABI bumped to 6
      . Mirclientplatform ABI unchanged at 3
    - Enhancements:
      . Introduce libmircookie, a simple mechanism for a group of cooperating
        processes to hand out and verify difficult-to-forge timestamps to
        untrusted 3rd parties.
      . More refactorings to support renderers other than GL.
      . Add MirBlob to the client API - a tool for serializing and
        deserializing data.
      . Introduce a libinput based input platform, not yet used by default.
      . Provide a mechanism for the shell to send events on surface
        construction.
      . Provide mir::shell::DisplayConfigurationController allowing shells
        to correctly change the display configuration, notifying clients
        as appropriate.
      . New DSO versioning guide.
      . Send events pertaining to the output a surface is currently on (dpi,
        form factor, scale) to clients.
    - Bug fixes:
      . [enhancement] XMir specific documentation should live in its own
        subsection (LP: #1200114)
      . Nested servers need cursor support (LP: #1289072)
      . Mir cursor is missing/invisible until the client sets it multiple
        times (LP: #1308133)
      . [regression] Fullscreen software surfaces (like Xmir -sw) can crash
        the Mir server (LP: #1493721)
      . [usc] Mir gives up and shuts down due to input with multimonitor qtmir
        (std::exception::what: Failure sending input event) (LP: #1496069)
      . Mouse cursor disappears upon entering the surface area of a nested
        client (LP: #1496849)
      . [android] input is not dispatched when attaching an external monitor
        (LP: #1498045)
      . [android] input coordinates are scaled incorrectly when an external
        display is connected (LP: #1498540)
      . [android] std::exception::what: error during hwc set() when unplugging
        external monitor (LP: #1498550)
      . tests do not compile without precompiled headers (LP: #1498829)
      . [android] std::exception::what: Failed to monitor fd: Operation not
        permitted when unplugging external display in a nested configuration
        (LP: #1499042)
      . Mir suddenly no longer builds since 'mesa (11.0.0-1ubuntu1) wily':
        /usr/include/EGL/eglplatform.h:100:35: fatal error:
        android/native_window.h: No such file or directory (LP: #1499134)
      . [android] various crashes when unplugging external display on a
        nested configuration (LP: #1501927)
      . Cursor becomes visible by itself when an external monitor is connected
        (LP: #1502200)
      . mesa FTBFS due to missing Requires in mirclient (LP: #1503450)

  [ CI Train Bot ]
  * New rebuild forced.

 -- Alexandros Frantzis <alexandros.frantzis@canonical.com>  Thu, 08 Oct 2015 16:12:19 +0000

mir (0.16.1+15.10.20150930.1-0ubuntu1) wily; urgency=medium

  [ Daniel van Vugt ]
  * New upstream release 0.16.1 (https://launchpad.net/mir/+milestone/0.16.1)
    - No ABI changes. Bug fix release only.
    - Bugs fixed:
      . Mir suddenly no longer builds since 'mesa (11.0.0-1ubuntu1) wily':
        /usr/include/EGL/eglplatform.h:100:35: fatal error:
        android/native_window.h: No such file or directory (LP: #1499134)

  [ CI Train Bot ]
  * New rebuild forced.

 -- Alexandros Frantzis <alexandros.frantzis@canonical.com>  Wed, 30 Sep 2015 14:38:36 +0000

mir (0.16.0+15.10.20150921.1-0ubuntu1) wily; urgency=medium

  [ Daniel van Vugt ]
  * New upstream release 0.16.0 (https://launchpad.net/mir/+milestone/0.16.0)
    - ABI summary: Only servers and graphics drivers need rebuilding;
      . Mirclient ABI unchanged at 9
      . Mirserver ABI bumped to 34
      . Mircommon ABI unchanged at 5
      . Mirplatform ABI bumped to 10
      . Mirprotobuf ABI bumped to 2
      . Mirplatformgraphics ABI bumped to 5
      . Mirclientplatform ABI unchanged at 3
    - Enhancements:
      . Significantly shortened buffer holding time for system compositors
        should yield higher/smoother frame rates.
      . Progress on new buffer semantics work.
      . Mir-on-x platform refinements, including support for guest platform,
        key combinations, rotation, display window size.
      . Enhanced cross-compilation, including multi-distro, and multi-arch
        support.
      . Added message auth code to make_event functions. Older implementations
        are now marked as deprecated.
      . Added EventBuilder for input platforms to use to construct events.
      . Improved logging.
      . Added protobuf versioning support.
      . Support for the NATIVE_WINDOW_CONSUMER_USAGE_BITS query.
      . Added utilities to detect the capabilities of an input device.
      . Initial refactoring to support renderers other than GL.
      . Optimized ANR logic to decide less frequent wakeups.
      . Allow clients to set their surface event handler up front.
      . Added ability to provide for setting a scale on BufferStream.
    - Bug fixes:
      . [regression] ubuntu-emulator fails to start Mir demos (LP: #1486535)
      . Overlayed framedropping clients freeze on mako (LP: #1391261)
      . [regression] Screen flickering and error messages on Android overlay
        surfaces: <ERROR> MirBufferStream: Error processing incoming buffer
        error registering graphics buffer for client use (LP: #1441553)
      . [silo0] exception thrown in cursor management code around monitor
        removals/additions (LP: #1483779)
      . mirclient.pc lists protobuf in Requires.private (LP: #1483876)
      . Overlays don't rotate when mga::DisplayBuffer is rotated (LP: #1485070)
      . cross-compile-chroot.sh fails on wily since the archive transition to
        GCC 5 (LP: #1486823)
      . [ FAILED ] ExchangeBufferTest.server_can_send_buffer
        (tests/integration-tests/test_exchange_buffer.cpp:441: Failure)
        (LP: #1487967)
      . Client fails to work with multiple client platform versions installed
        (LP: #1488500)
      . CI test failure in ClientLatency.triple_buffered_client_uses_all_buffers
        (LP: #1491876)
      . Intermittent CI failure in 
        DisplayConfigurationTest.changing_focus_from_client_with_config_to_client_without_config_configures_display
        (LP: #1494663)
      . acceptance test ClientLatency.double_buffered_client_uses_all_buffers
        does not measure latency accurately (reports low latency when we know
        it's higher) (LP: #1447947)
      . make ptest returns 0 when tests fail (LP: #1454250)
      . [regression] Mir is holding buffers much longer than it used to
        (LP: #1480164)
      . Acceptance test fails under debuild: 
        ClientCredsTestFixture.session_authorizer_receives_pid_of_connecting_clients
        (LP: #1483097)
      . dpkg-shlibdeps: warning: 
        debian/mir-platform-graphics-mesa-x4/usr/lib/x86_64-linux-gnu/mir/server-platform/server-mesa-x11.so.4
        contains an unresolvable reference to symbol
        _ZN3mir6events10make_eventElNSt6chrono8durationIlSt5ratioILl1ELl1000000000EEEE17MirKeyboardActionjij:
        (LP: #1483469)
      . [regression] surface remains invisible when changing from state
        minimized/hidden to any other (LP: #1483909)
      . android external monitor doesn't respect overlay disable option
        (LP: #1484638)
      . [regression] Clients hang without explanation when connecting to older
        servers since r2730 (LP: #1486496)
      . [regression] Intermittent test failure
        BufferQueue/WithThreeOrMoreBuffers.queue_size_scales_with_client_performance
        (LP: #1487197)
      . client api minor version was not updated in mir 0.15 (LP: #1488542)
      . On Wily/mesa-kms starting a server with a "test client" crashes the
        server (LP: #1489806)
      . The MirDisplayConfiguration returned on the client can be incorrect
        (LP: #1491937)
      . The MirDisplayConfiguration returned on the client can be incorrect
         - part 2 (LP: #1493741)
      . sbuild cross compile broken (LP: #1493895)
      . Segmentation fault in MesaBufferIntegration.* (LP: #1495459)
      . lintian says: W: mirtest-dev: extended-description-line-too-long
        (LP: #1483470)
      . SYSYEM_SUPPORTS_O_TMPFILE - typo (LP: #1483797)
      . sbuild cross compile encounters difficulties with our python dependency
        (LP: #1494317)
      . touchpad produces mouse events with zeroed relative_x and relative_y axes
        (LP: #1496814)

  [ CI Train Bot ]
  * New rebuild forced.

 -- Cemil Azizoglu <cemil.azizoglu@canonical.com>  Mon, 21 Sep 2015 16:03:27 +0000

mir (0.15.1+15.10.20150903-0ubuntu1) wily; urgency=medium

  [ Kevin Gunn ]
  * released-rebuild-for-vivid-overlay

 -- CI Train Bot <ci-train-bot@canonical.com>  Thu, 03 Sep 2015 18:50:01 +0000

mir (0.15.1+15.10.20150825-0ubuntu1) wily; urgency=medium

  [ Alberto Aguirre ]
  * New upstream release 0.15.1 (https://launchpad.net/mir/+milestone/0.15.1)
    - Bug fixes:
      . Client API minor version was not updated (LP: #1488542)
      . [regression] ubuntu-emulator fails to start Mir demos (LP: #1486535)

  [ CI Train Bot ]
  * No-change rebuild.

 -- CI Train Bot <ci-train-bot@canonical.com>  Tue, 25 Aug 2015 16:02:43 +0000

mir (0.15.0+15.10.20150818-0ubuntu1) wily; urgency=medium

  [ Daniel van Vugt ]
  * New upstream release 0.15.0 (https://launchpad.net/mir/+milestone/0.15.0)
    - ABI summary: Only servers and graphics drivers need rebuilding;
      . Mirclient ABI unchanged at 9
      . Mirserver ABI bumped to 33
      . Mircommon ABI unchanged at 5
      . Mirplatform ABI bumped to 9
    - Enhancements:
      . Add support for Mir-on-X11.
      . Latency reduction optimizations (around ~15ms reduction in total):
        Reduced input event resampling latency by 5ms. Reduced output latency
        (in system compositors) by around 10ms with the introduction of
        "predictive bypass". And we're not finished; future Mir releases
        should reduce latency further.
      . Introduced a python3-based Mir performance framework.
      . Lots of preparation for an architectural overhaul of buffer swapping,
        required in the least to support future optimizations like nested
        bypass.
      . Added a new cursor: crosshair
      . Added support for 15/16-bit client pixel formats ("high colour").
      . Added a new client function to make picking the right pixel format
        for a given EGLConfig super simple: mir_connection_get_egl_pixel_format
      . Added application-not-responding detection
      . Added client API for specifying input region shape.
      . Fixed the remaining threading flaws identified by ThreadSanitizer and
        turned it on permanently for all continuous integration in future.
      . Added support for relative pointer motion events (e.g. for gaming).
    - Bug fixes:
      . Fix focus issues breaking autopilot tests entering text (LP: #1468029)
      . Fix mir tests failure on armhf with GCC5 (LP: #1478213)
      . mir_buffer_stream_swap_buffers_sync can hang constraints (LP: #1479899)
      . Loading libmirclient.so twice leads to a segfault in libmirprotobuf.so 
        (LP: #1391976)
      . Visible corruption in SDL apps (LP: #1460149)
      . MultiThreadedCompositor::destroy_compositing_threads hangs/deadlocks on
        shutdown or display reconfiguration  (LP: #1471909)
      . ctest/"make test" reports 100% tests pass even when some fail. 
        (LP: #1472911)
      . Mir server crashed - GLib-CRITICAL **: g_source_get_context: assertion
       'source->context != NULL || !SOURCE_DESTROYED (source)' failed
        (LP: #1473869)
      . USC crash on multimonitor unplug [std::exception::what: error during
        hwc prepare()] (LP: #1474891)
      . [regression] Input focus delay after switching app back into focus
        (LP: #1480654)
      . GLibMainLoopTest.propagates_exception_from_server_action fails with 
        GCC 5 in armhf (LP: #1482274)
      . [enhancement] Mir lacks relative mouse support (LP: #1276322)
      . ShmBuffer ignores pixel_format (LP: #1424909)
      . Fullscreen bypassed clients stutter with double buffers when other
        clients are running (LP: #1447896)
      . [regression] Demo servers crash on start-up if MIR_ENABLE_TESTS=OFF
        (LP: #1439078)
      . [regression] The software cursor has a rectangular shadow around it
        in mir_proving_server (LP: #1447911)
      . TestClientCursorAPI.cursor_passed_through_nested_server fails 
        intermittently (LP: #1462088)
      . [enhancement] Add support for high colour (15/16-bit colour) clients
        (LP: #1469673)
      . android-input logs are not flushed as soon as they happen (LP #1470204)
      . Android: rotated display config not applied when an external monitor
        is hot-plugged (LP: #1471858)
      . [regression] Clients are blocked in swap buffers when the screen turns
        off (LP: #1475120)
      . [regression] Some Mir EGL demos don't get bypassed any more in
        fullscreen (LP: #1480755)
      . [regression] Multi-finger gestures are often not detected as finished
        (LP: #1481570)
      . Connection error when no client-platform (drivers) installed is
        confusing (LP: #1473268)
      . Compositor report shows overlays ("bypass") is never used by
        mir_proving_server on Android, even for fullscreen surfaces
        (LP: #1474231)

 -- CI Train Bot <ci-train-bot@canonical.com>  Tue, 18 Aug 2015 21:42:12 +0000

mir (0.14.0+15.10.20150723.1-0ubuntu1) wily; urgency=medium

  [ Andreas Pokorny ]
  * Fix missing ABI renaming in Mirplatform
  * Bump Mirserver platform graphics to 3
  * Fix mirprotobuf ABI break
  * Fix g++-5.0 compilation (LP: #1475994)

  [ CI Train Bot ]
  * New rebuild forced.

 -- CI Train Bot <ci-train-bot@canonical.com>  Thu, 23 Jul 2015 16:33:09 +0000

mir (0.14.0+15.10.20150715-0ubuntu1) wily; urgency=medium

  [ Andreas Pokorny ]
  * New upstream release 0.14.0 (https://launchpad.net/mir/+milestone/0.14.0)
    - ABI summary: All clients and all servers need building;
      . Mirclient ABI bumped to 9
      . Mirserver ABI bumped to 32
      . Mircommon ABI bumped to 5
      . Mirplatform ABI bumped to 8
    - Enhancements:
      . mir_demo_server: tweaks, features and improvements 
      . More MirEvent-2.0 related changes and unifications
      . New SurfaceInputDispatcher to replace the android InputDispatcher
      . New Threaded dispatcher for Dispatchable added
      . Rework of the relationship of surfaces and buffer streams to allow
        attaching multiple buffer streams to a surface.
      . Preparation work for new buffer semantics
      . fd leaks in tests eliminated and leak check activated for unit and
        integration tests
      . Further TSAN reported issues removed
      . Preparation work for mir-on-x: splitting of mesa platform in common
        and KMS parts
      . Further rework of input stack focused on test infrastructure
      . Persistent id request for surfaces added
      . Integration-tests cleaning: switch tests to in-process server
      . A first end-to-end input test added in privileged-tests
      . "mesa" platform renamed to "mesa-kms" (LP: #1381330)
      . [enhancement] Mir servers should allow client connections only after
        server start-up has finished  (LP: #1451844)
      . build-dependency on g++-4.9 dropped (LP: #1452320)
    - Bug fixes:
      . Crash because uncaught exception in mir::events::add_touch 
        (LP: #1437357)
      . [vegetahd] android buffer allocator does consider hwc alignment
        constraints  (LP: #1461314)
      . [regression] Touch input does not work at all any more  (LP: #1464174)
      . Mir emits a mir_motion_action_hover_exit event before of a 
        mir_motion_action_pointer_down  (LP: #1419048)
      . [testsfail] NestedInput.nested_event_filter_receives_keyboard_from_host
        failure in CI  (LP: #1462033)
      . [testsfail] InputEvents.reach_nested_client in CI  (LP: #1463315)
      . [regression] titlebar in "canonical" example WM + KeyRepeatDispatcher
        causes deadlock  (LP: #1464690)
      . CI failure in
        TestClientInput.clients_receive_many_button_events_inside_window
        (LP: #1465231)
      . mir-client-platform-mesa-dev package dependency is incorrect
        (LP: #1465642)
      . Repeat input events keep being emitted even when user switches to
        different VT  (LP: #1465669)
      . libmirprotobuf's ABI can be broken when modifying protobuf message
        definitions  (LP: #1465883)
      . Spurious Failure in ClientLibrary.highly_threaded_client
        (LP: #1466492)
      . failure in CI in BufferStreamArrangement.arrangements_are_applied
        (LP: #1466594)
      . [arale] software buffers have flickering line artefacts  (LP: #1418035)
      . can't load app purchase UI without a U1 account  (LP: #1450377)
      . [arale] Software cursor appears slightly corrupt on arale (black
        spots in place of white)  (LP: #1451309)
      . [regression] Dragging windows by the titlebar is incredibly slow
        and laggy  (LP: #1454128)
      . [regression] Opacity controls (Alt+mousewheel) don't work any more
        (LP: #1454518)
      . [regression] No API for creating freestyle surfaces  (LP: #1457987)
      . [vivid-overlay] input-stub.so fails to load on i386  (LP: #1458689)
      . client API version has wrong version  (LP: #1461312)
      . abi-dump-base make target is broken  (LP: #1461697)
      . Stopping input in a nested server stops VT switching  (LP: #1465585)
      . Pointer events are not mapped to correct output by nested Mir
        (LP: #1465692)
      . Loading libmirclient.so twice leads to a segfault in libmirprotobuf.so
        (LP: #1391976)

 -- CI Train Bot <ci-train-bot@canonical.com>  Wed, 15 Jul 2015 12:05:19 +0000

mir (0.13.3+15.10.20150617-0ubuntu1) wily; urgency=medium

  [ Alberto Aguirre ]
  * New upstream release 0.13.3 (https://launchpad.net/mir/+milestone/0.13.3)
    - Bug fixes:
      . mir-client-platform-mesa-dev package dep is incorrect (LP: #1465642)
      . Avoid allocating mir protobuf message objects on stack (LP: #1465883)

 -- CI Train Bot <ci-train-bot@canonical.com>  Wed, 17 Jun 2015 20:02:15 +0000

mir (0.13.2+15.10.20150605-0ubuntu1) wily; urgency=medium

  [ Alberto Aguirre ]
  * New upstream release 0.13.2 (https://launchpad.net/mir/+milestone/0.13.2)
    - Bug fixes:
      . Wrong client API version (LP: #1461312)
      . Add quirk to force buffer width alignment on some devices (LP: #1461314)

  [ CI Train Bot ]
  * New rebuild forced.

 -- CI Train Bot <ci-train-bot@canonical.com>  Fri, 05 Jun 2015 17:51:40 +0000

mir (0.13.1+15.10.20150520.1-0ubuntu1) wily; urgency=medium

  * Bump upstream version number to add test binaries to orig tarball.
  * Do minimal porting required to prepare for building on ppc/ppc64el.
  * Disable testsuite on powerpc until big-endian porting is complete.

 -- Adam Conrad <adconrad@ubuntu.com>  Wed, 03 Jun 2015 16:27:46 -0600

mir (0.13.1+15.04.20150520-0ubuntu1) vivid; urgency=medium

  [ Cemil Azizoglu ]
  * New upstream release 0.13.1 (https://launchpad.net/mir/+milestone/0.13.1)
    - ABI summary: No ABI break. Servers and clients do not need rebuilding.
      . Mirclient ABI unchanged at 8
      . Mircommon ABI unchanged at 4
      . Mirplatform ABI unchanged at 7
      . Mirserver ABI unchanged at 31
    - Bug fixes:
      . Can't load app purchase UI without a U1 account (LP: #1450377)
      . Crash because uncaught exception in mir::events::add_touch (LP: #1437357)

 -- CI Train Bot <ci-train-bot@canonical.com>  Wed, 20 May 2015 21:20:15 +0000

mir (0.13.0+15.04.20150512-0ubuntu1) vivid; urgency=medium

  [ Alan Griffiths ]
  * New upstream release 0.13.0 (https://launchpad.net/mir/+milestone/0.13.0)
    - Very large release as the previous 0.12 series contained only minimal
      bug fixes...
    - Enhancements:
      . New demo clients for input testing: mir_demo_client_eglsquare and
        mir_demo_client_target.
      . Demo clients: mir_demo_client_tooltip, mir_demo_client_animated_cursor
      . mir_demo_client_fingerpaint now processes input asynchronously to
        drawing for a more fluid experience.
      . New, default window manager in mir_demo_server
      . mir_demo_server option (--arw-file) to make socket filename globally rw
      . mir_demo_server demonstrates use of config file
      . Added support to mir_proving_server for rendering window title strings
      . Demo servers (mir_proving_server, mir_demo_server): Introduce support
        for Alt+` switching of windows in multi-window clients.
      . Added client API support for constructing input method surfaces.
      . Introduce "buffer streams" properly. This is a generalization of the
        most basic functionality of a surface.
      . Log useful OpenGL information on server start-up.
      . Add support for HWC 1.4
      . Add display and fencing information to the layers in the HWC report
      . Add a report_vsync method to display report
      . Support for second display when running on "android" driver stack
      . Server buffering strategy is configurable by --nbuffers=N
        (or environment MIR_SERVER_NBUFFERS=N)
      . Explicit support for configuring window management in libmirserver.
      . Remove surface configurator & placement strategy configuration points
      . Added experimental environment variable MIR_CLIENT_INPUT_RATE=Hz for
        tweaking the input resampling rate a client experiences (0 = off).
        Also raised the default input rate from 55Hz to 59Hz for visibly
        smoother touch scrolling.
      . Added keymap setting support for surfaces.
      . Improved automated testing of latency.
      . Replaced and rewrote automated ABI checking.
      . New client APIs for basic window management; setting window titles,
        self-resizing, size constraints and changing type.
      . Introduced dynamically loadable input platforms.
      . Work towards libinput integration
      . Added proof-of-concept support for Snappy packaging for Ubuntu Core.
      . Drop support for C++11. Now C++14 is required to build Mir.
      . Deprecated MirEventDelegate. Now you just pass the two fields as
        parameters directly to mir_surface_set_event_handler().
      . Legacy functions for creating surfaces marked deprecated
      . Minor redesign of the new input event API introduced in 0.10/11,
        so that identifiers are shorter and less convoluted.
      . Drop libmirclient dependency on client-platform drivers
      . Drop libmirserver dependency on client-platform drivers
      . Use the ABI version in platform library names and packages
      . Rework to reduce "abstraction leaks" in the graphics platform
      . Add thread sanitizer build option
      . Update KVM Instructions
      . Update CMAKE to use CMAKE_*_OUTPUT_DIRECTORY
    - ABI summary: Servers need rebuilding, but clients do not;
      . Mirclient ABI unchanged at 8
      . Mircommon ABI bumped to 4
      . Mirplatform ABI bumped to 7
      . Mirserver ABI bumped to 31
    - Bug fixes:
      . vivid fails to build Mir as of 2015-03-22: error: #warning "_BSD_SOURCE
        and _SVID_SOURCE are deprecated, use _DEFAULT_SOURCE" [-Werror=cpp]
        (LP: #1435127)
      . [regression] Mir servers freeze on startup (mouse and keyboard not
        responsive) (LP: #1444061)
      . [enhancement] Add support for video/HDMI output on Android
        (LP: #1296538)
      . [enhancement] Set custom cursors (LP: #1380463)
      . [regression] mali, powervr locks up with around the introduction or
        removal of a third overlay (LP: #1413211)
      . [regression] Client functions residing in libmircommon (LP: #1415321)
      . USC - mouse cursor on AMD graphics is drawing incorrectly (LP: #1417581)
      . [testsfail] SurfaceSwapBuffers.does_not_block_when_surface_is_not_composited
        fails in CI (LP: #1418002)
      . Compositing is triggered continously and needlessly when there are
        occluded surfaces with available buffers (LP: #1418081)
      . mir_demo_server doesn't emit hover_exit events (LP: #1418569)
      . SessionMediator locks mutexes in one thread and unlocks them in another
        (LP: #1427976)
      . ProtobufResponder::send_response_result race (LP: #1428402)
      . Some protobuf Closure objects can access dead objects (LP: #1433330)
      . valgrind on armhf fails with with many errors (LP: #1435186)
      . [regression] QtMir and USC can't build with lp:mir -
        fatal error: mir/events/event_builders.h (LP: #1436212)
      . [regression] mir_acceptance_tests.TestClientInput is hanging
        (LP: #1436644)
      . [regression] libmirclient crashes when calling
        mir_surface_set_event_handler() twice [InputTransport.cpp:110:
        android::InputChannel::InputChannel(const String8&, int): Assertion
        `false && "\"result != 0\""' failed.] (LP: #1438160)
      . [regression] Surfaces can't overlap screen edges any more (LP: #1438660)
      . losing touches in arale when home button is pressed (LP: #1439285)
      . [krillin] mirscreencast only creates a still picture, not a playable
        movie (LP: #1439549)
      . [regression] Unity8 doesn't detect input sent from USC with latest mir
        development code (LP: #1439719)
      . Intermittent CI failures in tests expecting created surfaces to have
        specific size (LP: #1440088)
      . [regression] [testsfail] failure in CI on
        SimpleDispatchThreadTest.keeps_dispatching_after_signal_interruption
        (LP: #1441620)
      . [android] Screencasting causes other clients to stop rendering
        (LP: #1441759)
      . Intermittent CI failures in
        MultiThreadedCompositor.does_not_block_in_start_when_compositor_thread_fails
        (LP: #1442020)
      . Flickering showing stale buffers on Krillin (LP: #1444047)
      . Acceptance tests link with static versions of client library and server
        components (LP: #1445473)
      . [regression] mir_acceptance_tests:
        TestClientCursorAPI.cursor_passed_through_nested_server is crashing most
        of the time (LP: #1447430)
      . [regression] Clients log verbose info on startup:
        "Loader: Loading module: ..." (LP: #1414883)
      . [enhancement] Missing client function for surface resizing
        (LP: #1420573)
      . [regression] [multimonitor] Clients (sometimes) run at double frame rate
        if overlapping two monitors. (LP: #1420678)
      . [enhancement] Need a client API to specify resize limitations
        (LP: #1421591)
      . [enhancement] Add surface morph client API (LP: #1422522)
      . The process for updating packaging for ABI changes is cumbersome and
        error-prone (LP: #1427207)
      . [regression] mir_acceptance_tests.NestedServer failure in clang CI
        (LP: #1430000)
      . DisplayConfigurationOutput.physical_size_mm is undefined/zero
        (LP: #1430315)
      . Dragging objects in a nested server or a client stutters slightly
        (LP: #1436192)
      . [regression] mir_proving_server: Super+N/Super+C does nothing now
        (LP: #1437166)
      . [regression] "Playground" event filters get registered twice
        (LP: #1437174)
      . [regression] <WARNING> Platform Probing: Failed to probe module.
        (LP: #1438536)
      . [regression] Move/resizing in mir_proving_server freezes if the cursor
        is outside the window (LP: #1438621)
      . [testsfail] CI failure in ClientLibraryErrorsDeathTest.
        creating_surface_synchronosly_on_malconstructed_connection_is_fatal
        (LP: #1438702)
      . Exceptions thrown due to EGL failures don't include EGL error codes
        (LP: #1444938)
      . Can't switch between sibling windows of multi-window apps (LP: #1445538)
      . [regression] specifying -DMIR_PLATFORM to one platform causes cmake
        failure (LP: #1447729)
      . mir_demo_server(_minimal): Can't move surfaces to overlap screen edges
        (LP: #1447882)
      . [regression] mir_demo_standalone_render_surfaces fails to start on
        krillin (LP: #1449198)
      . [regression] MIR_CLIENT_PERF_REPORT=log now shows "0" for the surface
        name (LP: #1415305)
      . Nested display leaks its EGLContext (LP: #1418910)
      . SimpleDispatchThreadTest.doesnt_call_dispatch_after_first_false_return
        fails when run repeatedly (LP: #1440005)
      . Surfaces are not properly released in CustomWindowManagement.
        state_change_requests_are_associated_with_correct_surface
        (LP: #1445418)
      . android reports that the gpu can only support 1 simultaneous output
        (LP: #1446304)
      . Support dynamic mouse cursor icons (LP: #1447839)

 -- CI Train Bot <ci-train-bot@canonical.com>  Tue, 12 May 2015 13:12:55 +0000

mir (0.12.1+15.04.20150324-0ubuntu1) vivid; urgency=medium

  [ Alexandros Frantzis ]
  * New upstream release 0.12.1 (https://launchpad.net/mir/+milestone/0.12.1)
    - Bug fixes:
      . [regression] mali, powervr locks up with around the introduction or
        removal of a third overlay (LP: #1413211)
      . USC - mouse cursor on AMD graphics is drawing incorrectly
        (LP: #1417581)
      . mir_demo_server doesn't emit hover_exit events (LP: #1418569)
      . SessionMediator locks mutexes in one thread and unlocks them in
        another (LP: #1427976)
      . ProtobufResponder::send_response_result race (LP: #1428402)
      . Some protobuf Closure objects can access dead objects (LP: #1433330)
      . DisplayConfigurationOutput.physical_size_mm is undefined/zero
        (LP: #1430315)
      . vivid fails to build Mir as of 2015-03-22: error: #warning
        "_BSD_SOURCE and _SVID_SOURCE are deprecated, use _DEFAULT_SOURCE"
        [-Werror=cpp] (LP: #1435127)
      . valgrind on armhf fails with with many errors (LP: #1435186)

 -- CI Train Bot <ci-train-bot@canonical.com>  Tue, 24 Mar 2015 16:09:54 +0000

mir (0.12.0+15.04.20150228-0ubuntu1) vivid; urgency=medium

  [ Alberto Aguirre ]
  * New upstream release 0.12.0 (https://launchpad.net/mir/+milestone/0.12.0)
    - Packaging changes:
      . Client platform packages now include the Mir client platform ABI 
        number. Thusly, mir-client-platform-(mesa|android) is replaced by 
        mir-client-platform-(mesa|android)2
      . Server graphics platform packages now include the Mir graphics
        platform ABI number. Thusly, mir-platform-graphics-(mesa|android)
        is replaced by mir-platform-graphics-(mesa|android)1
    - ABI summary: Servers need rebuilding, but clients do not;
      . Mirclient ABI unchanged at 8
      . Mircommon ABI unchanged at 3
      . Mirplatform ABI unchanged at 6
      . Mirserver ABI bumped to 30
    - Bug fixes:
      . [regression] Platform libraries and packages are not versioned thus
        are not installable in parallel (LP: #1423591)
      . [regression] Deadlock in TimeoutFrameDroppingPolicy logic (LP: #1421255)
 
  [ CI Train Bot ]
  * New rebuild forced.

 -- CI Train Bot <ci-train-bot@canonical.com>  Sat, 28 Feb 2015 10:30:53 +0000

mir (0.11.0+15.04.20150209.1-0ubuntu1) vivid; urgency=medium

  [ Daniel van Vugt ]
  * New upstream release 0.11.0 (https://launchpad.net/mir/+milestone/0.11.0)
    - Packaging changes:
      . Due to changes in the Mir driver model the client platforms are no
        longer versioned by soname. Thusly libmirplatform5driver-(mesa|android) is
        replaced by mir-client-platform-(mesa-android). A new package
        mir-client-platform-mesa-dev is introduced containing headers
        previously in mirplatform-dev.
    - Enhancements:
      . Lots more major plumbing in the Android code, on the path to
        supporting external displays.
      . Add support for clang 3.6.
      . Major redesign of server classes in mir::shell,scene and friends
        (still in progress).
      . Added client API for creating dialogs and tooltips.
      . Added new surface states: mir_surface_state_hidden and
        mir_surface_state_horizmaximized.
      . Performance: Use optimally efficient fragment shading when possible.
      . Performance: (Desktop) Composite using double buffering instead of
        triple to reduce visible lag.
      . mir_proving_server: Can now resize windows from any edge or corner
        using the existing Alt+middlebuttondrag.
      . mir_proving_server: Added some demo custom shaders (negative and
        high contrast modes: Super+N/C).
      . mir_proving_server: Can now close clients politely via Alt+F4.
      . Added MirPointerInputEvent (part of the new input API, the old
        MirMotionEvent is still supported also for now).
    - ABI summary: Servers need rebuilding, but clients do not;
      . Mirclient ABI unchanged at 8
      . Mircommon ABI unchanged at 3
      . Mirplatform ABI bumped to 6
      . Mirserver ABI bumped to 29
    - Bug fixes:
      . [regression] mir_demo_server exits immediately with boost
        bad_any_cast exception (LP: #1414630)
      . need way to position menus and tooltips (relative positioning to
        parent) (LP: #1324101)
      . GLibMainLoopTest failure seen in CI (LP: #1413748)
      . Clang builds fail in CI (LP: #1416317)
      . segfault in mir::compositor::GLProgramFamily::Shader::init()
        (LP: #1416482)
      . GLRenderer: The default fragment shader is sub-optimal for alpha=1.0
        (LP: #1350674)
      . mesa::DisplayBuffer::post_update is triple buffered - more laggy than
        it needs to be (LP: #1350725)
      . Cannot connect to nested server when started from a differen vt
        (LP: #1379266)
      . [testfail] AsioMainLoopAlarmTest fails in CI (LP: #1392256)
      . Compositor report inconsistently reports frame time during bypass,
        and render time otherwise (LP: #1408906)
      . [regression] mir_demo_client_fingerpaint doesn't paint anything any
        more (with the mouse) (LP: #1413139)
      . Hardware cursor is always slightly ahead of the composited image
        (LP: #1274408)
      . integration tests are outputting (too many) DisplayServer log
        messages (LP: #1408231)
      . [regression] deploy-and-test.sh doesn't work any more (unless you
        have umockdev installed already) (LP: #1413479)
      . Color Inverse on display. Toggle Negative Image (LP: #1400580)
      . mir-ubuntu-vivid-armhf-ci fails consistently (LP: #1407863)
      . Double-buffered surfaces may lag or freeze if event driven and not
        constantly redrawing (LP: #1395581)
      . Pointer motion and crossing events are missing (LP: #1417650)

 -- Ubuntu daily release <ps-jenkins@lists.canonical.com>  Mon, 09 Feb 2015 21:27:35 +0000

mir (0.10.0+15.04.20150107.2-0ubuntu1) vivid; urgency=medium

  [ Daniel van Vugt ]
  * New upstream release 0.10.0 (https://launchpad.net/mir/+milestone/0.10.0)
    - Enhancements:
      . Added support for Android HWC 1.3 devices.
      . Plumbing/preparation to support external displays on Android devices.
      . Reduced build dependencies.
      . Client API: Added version macros.
      . Began work on automatic driver probing, to intelligently choose the
        best driver for you.
      . Demo shell (mir_proving_server): Added desktop zoom feature using
        Super + mouse wheel.
      . Demo renamed: mir_demo_server_shell -> mir_proving_server
      . Other demo servers merged into -> mir_demo_server
      . Wider support for display buffer pixel formats in the mesa driver, for
        wider hardware support.
      . Performance: On mesa/desktop at least; only hold compositor buffers
        for the duration of the render, instead of the duration of the frame.
        Following this change the compositor report can now finally report
        render time instead of frame time.
      . Mir now starts reliably when a TV is connected by HDMI, and up to
        4K resolution (2160p) is known to work.
      . Plenty more enhancements logged in the bugs list below.
    - ABI summary: Servers need rebuilding, but clients do not;
      . Mirclient ABI unchanged at 8
      . Mircommon ABI unchanged at 3
      . Mirplatform ABI bumped to 5 
      . Mirserver ABI bumped to 28
    - Bug fixes:
      . [regression] Mir servers (since 0.9) randomly crash in malloc due to
        heap corruption (LP: #1401488)
      . USC - mouse cursor on AMD graphics is drawing incorrectly
        (LP: #1391975)
      . Mir fails to start when a TV is connected by HDMI
        [std::exception::what: Invalid or inconsistent display configuration]
        (LP: #1395405)
      . Input/event driven clients may freeze indefinitely (LP: #1396006)
      . Mir server crashes with "std::exception::what: Failed to get front
        buffer object" when trying to fullscreen a surface (LP: #1398296)
      . Switching windows with a Trusted Prompt Session active loses the
        trusted prompt session (LP: #1355173)
      . CI test failure in multiple tests (LP: #1401364)
      . dh_install: usr/bin/mir_demo_server exists in debian/tmp but is not
        installed to anywhere (LP: #1401365)
      . [regression] demo-shell: Instead of moving surfaces they now fly
        off-screen (LP: #1403702)
      . [regression] Binaries are no longer runnable on other machines (or in
        other directories) (LP: #1406073)
      . [i865] unity-system-compositor fails to start: Failed to choose ARGB
        EGL config (LP: #1212753)
      . Mir's compositor holds buffers (blocking clients) for the duration of
        the frame, even when not necessary. (LP: #1264934)
      . Screen goes blank (black) briefly during display config changes which
        don't affect the display mode (LP: #1274359)
      . [enhancement] There should be a quit signal sent to sessions instead
        of killing them directly (LP: #1304257)
      . MirMotionEvent.action needs stronger typing (to MirMotionAction etc)
        (LP: #1311699)
      . CompositorReport as used by DefaultDisplayBufferCompositor can't
        measure render time (LP: #1350716)
      . Full screen (bypassed) surfaces (e.g. GLMark2Test) are missing frames
        and appear to freeze or judder with swap interval 0 (LP: #1379685)
      . Trusted prompts need to be part of the lifecycle (LP: #1384950)
      . [testfail] BasicThreadPool.recycles_threads in CI (LP: #1391488)
      . acceptance_tests are too chatty (LP: #1394221)
      . mir_connection_create_surface callback is sometimes called twice on
        error (LP: #1394873)
      . File descriptor leaks in tests using UsingStubClientPlatform
        (LP: #1395762)
      . DisplayLayout resizes a surface to 1x1 if you ask it to fullscreen a
        surface that's partially offscreen (LP: #1398294)
      . Surfaces can consume input events before they're visible.
        (LP: #1400218)
      . dpkg-shlibdeps: Lots of warnings about libmirplatformstub.so
        (LP: #1401373)
      . Leaks in death tests can cause subsequent tests in the same process to
        fail (LP: #1402160)
      . [regression] lintian: E: mir-demos: binary-or-shlib-defines-rpath ...
        (LP: #1406098)
      . [regression] Mir utils can't run from the build tree any more
        (LP: #1407557)
      . fd reception code is not exeception-safe when unexpected numbers of
        fds are received (LP: #1394362)
      . Mir reports vertical refresh rates slightly inaccurately (LP: #1407558)
      . [Enhancement] Add an API to lock surface orientation (LP: #1382209)
      . Bootloop with system language Turkish on the Nexus 4 (LP: #1398984)
      . Remove the implicit assumption that there every surface can be mapped
        to an input handle. (LP: #1216727)
      . When revealing hidden surfaces wait for them to become exposed before
        sending events which we expect them to receive (LP: #1407783)

  [ Ubuntu daily release ]
  * New rebuild forced

 -- Ubuntu daily release <ps-jenkins@lists.canonical.com>  Wed, 07 Jan 2015 23:50:16 +0000

mir (0.9.0+15.04.20141125-0ubuntu1) vivid; urgency=medium

  [ Alberto Aguirre ]
  * New upstream release 0.9.0 (https://launchpad.net/mir/+milestone/0.9.0)
    - Enhancements:
      . New simpler API to configure and run a mir server.
      . The event loop is now based on GLib's main loop library instead of
        Boost.Asio.
      . For Android platforms, the server now sends buffer fence fds to its
        clients instead of potentially stalling the compositor thread waiting
        for them to be signalled.
      . New client debug interface to translate from surface to screen
        coordinates.
    - ABI summary: Servers need rebuilding, but clients do not;
      . Mirclient ABI unchanged at 8
      . Mircommon ABI bumped to 3
      . Mirplatform ABI bumped to 4
      . Mirserver ABI bumped to 27
    - Bug fixes:
      . Add a debug interface to translate from surface to screen coordinates
        (LP: #1346633)
      . Ensure a buffer requested by a surface is not delivered 
        after the surface is deleted (LP: #1376324)
      . Overlays are not displayed onscreen in some positions (LP: #1378326)
      . Server aborts when an exception is thrown from the main thread
        (LP: #1378740)
      . Fix race causing lost alarm notifications (LP: #1381925)
      . Avoid lifecycle notifications racing with connection release
        (LP: #1386646)
      . Improve error checking and reporting for the client library
       (LP: #1390388)
      . Mir demo-shell now detects power button using proper Linux scan codes
       (LP: #1303817)
      . A prompt session with an invalid application pid should be an error
        (LP: #1377968)
      . When XDG_RUNTIME_DIR is defined but pointing to a non-existing 
        directory use "/tmp" (LP: #1304873)
      . [regression] demo-shell bypass is not used on fullscreen surfaces if 
        there are windowed surfaces behind (LP: #1378706)
      . Mir upgrade through dist-upgrade installs incorrect platform
        (LP: #1378995)
      . Fix Mir progressbar example using internal glibc defines(LP: #239272)
      . Stop the default_lifecycle_event_handler raising SIGHUP while 
        disconnecting (LP: #1386185)
      . [regression] Mir fails to build with MIR_ENABLE_TESTS=OFF (LP: #1388539)
      . [regression] mir_demo_server_basic does not start (LP: #1391923)

  [ Ubuntu daily release ]
  * New rebuild forced

 -- Ubuntu daily release <ps-jenkins@lists.canonical.com>  Tue, 25 Nov 2014 17:49:24 +0000

mir (0.8.0+14.10.20141010-0ubuntu2) vivid; urgency=medium

  * No change rebuild to get debug symbols on all architectures.

 -- Brian Murray <brian@ubuntu.com>  Wed, 19 Nov 2014 11:33:10 -0800

mir (0.8.0+14.10.20141010-0ubuntu1) utopic; urgency=medium

  [ Daniel van Vugt ]
  * New upstream release 0.8.0 (https://launchpad.net/mir/+milestone/0.8.0)
    - Enhancements:
      . Less sensitivity to ABI breaks - many headers unused by external
        projects are now hidden and not installed by -dev packaes. If you
        require any headers that are missing, just ask.
      . Touchspots: --enable-touchspots to servers; visually shows touch
        locations (warning: This affects performance LP: #1373692).
      . Client performance reporting: Any Mir client can now get accurate
        performance information (frame rate, render time, buffer lag etc)
        logged to stdout. Just set env MIR_CLIENT_PERF_REPORT=log
      . Further improved touch responsiveness, with less lag and smoother
        scrolling (so long as you don't enable touchspots).
      . Slightly faster builds using precompiled headers.
      . Turn hardware overlays on by default. When in use, this halves the
        CPU usage of a Mir server. Already enabled in unity-system-compositor.
      . More scripting to detect ABI breaks.
      . Improved src/ tree consistency (renamed "src/shared" to "src/common").
      . Improved fatal signal design: Changed from SIGTERM to SIGHUP delivered
        to clients on unexpected server disconnection.
      . Improved library/package design to allow concurrent installations
        of different Mir versions without conflicts.
      . Fd reception code is now common to client and server.
    - ABI summary: Servers need rebuilding, but clients do not;
      . Mirclient ABI unchanged at 8
      . Mircommon ABI bumped to 2
      . Mirplatform ABI bumped to 3
      . Mirserver ABI bumped to 26
    - API changes between Mir 0.7 and 0.8:
      . Lots of headers removed from the public SDK! We have only hidden
        headers not known to be used by any known projects. Please let us
        know if anything is missing - https://bugs.launchpad.net/mir/+filebug
      . graphics::Platform - interface changed significantly.
      . Lots of server API changes to support touchspots.
      . File descriptors now passed as type Fd instead of int32_t.
    - Bug fixes:
      . [regression] Mir deb packages with versioned names cannot be installed
        simultaneously any more (LP: #1293944)
      . A frozen client can hang the whole server (LP: #1350207)
      . QtMir FTBFS: fatal error: mir/input/input_channel.h: No such file or
        directory (LP: #1365934)
      . [regression] platform-api fails to build against Mir 0.8 (LP: #1368354)
      . Mir FTBFS with gcc 4.9.1-14 (utopic update):
        auto_unblock_thread.h:44:46: error: no matching function for call to
        ‘std::thread::thread(<brace-enclosed initializer list>)’ (LP: #1369389)
      . [regression] Compositing is jerky and stutters during touch events
        (LP: #1372850)
      . unit test fails: AndroidInputReceiverSetup.slow_raw_input_doesnt_cause_
        frameskipping (LP: #1373826)
      . intermittent hang in TestClientInput (LP: #1338612)
      . TestClientInput.scene_obscure_motion_events_by_stacking fails
        intermittently (LP: #1361757)
      . [regression] First frame is composited as black (even though the client
        has provided a non-black frame) (LP: #1362444)
      . Some mali drivers crash after repeatedly creating/destroying the mir
        compositor threads (LP: #1362841)
      . [android] SIGTERM to server with connected client causes crash
        (LP: #1364637)
      . [regression] acceptance tests fails in
        ServerDisconnect.causes_client_to_terminate_by_default (LP: #1364772)
      . [regression] symbol lookup error:
        /usr/lib/arm-linux-gnueabihf/libmirserver.so.24: undefined symbol:
        _ZTIN7android7RefBaseE (libmirserver 0.6.1 doesn't work with
        libmircommon 0.7.0) (LP: #1364890)
      . [regression] Mir FTBFS with g++-4.8 [error: ISO C++ forbids casting
        between pointer-to-function and pointer-to-object] (LP: #1366134)
      . Intermittent CI failure in DemoPrivateProtobuf.client_calls_server
        (LP: #1367353)
      . Overly strict libmirplatform* dependencies are blocking CI
        (LP: #1370866)
      . [regression] mir demo servers segfault on shutdown (LP: #1371619)
      . Nested server crashes with SIGSEGV on shutdown in eglDestroyContext()
        (LP: #1372276)
      . [regression] Moving/resizing clients in a nested server is very
        jerky/stuttery (LP: #1372300)
      . [regression] Bypass/overlays are toggling constantly (LP: #1373689)
      . [regression] Mir server uses too much CPU during touch scrolling
        (LP: #1373809)
      . Intermittent test failures in TestClientCursorAPI.* (LP: #1342567)
      . clang emits lots of warnings about lttng headers (LP: #1348472)
      . [enhancement] Draw input event location (LP: #1323522)
      . demo shell: Keep colours consistent, regardless of the physical pixel
        format of your framebuffer (LP: #1375660)
      . tests: Fix SharedLibraryProber test runs on i386. (LP: #1375829)
      . Touchspots rendered as squares on some devices (LP: #1373698)
      . The headers needed to use features shown in the acceptance tests are
        not published (LP: #1375301)
      . update-all-ABI-sha1sums.sh and install_on_android.sh are no longer
        executable. (LP: #1376547)
      . Fix arm64 package by adding arm64 to the shared library prober test.
        (LP: #1379478)

 -- Ubuntu daily release <ps-jenkins@lists.canonical.com>  Fri, 10 Oct 2014 14:01:26 +0000

mir (0.7.3+14.10.20140918.1-0ubuntu1) utopic; urgency=medium

  [ Andreas Pokorny ]
  * New upstream release 0.7.3 (https://launchpad.net/mir/+milestone/0.7.3)
    - Bug fixes
      . Fix constructor syntax errors (LP: #1369389)
      . server: Workaround for unresponsive clients causing the server to hang 
        (LP: #1350207)
      . Relax strict dependencies of graphics drivers on an exact version
        of the libmirplatform2 package. It's blocking CI. (LP: #1370866)
      . Update cmake scripts to current version of gcovr.

  [ Ubuntu daily release ]
  * New rebuild forced

 -- Ubuntu daily release <ps-jenkins@lists.canonical.com>  Thu, 18 Sep 2014 14:54:51 +0000

mir (0.7.2+14.10.20140912-0ubuntu1) utopic; urgency=medium

  [ Alexandros Frantzis ]
  * New upstream release 0.7.2 (https://launchpad.net/mir/+milestone/0.7.2)
    - Bug fixes
      . Restore support for gcc-4.8/trusty (LP: #1366134)

 -- Ubuntu daily release <ps-jenkins@lists.canonical.com>  Fri, 12 Sep 2014 09:07:49 +0000

mir (0.7.1+14.10.20140909.1-0ubuntu1) utopic; urgency=medium

  [ Alberto Aguirre ]
  * New upstream release 0.7.1 (https://launchpad.net/mir/+milestone/0.7.1)
    - Bug fixes
      . Recycle compositor threads by using a thread pool (LP: #1362841) 

 -- Ubuntu daily release <ps-jenkins@lists.canonical.com>  Tue, 09 Sep 2014 18:28:01 +0000

mir (0.7.0+14.10.20140829-0ubuntu1) utopic; urgency=medium

  [ Daniel van Vugt ]
  * New upstream release 0.7.0 (https://launchpad.net/mir/+milestone/0.7.0)
    - Enhancements:
      . Test suite: Reworked mechanism to override Mir client functions
      . Demo shell: Detect custom rendering (decorations) to make it
        compatible with overlay optimizations
      . Make sure to preserve fd resources until the end of the sending
        of the message
      . Add test cases and script for tracking changes to the new ABIs:
        libmircommon, libmirplatform
      . Symbols file for libmirplatform
      . Symbols file for libmircommon
      . Symbols file for libmirserver
      . Various improvements to the SessionMediator test
      . Various build related improvements
      . Print testcase output during package build
      . Abort test when InProcessServer startup fails
      . Link the integration and unit tests against the server objects
      . Add a document detailing the useful tests to run and the useful
        logs to collect when troubleshooting a new android chipset
      . Enable motion event resampling and prediction for a more responsive
        touch experience.
    - ABI summary: Servers need rebuilding, but clients do not
      . Mirclient ABI unchanged at 8
      . Mircommon ABI bumped to 1
      . Mirplatform ABI bumped to 2
      . Mirserver ABI bumped to 25
    - API changes between Mir 0.6 and 0.7:
      . mirserver: Deleted function - frontend::Shell::create_surface_for().
        If you have the std::shared_ptr<frontend::Session> session, you can
        just do session->create_surface(params) instead to get a SurfaceId.
      . mirplatform: class BufferID has been replaced with a typedef. Also,
        the BufferIPCPacker interface has changed slightly [pack_fd()].
    - Bug fixes:
      . Ensure we process lifecycle events before the nested server is torn
        down (LP: #1353465)
      . Fix race in InputTestingServerConfiguration (LP: #1354446)
      . Fix fd leaks in prompt session frontend code and tests (LP: #1353461)
      . Detect the additional things the demo shell draws on the renderable
        list and avoid calling the optimized post function if they are being
        drawn (LP: #1348330)
      . Client: Fix SIGTERM dispatch in our default lifecycle event handler
        (LP: #1353867)
      . DemoRenderer: Don't try to create a texture of width zero. 
        (LP: #1358210)
      . Fix CI failures (LP: #1358698)
      . Fix build failure: "variable ‘rc’ set but not used" which happens in
        release mode when NDEBUG is set (LP: #1358625)
      . Only enumerate exposed input surfaces to avoid delivering events to
        occluded surfaces (LP: #1359264)
      . Android: do not post driver cancelled buffers (LP: #1359406)
      . Client: Ensure our platform library stays loaded for as long as it is
        needed by other objects (LP: #1358191)
      . Examples: Register the DemoCompositor with the Scene to properly
        process visibility events (LP: #1359487)
      . mir_demo_client_basic: Don't assert on user errors like failing to
        connect to a Mir server (LP: #1331958)
      . Tests: Explicitly depend on GMock target to avoid build races
        (LP: #1362646)
      . Some Mir clients spin at 100% CPU if the server dies (LP: #1340120)

  [ Ubuntu daily release ]
  * New rebuild forced

 -- Ubuntu daily release <ps-jenkins@lists.canonical.com>  Fri, 29 Aug 2014 16:12:54 +0000

mir (0.6.1+14.10.20140814-0ubuntu1) utopic; urgency=medium

  [ Daniel van Vugt ]
  * New upstream release 0.6.1 (https://launchpad.net/mir/+milestone/0.6.1)
    - Bugs fixed:
      . libmircommon-dev 0.6.0+14.10.20140811-0ubuntu1 fails to
        install/upgrade, does not replace mircommon-dev
        0.5.1+14.10.20140728-0ubuntu1 (LP: #1348515)
      . Nexus 4 client lock up observed (LP: #1352883)

  [ Ubuntu daily release ]
  * New rebuild forced

 -- Ubuntu daily release <ps-jenkins@lists.canonical.com>  Thu, 14 Aug 2014 22:34:18 +0000

mir (0.6.0+14.10.20140811-0ubuntu1) utopic; urgency=medium

  [ Cemil Azizoglu ]
  * New upstream release 0.6.0 (https://launchpad.net/mir/+milestone/0.6.0)
    - mirclient ABI unchanged at 8. Clients do not need rebuilding.
    - mirserver ABI bumped to 24. Servers need rebuilding, but probably don't
      need modification:
      . Host lifecycle event listener for nested servers introduced.
      . Add query function to BasicSurface.
      . The (deprecated) function the_ipc_factory() is now removed.
      . Removed legacy support for overriding the focus controller or the
        frontend shell.
      . Added support for a common type for managing fd's.
      . Moved testdraw library to examples directory.
      . Added support for droping stale frames when a surface becomes exposed.
    - Enhancements:
      . Split underlying data transport out of MirSocketRpcChannel.
      . Introduced two new client-side functions : mir_surface_get_focus and
        mir_surface_get_visibility.
      . Added symbolic names for cursors.
      . Made "shared" code a true shared library.
      . Provide linker scripts to control symbols exported by [mesa|android]
        libmirclientplatform.
      . Correct xcursor loader test to fail properly instead of segfaulting.
      . Make mir::Fd type copy constructible.
      . Miscellaneous packaging related enhancements.
      . Miscellaneous build related enhancements.
      . Added automated test cases for detecting ABI breakage.
      . examples/fingerpaint: Enable frame dropping so it's faster and more
        responsive.
      . mirprotobuf folded into new libmircommon.
      . Don't propagate exceptions to graphics driver code.
      . Dropped unused/minimally used dependencies : boost-filesystem,
        boost-thread, boost-chrono, boost-regex.
      . platform: provide support for customizing Mir's behavior when a
        fatal_error occurs.
      . Expose an interface for touch visualization.
    - Bugs fixed:
      . Mir servers crash with SIGABRT - assertion failed at
        buffer_queue.cpp:136 - "!pending_client_notifications.empty()"
        (LP: #1335481)
      . [regression][hammerhead] Mir fails to start on Nexus 5 & 10 as it
        fails to turn vsync signal on (LP: #1345533)
      . [qtcomp] Random crash in Mir input when running AP tests: [terminate
        called after throwing an instance of '...' what(): assign: File exists]
        when constructing a mir::AsioMainLoop::FDHandler (LP: #1346952)
      . CI builds fail when trying to install libmircommon-dev (LP: #1348518)
      . [regression] Mir 0.6 GL clients crash immediately on startup (Mesa is
        trying to use X11 instead of Mir) (LP: #1350163)
      . qmlscene crashed with SIGSEGV in _M_release() on quit (LP: #1342694)
      . Clients cannot create surfaces when the screen is off (LP: #1344024)
      . The packaging of headers and libraries is confused (LP: #1347522)
      . [regression] Intermittent CI failure in
        ClientLibrary.receives_surface_dpi_value (LP: #1348095)
      . Installing mir-demos also unexpectedly installs *-dev packages
        (LP: #1297100)
      . mir_unit_tests: XCursorLoader.loads_cursors_from_testing_theme crashes
        on N4 (LP: #1342029)
      . [performance] Mir is spending at least 8% of its time in
         __android_log_print() (LP: #1343074)
      . [performance] Mir demo shell spends ~12% of its time in vector
        allocation under DemoRenderer::tessellate_*() (LP: #1349698)
      . mir_client_library_debug.h functions do not have C linkage
        (LP: #1349742)
      . mir client API is missing getters for some surface attributes
        (LP: #1336553)
      . Building Mir outputs lots of warnings about Android logging functions
        in 3rd_party/ (LP: #1348467)
      . The "shared" code should be a shared library (LP: #1341502)
      . Finish the removal of mirprotobuf library (LP: #1351133)
      . Release overlay buffers when screen is turned off (LP: #1350961)
      . mir_demo_server_shell --disable-overlays false renders incorrectly
        on android (partial fix for LP: #1348330)
      . Remember to honor MIR_ENABLE_TESTS and not emit tests if it's disabled
        (LP: #1352800)
      . Make it easier to separate command line options used by Mir from those
        used elsewhere (LP: #1351255)
      . Expose create_native_platform in libmirplatformgraphics.so
        (LP: #1353658)
      . Add versioning and pkg config to libmirplatform (LP: #1293944)
      . unity-system-compositor FTBFS against Mir: undefined reference to
        `...@MIR_CLIENT_8' (LP: #1355021)

  [ Ubuntu daily release ]
  * New rebuild forced

 -- Ubuntu daily release <ps-jenkins@lists.canonical.com>  Mon, 11 Aug 2014 19:52:06 +0000

mir (0.5.1+14.10.20140728-0ubuntu1) utopic; urgency=medium

  [ Kevin Gunn ]
  * Fixed: Crash due to racing input registration & surface removal
    (LP: #1346952)

  [ Ubuntu daily release ]
  * New rebuild forced

 -- Ubuntu daily release <ps-jenkins@lists.canonical.com>  Mon, 28 Jul 2014 02:49:50 +0000

mir (0.5.0+14.10.20140724-0ubuntu1) utopic; urgency=medium

  [ Kevin Gunn ]
  * Fixed: Crashing on assert of empty client notification queue (LP: #1335481)

 -- Ubuntu daily release <ps-jenkins@lists.canonical.com>  Thu, 24 Jul 2014 08:22:05 +0000

mir (0.5.0+14.10.20140722-0ubuntu1) utopic; urgency=medium

  [ Kevin Gunn ]
  * Fixed: [regression] Mir fails to start on Nexus 5 / Nexus 10 (LP: #1345533)

 -- Ubuntu daily release <ps-jenkins@lists.canonical.com>  Tue, 22 Jul 2014 02:17:22 +0000

mir (0.5.0+14.10.20140717-0ubuntu1) utopic; urgency=medium

  [ Daniel van Vugt ]
  * New upstream release 0.5.0 (https://launchpad.net/mir/+milestone/0.5.0)
    - mirclient ABI unchanged at 8. Clients do not need rebuilding.
    - mirserver ABI bumped to 23. Servers need rebuilding, but probably don't
      need modification:
      . DefaultServerConfiguration/Cursor API: Cursor interfaces changed, most
        notably CursorImages moved from ::mir::graphics to ::mir::input.
      . DefaultServerConfiguration: New "prompt" API.
      . DefaultServerConfiguration: "clock" member is now static.
      . SessionAuthorizer: New functions.
      . ServerConfiguration: New function added: the_prompt_connector().
    - Enhancements:
      . Add AddressSanitizer cmake build type.
      . frontend, client API, tests: add support for prompt session
        permissions and for client detecting errors.
      . server: Ensure our emergency cleanup handling infrastructure is
        signal-safe.
      . Implement and enable an xcursor based image loader for cursors.
      . Fix warnings raised by the new g++-4.9.
      . shared, scene: Introduce a generic listener collection.
      . MirMotionEvent: Define a struct typedef to allow for
        pointer_coordinates to be used individually.
    - Bugs fixed:
      . Nexus 10 leaks during overlay operations (LP: #1331769)
      . MultiThreadedCompositor deadlocks (LP: #1335311)
      . Intermittent test failure in ClientSurfaceEvents can client query 
        orientation (LP: #1335741)
      . Intermittent test failure in ClientSurfaceEvents/OrientationEvents
        (LP: #1335752)
      . Intermittent memory error in ClientSurfaceEvents on
        orientation query (LP: #1335819)
      . mir_unit_tests.EventDistributorTest.* SEGFAULT (LP: #1338902)
      . [regression] Device locks randomly on welcome screen (LP: #1339700)
      . Intermittent deadlock when switching to session with custom display
        config & closing other session (LP: #1340669)
      . Mir cursor has no hotspot setting, assumes (0, 0) (LP: #1189775)
      . clang built mir_unit_tests.ProtobufSocketCommunicatorFD crashes
        intermittently (LP: #1300653)
      . g++-4.9 binary incompatibilities with libraries built with g++-4.8
        (LP: #1329089)
      . [test regression] SurfaceLoop fails sporadically on deleting surfaces
        for a disconnecting client (LP: #1335747)
      . Intermittent test failure ServerShutdown when clients are blocked
        (LP: #1335873)
      . [regression] mir_demo_client_multiwin is displayed with obviously
        wrong colours (LP: #1339471)
      . Partially onscreen surfaces not occluded when covered by another
        surface (LP: #1340078)
      . SurfaceConfigurator::attribute_set always say "unfocused" for focus
        property changes (LP: #1336548)

 -- Ubuntu daily release <ps-jenkins@lists.canonical.com>  Thu, 17 Jul 2014 07:58:53 +0000

mir (0.4.1+14.10.20140714-0ubuntu1) utopic; urgency=medium

  [ Daniel van Vugt ]
  * Bug fix release 0.4.1 (https://launchpad.net/mir/+milestone/0.4.1) fixes:
    - [regression] Device locks randomly on welcome screen (LP: #1339700)

 -- Ubuntu daily release <ps-jenkins@lists.canonical.com>  Mon, 14 Jul 2014 13:13:37 +0000

mir (0.4.0+14.10.20140701.1-0ubuntu1) utopic; urgency=medium

  * New upstream release 0.4.0 (https://launchpad.net/mir/+milestone/0.4.0)
    - mirclient ABI bumped to 8. Clients need rebuilding.
      . Add surface attribute for visibility.
      . Add surface orientation API.
    - mirserver ABI bumped to 22. Shells need rebuilding.
      . Change compositor::Scene to expose compositor::SceneElements instead
        of graphics::Renderables.
      . Change various input and Surface classes to support the client cursor
        API.
      . Support unregistering fd handlers in the EventHandlerRegister and
        related interfaces (MainLoop).
      . server: Change mc::Scene to deal in mc::SceneElements instead of
        mg::Renderables.
      . Add visibility tracking to mc::SceneElement interface and
        implementations.
      . Move InputChannelFactory into DefaultServerConfiguration.
    - Unregister FD Handler from EventHandlerRegister.
    - Sending user input events through Surfaces.
    - Allow setting the orientation of a server surface.
    - Enable client cursor API.
    - Enable support for USB touchscreens.
    - Various test improvements.
    - Bugs fixed:
      . can't display toolbar after dismissing it (LP: #1332632)
      . [regression] demo client connection crashes the server (LP: #1334010)
      . demo server locks up in certain scenarios with --disable-overlays
        false when starting/stopping second clients (LP: #1329868)
      . MultiThreadedCompositor deadlocks (LP: #1335311)
      . Intermittent memory error in
        ClientSurfaceEvents.client_can_query_current_orientation (LP: #1335819)
      . Intermittent hang & fail in mir_acceptance_tests.TestClientCursorAPI.*
        (LP: #1332011)
      . MirClientSurfaceTests tests leak fds and eventually hang when ran
        repeatedly (LP: #1333673)
      . [testfail] Intermittent "Invalid read" in MirSurfaceSwapBuffersTest.
        swap_buffers_does_not_block_when_surface_is_not_composited
        (LP: #1334287)
      . android: support alpha blending during hwc overlay (LP: #1329879)

 -- Ubuntu daily release <ps-jenkins@lists.canonical.com>  Tue, 01 Jul 2014 15:54:36 +0000

mir (0.3.0+14.10.20140618.1-0ubuntu1) utopic; urgency=medium

  [ Cemil Azizoglu ]
  * New upstream release 0.3.0 (https://launchpad.net/mir/+milestone/0.3.0)
    - mirclient ABI unchanged, still at 7. Clients do not need rebuilding.
    - mirserver ABI bumped to 21. Shells need rebuilding.
      . Divide swap_client_buffers into separate functions.
      . Allow buffer swapping even when compositor is turned off or blocked.
        (LP: #1308843, 1308844)
      . Wire the cursor client API through the session mediator to the surface
        observer.
      . Generate destination alpha for alpha enabled display buffers.
      . Named threads.
      . Support for prompt sessions :
        https://wiki.ubuntu.com/Security/TrustStoreAndSessions.

    - mirscreencast screenshots now produce images with correct color instead
      of transparency.
    - Rename bind_to_texture->gl_bind_to_texture.
    - Refinements in test infrastructure.
    - Phablet: allow disabling the overlays via a command line switch.
    - Unify the DisplayBuffer interface's optimization functions
      behind post_renderables_if_optimizable.
    - Clean up the DisplayDevice interface so that it doesn't require the
      functions are called in any particular order.
    - Phablet:  graphics: android: preserve buffer ownership for onscreen
      overlay layers until the subsequent display posting.
    - Allow the platform to register emergency cleanup handlers in order to
      restore the graphics system to a sane state when the server fails
      abruptly.

    - Bugs fixed:
       . Mirscreencast outputs translucency instead of shadows, producing
         incorrect images. (LP: #1301210)
       . JSON formatting. (LP: #1324902)
       . Fix input_area_contains to work properly in global coordinates even
         when input_rectangles is updated. (LP: #1261647)
       . Allow a moment for clients to acquire a buffer. (LP: #1317370)
       . Generate correct alpha by changing blending equation to assume
         pre-multiplied alpha sources. (LP: #1318852)
       . Rework the recomposition messaging so that the DisplayBufferCompositor
         is no longer involved. (LP: #1319907)
  [ Ubuntu daily release ]
  * New rebuild forced

 -- Ubuntu daily release <ps-jenkins@lists.canonical.com>  Wed, 18 Jun 2014 17:51:53 +0000

mir (0.2.0+14.10.20140605-0ubuntu1) utopic; urgency=medium

  [ Daniel van Vugt ]
  * New upstream release 0.2.0 (https://launchpad.net/mir/+milestone/0.2.0)
    - mirclient ABI unchanged, still at 7. Clients do not need rebuilding.
    - mirserver ABI bumped to 20. Shells need rebuilding.
      . Cursor::set_image() parameters changed.
      . Display::the_cursor() renamed to Display::create_hardware_cursor()
      . Platform::create_display() requires a new parameter; gl_program_factory
      . Renderable::buffer() no longer accepts any parameter at all. Multi-
        monitor frame sync is guaranteed in other ways now.
      . Scene::generate_renderable_list() renamed to renderable_list_for(id)
        where id is an opaque compositor ID of your choosing.
      . Scene::set_change_callback() replaced by the more generic:
        add_observer() and remove_observer() functions.
      . Added default implementation for SceneObserver.  
      . SessionCreator renamed to ConnectionCreator.
      . ConnectedSessions renamed to Connections.
      . ProtobufSessionCreator renamed to ProtobufConnectionCreator.
      . SessionAuthorizer: pid_t parameters replaced by SessionCredentials.
      . Massive architectural changes to Input-everything.
      . Surface no longer implements Renderable, but emits one via
        compositor_snapshot().
      . Pass the full renderable list to Renderer::render().
      . Graceful handling of exceptions thrown from server threads.
      . Clarify size position interfaces in the Surface classes.
      . Plumbing for trusted sessions.
      . Allow posting and managing custom main-loop actions.
      . Timer extension.
      . Identify client process when client connects to Mir not when socket
        connects.
      . Use the ServerActionQueue for display config.
      . Recomposition signal moved to the MultiThreadedCompositor.
      . Make timer service replaceable.
      . Clarify assumptions about how many buffers a client can fill without
        blocking.
      . Introduce EmergencyCleanup interface.
    - Demo shell enhancements:
      . You can now change graphics modes on the fly using Ctrl+Alt+(-/=).
        To reset to the preferred mode use Ctrl+Alt+0.
      . The above mode changing as well as existing screen rotation keys
        (Ctrl+Alt+arrows) are now per-display; only applied to the monitor
        the mouse pointer is on.
      . New shell controls documented.
    - A new testing category, performance test, was introduced. It currently
      runs glmark2-es2 and compares the result to a minimum threshold. 
    - MIR_VERSION_MINOR is tied to MIRSERVER_ABI in the sense that a change
      in the former now requires dependent projects that a rebuild is 
      necessary.
    - SwitchingBundle was replaced by BufferQueue.
    - Expand credentials to include uid/gid for session authorizer.
    - Bypass control is now Mesa-specific and tied to the command line options.
      So the environment variable MIR_BYPASS has changed to MIR_SERVER_BYPASS.
    - Ongoing architectural changes in the compositor/renderer logic to
      prepare for overlay support, and to reduce locking overhead.
    - Made InputDispatcher replaceable.
    - Progress made on new cursor interfaces with the end goal of client and
      toolkit control of the mouse cursor appearance. More work required.
    - Updated cross-compile docs and scripts to support the latest utopic
      devel images.
    - Replaced uses of android::sp with std::shared_ptr.
    - Client cursor API infrastructure.
    - Enabled eglSwapInternal(0).
    - Make texture caching algorithm reuseable.
    - Add a DPI surface attribute.
    - Exclude arm64 from build.
    - Bugs fixed:
      . Mir doesn't install cleanly if docs are not built. (LP: #1304271)
      . Unity-system-compositor crashed [what(): Failed to set DRM crtc].
        (LP: #1294510)
      . [regression] unity8 fails to load libmirplatformgraphics
        (undefined symbol: _ZN3mir8graphics9GLProgramD1Ev). (LP: #1317200)
      . [regression] unity8 rendering artifacts. (LP: #1317260)
      . [regression] [BufferQueue] 
        BufferQueueTest.compositor_never_owns_client_buffers occasionally
        crashes with: what(): unexpected release: buffer was not given to
        compositor. (LP: #1317801)
      . Hardcoded size for serialization buffers is neither reliable nor
        secure. (LP: #1320187)
      . [regression] [BufferQueue] mir does not composite last client given
        buffer. (LP: #1321861)
      . [regression] stale frame on seen on greeter when screen is unblanked
        and toolkit/apps are laggy/throttled. (LP: #1321886)
      . [regression] [BufferQueue] current_buffer_users vector memory usage
        grows unbounded. (LP: #1317808)
      . Intermittent test failures in 
        CustomInputDispatcherFixture.custom_input_dispatcher_receives_input.
        (LP: #1318587)
      . [regression] [BufferQueue] Race condition in 
        BufferQueue::compositor_acquire could underflow shared_ptr refcount and
        delete prematurely, crash. (LP: #1318632)
      . Overflow in 
        mir::client::rpc::MirSocketRpcChannel::receive_file_descriptors as
        reported by address sanitizer. (LP: #1320821)
      . [regression] [input] Scroll events are now always zero: 
        event.motion.pointer_coordinates[0].vscroll. (LP: #1321077)
      . CI failures in CustomInputDispatcherFixture
        .custom_input_dispatcher_gets_started_and_stopped. (LP: #1321215)
      . [regression] Mir cursor vanishes after switching VTs. (LP: #1323225)
      . Server library links against libmirserverlttng. (LP: #1323317)
      . [DRM/GBM] Killing (or crashing) Mir often leaves the screen blank and
        difficult to recover. (LP: #1189770)
      . Frame rates of GL clients are limited to 60Hz on Android, even with
        swapinterval=0. (LP: #1206400)
      . mir_surface_is_valid(NULL) crashes instead of returning false.
        (LP: #1248474)
      . [regression] tests/unit-tests/shell/test_mediating_display_changer.cpp
        is not compiled and executed. (LP: #1312832)
      . Android platform does not reset the compositionType to HWC_FRAMEBUFFER
        before prepare() on every frame. (LP: #1314399)
      . The client process is identified when the socket connects, not when the
        client connects to Mir. (LP: #1314574)
      . [regression] Clients can't acquire multiple buffers any more.
        (LP: #1315302)
      . [regression] Enabling SwitchingBundleTest 
        DISABLED_synchronous_clients_only_get_two_real_buffers now crashes with
        no usable stack trace. It used to only fail. (LP: #1315312)
      . [regression] [BufferQueue] double-buffered client freezes as no buffer
        is returned on compositor_release. (LP: #1319765)
      . Uninitialized mem in OutputBuilder.hwc_version_11_success.
        (LP: #1312867)
      . [enhancement] In the tests make it possible to get a
        DefaultConfiguration initialized from the command line (LP: #1316987)
      . ci train blocked due to missing arm64 libandroid-properties-dev.
        (LP: #1323504)
  [ Ubuntu daily release ]
  * New rebuild forced

 -- Ubuntu daily release <ps-jenkins@lists.canonical.com>  Thu, 05 Jun 2014 14:02:57 +0000

mir (0.1.9+14.10.20140430.1-0ubuntu1) utopic; urgency=medium

  [ Daniel van Vugt ]
  * New upstream release 0.1.9 (https://launchpad.net/mir/+milestone/0.1.9)
    - mirclient ABI unchanged, still at 7. Clients do not need rebuilding.
    - mirserver ABI bumped to 19. Shells need rebuilding.
    - More libmirserver class changes and reorganization, including;
      . Moving things from shell:: to scene::
      . Rewriting/refactoring surface factories.
    - Added an id() to Renderable.
    - Scene/Renderer interfaces:
      . Scene is no longer responsible for its own iteration (no for_each
        any more). Instead you should iterate over the list returned by
        Scene::generate_renderable_list().
    - Bugs fixed:
      . Stale socket issue. (LP: #1285215)
      . Qt render gets blocked on EGLSwapBuffers. (LP: #1292306)
      . Lock order violated found in helgrind (potential deadlock). 
        (LP: #1296544)
      . [regression] SwitchingBundle in framedropping mode can hang. 
        (LP: #1306464)
      . [DPMS] Display backlight turns back on almost immediately after
        being turned off. (LP: #1231857)
      . Wrong frame is seen on wake up/resume/unlock. (LP: #1233564)
      . Nested platform is not testable (LP: #1299101)
      . [regression] mir_demo_server_shell crashes on display resume. 
        (LP: #1308941)
      . Multi-threaded composition is actually mostly serialized by
        SurfaceStack::guard. (LP: #1234018)
      . Mirscreencast slows down compositing and makes it very jerky. 
        (LP: #1280938)
      . Mirscreencast can cause clients to render faster than the screen
        refresh rate. (LP: #1294361)
      . Screen turns on when a new session/surface appears. (LP: #1297876)
      . mir-doc package is >56MB in size, expands to >100MB of files. 
        (LP: #1304998)
      . [regression] Clang: 'mir::test::doubles::MockSurface::visible'
        hides overloaded virtual function [-Woverloaded-virtual]. 
        (LP: #1301135)
      . [regression] GLRenderer* unit tests have recently become noisy. 
        (LP: #1308905)
      . FocusController::set_focus_to() no longer seems to raise a session
        to the top. (LP: #1302689)

  [ Ubuntu daily release ]
  * New rebuild forced

 -- Ubuntu daily release <ps-jenkins@lists.canonical.com>  Wed, 30 Apr 2014 13:26:58 +0000

mir (0.1.8+14.04.20140411-0ubuntu1) trusty; urgency=medium

  [ Daniel van Vugt ]
  * New upstream release 0.1.8 (https://launchpad.net/mir/+milestone/0.1.8)
    - mirclient ABI unchanged, still at 7. Clients do not need rebuilding.
    - mirserver ABI bumped to 18. Shells need rebuilding.
    - Server API changes affecting shells:
      . GLRenderer::tessellate() changed syntax.
      . graphics::Platform::create_display() has a new parameter allowing you
        to customize the compositor's (E)GL configutation.
      . Renderable::buffer(unsigned long frameno) is now:
        Renderable::buffer(void const* user_id). See below.
      . Renderable::should_be_rendered_in() is replaced by a more natural:
        Renderable::visble()
      . input::Surface::name() returns by value instead of reference now,
        to ensure future thread safety.
    - Switched EventHub device enumeration and hotplug to Udev. NOTE! This
      means mir_test_* can't run natively on touch devices any more without
      some setup first:
        sudo mount -o remount,rw /
        sudo apt-get update
        sudo apt-get install -y umockdev
        umockdev-run -- bin/mir_unit_tests
    - Added logging for HWC events.
    - Continued consolidation of Surface classes toward a simpler architecture.
    - Introduced "RenderableList" as the way to sample the Scene contents,
      and started using that in the default compositor.
    - Introduced physical length units and conversion (geometry::Length) in
      preparation for arbitrary DPI rendering.
    - Added some decorations to demo-shell; shadows and basic title bars, all
      anti-aliased and high-DPI scalable.
    - Multi-monitor frame sync has been redesigned to eliminate the need for
      frame number tracking.
    - Bugs (and enhancements) resolved:
      . [enhancement] Please move input detection to libudev (LP: #1237784)
      . [enhancement] Add a clamping resize mode to GLRenderer (LP: #1259887)
      . [regression] Intermittent loss of multimonitor frame sync
        (LP: #1290306)
      . [enhancement] Make GL config options configurable (LP: #1290780)
      . memcheck-test doesn't test anything when DISABLED_GTEST_DISCOVERY is
        enabled (LP: #1291876)
      . "Error opening DRM device" is always followed by "Unknown error -(some
        negative number)" (LP: #1292384)
      . Rendering/composition gets stopped early (LP: #1293896)
      . Ubuntu Touch Settings and terminal apps are not rendering correctly on
        rotate. (LP: #1294048)
      . [regression] Apps are much slower to open (LP: #1294051)
      . Settings app opens to a blank screen unless given enough time to render
        or the app is touched (LP: #1294053)
      . TestClientInput/DemoPrivateProtobuf memory leak is causing regular CI
        test failures (LP: #1295231)
      . OSK touch events "fall through" and hit surface behind them
        (LP: #1297878)
      . [enhancement] add a test for composite of last client post
        (LP: #1298596)
      . [regression] Surfaces vanish as soon as their edges touch the edge of
        screen (LP: #1301115)
  * Cherry-picked from future release 0.1.9:
    - Bug fix: mirplatformgraphics does not have boost program options in its
      symbol table (LP: #1301040)
    - Bug fix: unity8 crashed with SIGSEGV in glDeleteTextures() from
      mir::scene::GLPixelBuffer::~GLPixelBuffer() from
      mir::scene::ThreadedSnapshotStrategy::~ThreadedSnapshotStrategy()
      (LP: #1256360)

  [ Ubuntu daily release ]
  * New rebuild forced

 -- Ubuntu daily release <ps-jenkins@lists.canonical.com>  Fri, 11 Apr 2014 21:03:54 +0000

mir (0.1.7+14.04.20140318-0ubuntu1) trusty; urgency=low

  [ Alberto Aguirre ]
  * Fix not compositing the client's last posted buffer (LP: #1294048,
    LP: #1294051, LP: #1294053, LP: #1290306) In single-display cases
    the number of ready buffers decreases after a buffer is acquired by
    the rendering operator. Determine if there will be uncomposited
    buffers before acquiring a buffer so it works for single and multi
    display use cases. (LP: #1294048, #1290306, #1294051, #1294053)

 -- Ubuntu daily release <ps-jenkins@lists.canonical.com>  Tue, 18 Mar 2014 18:38:01 +0000

mir (0.1.7+14.04.20140317.1-0ubuntu1) trusty; urgency=medium

  [ Daniel van Vugt ]
  * New upstream release 0.1.7 (https://launchpad.net/mir/+milestone/0.1.7)
    - mirserver ABI bumped to 17
    - mirclient ABI unchanged, still at 7. Clients do not need rebuilding.
    - Server API changes (AKA why doesn't my code build any more?):
      . Class "CompositingCriteria" has been removed. It's replaced by the more
        flexible "Renderable" interface. This also resulted in parameter
        changes for the Renderer and scene filtering classes.
      . The function "DisplayConfiguration::configure_output()" has been
        removed. Instead, please use the new mutable version of
        "DisplayConfiguration::for_each_output()" with which you can modify
        the output structure passed in on each iteration.
      . Exposed formerly private class "GLRenderer" and demonstrated how
        to override its behaviour in demo-shell. This area is under
        construction and may experience further major changes.
    - Added initial support for hardware (HWC) overlays to accelerate
      rendering and reduce power consumption. Not complete yet.
    - Screen rotation: Added mouse cursor rotation support, so you can now
      still control things on a rotated screen. Still missing rotation of
      the cursor bitmap itself.
    - Lots of fixes to support nested Mir servers (see below).
    - Major simplification to how surface size/position/transformation
      interact, making transformations much easier to manage and work with.
    - Bugs fixed:
      . ./cross-compile-chroot.sh: line 83: popd: build-android-arm: invalid
        argument popd: usage: popd [-n] [+N | -N] (LP: #1287600)
      . Key events sent to the wrong client (and delayed) (LP: #1213804)
      . Nested servers never receive input events (in their filters)
        (LP: #1260612)
      . Software clients crash immediately on nested servers - what(): Failed
        to mmap buffer (LP: #1261286)
      . MirMotionEvent lacks local coordinates. Reports only screen
        coordinates. (LP: #1268819)
      . Nested Mir crashes with - what():
        MesaNativePlatform::create_internal_client is not implemented yet!
        (LP: #1279092)
      . clients fail to find some libraries if mir installed via "make install"
        (LP: #1285566)
      . Nested server hangs with multimonitor and internal clients.
        (LP: #1287282)
      . [regression] Multi-monitor frame sync no longer works (not
        synchronized), and frames skip/jump/stutter (LP: #1288570)
      . Mir FTBFS: /usr/bin/ld: cannot find -lmirtestdraw (when cmake ..
        -DMIR_ENABLE_TESTS=OFF) (LP: #1283951)
      . nested Mir library calls next_buffer() during startup (LP: #1284739)
      . Building Mir produces lots of warnings from GLM headers about
        deprecated degrees values vs radians (LP: #1286010)
      . [enhancement] screencast of a single window (LP: #1288478)
      . Nexus4 + mir_demo_client_eglplasma starts to stutter after a while
        (LP: #1189753)
      . --host-socket documented default argument isn't used as default
        (LP: #1262091)

  [ Ubuntu daily release ]
  * New rebuild forced

 -- Ubuntu daily release <ps-jenkins@lists.canonical.com>  Mon, 17 Mar 2014 15:12:00 +0000

mir (0.1.6+14.04.20140310-0ubuntu1) trusty; urgency=medium

  [ Kevin Gunn ]
  * Cherry-picked from future release 0.1.7:
    - Enhancement: options: Make it easier to customize DefaultConfiguration
    - Bug fix: Don't pass a parameter to bash's popd command. It doesn't expect
      one and will return an error from cross-compile-chroot.sh. (LP: #1287600)
  * New upstream release 0.1.6 (https://launchpad.net/mir/+milestone/0.1.6)
    - mirserver ABI bumped to 16.
    - Server API changes:
      . Report classes have moved to new namespaces/components. Please
        consult the server headers.
      . General clean-ups and virtual function changes affecting the ABI
        (a rebuild is required for all shells).
    - mirclient ABI unchanged, still at 7. Clients do not need rebuilding.
    - Add new feature: Screen recording ("screencasting") as demonstrated by
      the new mir-util "mirscreencast".
    - debian: Provide platform packages managed with dpkg alternatives.
    - Add new valgrind suppressions (mostly for armhf right now)
    - tools: Add new libmirclientplatform.so to install_on_android.sh.
    - Add "mir_demo_standalone_render_overlays", which is a free-standing
      example of overlay support.
    - Proper DisplayConfiguration for the AndroidDisplay to be better 
      prepared for multi-monitor Android.
    - Commenced/continued simplifying the surface class hierarchy: BasicSurface
      has now absorbed SurfaceData.
    - Dynamically load the client platform library.
    - Bugs fixed:
      . Exceptions thrown from within compositing threads were untraceable,
        resulting in a bunch of undebuggable crash reports (LP: #1237332)
      . Ensure we close drm device file descriptors on exec. (LP: #1284081)
      . nested render_surfaces fails on N4 [std::exception::what: Failed to
        compile vertex shader:] (LP: #1284597)
      . examples: correct "fullscreen-surfaces" option. (LP: #1284554)
      . Fix mutex data race reported by helgrind in integration test:
        SwapperSwappingStress (LP: #1282886)
      . scene: Return null snapshots for sessions without surfaces 
        (LP: #1281728)
      . tests: Address some raciness in
        MesaDisplayTest.drm_device_change_event_triggers_handler. 
        (LP: #1283085)
      . tests: Suppress spurious memory errors occuring when running the
        unit tests on armhf with valgrind. (LP: #1279438)
      . Mir shows an old frame on client startup (for Mesa GL clients)
        (LP: #1281938)
      . tests: Add expectation to validate second SessionAuthorizer method
        is called wit correct parameter. (LP: #1218436)
      . Set field "current_format" when sending a display config to the
        server. (LP: #1277343)
      . Fix crash in android devices by working around a subtle threading
        bug, use a dummy thead_local array to push the gl/egl context TLS 
        into a region where the future wait code does not overwrite it. 
        (LP: #1280086)
      . compositor: calling SwitchingBundle::force_requests_to_complete()
        can be a no-op when there are no requests. (LP: #1281145)
      . tests: Don't emit an "add" uevent manually when adding a device
        (LP: #1281146)
      . config: reduce size of default RPC thread pool. (LP: #1233001)
      . Clients freeze on startup if 10 or more are already running
        (LP: #1267323)
      . Fix Nexus 10 leaking FDs in the hwc prepare/set loop. (LP: #1278658)
      . Parallelize page flipping with rendering of the next frame, fixing
        stuttering observed in multi-monitor clone mode (LP: #1213801)
      . Ubuntu trusty update "glm 0.9.5.1-1" broke Mir builds. Work around the
        change. (LP: #1285955)
      . Screencast feature by compositing to offscreen buffer (LP: #1207312)

  [ Ubuntu daily release ]
  * New rebuild forced

 -- Ubuntu daily release <ps-jenkins@lists.canonical.com>  Mon, 10 Mar 2014 19:28:46 +0000

mir (0.1.5+14.04.20140212-0ubuntu1) trusty; urgency=medium

  [ Kevin Gunn ]
  * Cherry-picked from future release 0.1.6:
    - frontend, shell: provide the client process ID in the shell::Session
      interface (LP: #1276704)
  * New upstream release 0.1.5 (https://launchpad.net/mir/+milestone/0.1.5)
    - mirclient ABI bumped to 7
    - mirserver ABI bumped to 15
    - Refactoring to support client-controled RPC.
    - Add an translucent server example (use sparingly, this will kill
      performance!)
    - Add workaround for Qualcomm Snapdragon 8960 driver bug.
    - android-input: Improve debug output
    - Screen rotation support half done (rotation of the screen works but input
      rotation not implemented yet).
    - Add groundwork for overlay support to take better advantage of mobile
      hardware features and optimize composition in future.
    - Add support for HWC 1.2 (Android 4.4)
    - Add groundwork for screencasting (screen recording).
    - Optimized surface resizing, significantly reducing event flooding for
      some input configurations like touch.
    - Bugs fixed:
      . Surfaces no longer visible at all on Nexus 10 (LP: #1271853)
      . mir nested server failure: what(): error binding buffer to texture
        (LP: #1272041)
      . Unity does not process events from evdev device created before unity is
        restarted (autopilot tests) (LP: #1238417)
      . mir_unit_tests can't run on touch images any more (missing
        libumockdev.so.0) (LP: #1271434)
      . chmod 777 /tmp/mir_socket is no longer sufficient for non-root clients
        to connect to a root server (LP: #1272143)
      . Nexus7(2013) flo framerate maxes out at 30fps (LP: #1274189)
      . libmirserver user is unable to #include
         <mir/frontend/template_protobuf_message_processor.h> (LP: #1276162)
      . libmirclient user cannot "#include <mir/client/private.h>"
        (LP: #1276565)
      . AndroidInternalClient.internal_client_creation_and_use hangs on Nexus
        10 (LP: #1270685)
      . Tests that use the InProcessServer bind the default socket file
        (LP: #1271604)
      . BasicConnector threads exit immediately (LP: #1271655)
      . Integration tests TestClientIPCRender.test_accelerated_render fails on
        Galaxy Nexus and Nexus4 (LP: #1272597)
      . Android backend unit-tests FTBS on amd64 (LP: #1276621)
      . Erroneous use of last_consumed in SwitchingBundle::compositor_acquire
        (LP: #1270964)

 -- Ubuntu daily release <ps-jenkins@lists.canonical.com>  Wed, 12 Feb 2014 18:29:29 +0000

mir (0.1.4+14.04.20140204-0ubuntu1) trusty; urgency=medium

  [ Daniel van Vugt ]
  * New upstream release 0.1.4 (https://launchpad.net/mir/+milestone/0.1.4)
    - Fixed snapshotting and flicker problems for Unity8 on various Nexus
      devices.
    - Enhanced reporting of performance information:
      . Report input latency in InputReport/InputReceiverReport.
      . Added a CompositorReport for logging compositor performance and state.
    - Added a new package "mir-utils" containing new tools:
      . mirping: Displays round-trip times between client and server
      . mirout: Displays the monitor layout/configuration details
    - Added GL texture caching to improve performance when multiple surfaces
      are visible.
    - Added opacity controls to mir_demo_server_shell
    - Mir server ABI bumped to 13. Client ABI bumped to 5.
    - Removed lots of Android headers, replaced by build-dep: android-headers
    - Added support for translucent nested servers.
    - tests: Fix unitialized values and incorrect fd closing loops
    - Fix unitialized values and incorrect fd closing loops.
    - client: Add basic MirScreencast C API.
    - config: start moving default values for config options from all the
      call sites to the setup
    - tests: Provide a helper for running clients with a stub ClientPlatform.
    - android: split out HWC layers into their own file and add a
      mga::CompositionLayer type that depends on the interface mg::Renderable.
    - client: Add basic MirOutputCapture class.
    - client: Don't create mesa ClientBuffer objects from invalid
      MirBufferPackages.
    - Optimize surface resizing to avoid doing anything if the dimensions
      are unchanged.
    - SwitchingBundle - add operator<< for debugging.
    - support hwcomposer 1.2 for android 4.4 on nexus 4 (which needs hwc1.2
      support). This patch adds hwc1.2 device construction, as well as progs
      the 'skip' layer in HWC to the buffer properties of the framebuffer.
    - demo-shell: Add simple keyboard controls to rotate outputs; Ctrl +
      Alt + <arrow-key>. Fixes: https://bugs.launchpad.net/bugs/1203215.
    - frontend: exposing internals of the RPC mechanism to enable custom
      function calls to be added.
    - Make udev wrapper into a top-level citizen
    - compositor: ignore double requests to start or stop the
      MultiThreadedCompositor.
    - Add DisplayBuffer::orientation(), to tell the Renderer if we need it
      to do screen rotation in GL (for platforms which don't implement 
      rotation natively) Fixes: https://bugs.launchpad.net/bugs/1203215.
    - graphics: add an post_update function that takes a list of renderables
      to the display buffer. This will let the display buffer take advantage
      of full-surface overlays on android.
    - android-input: Improve debug output
    - the stock qcom 8960 hwcomposer chokes on getDisplayAttributes if the
      submitted arrays are not at least size 6. patched the qcom android 4.2
      hwcomposer driver on the ubuntu touch images to work properly, but
      causes us problems with in-the wild drivers, and the new 4.4 drivers.
      Make sure we always submit a larger-than-needed array to this function.
    - frontend: refactoring to make it easier to expose the underlying RPC
      transport on the server side.
    - Don't assume pressure value is zero if not yet known
    - build: Expose options to allow building but not running tests by default.
    - Translucent Server which prefers a transparent pixel format
    - frontend: refactor ProtobufMessageProcessor to separate out generic
      response sending logic from specific message handling.
    - client: expose the part of the client RPC infrastructure needed for
      downstream to prototype their own message sending.
    - Bugs fixed:
      . unity8 display flickers and stops responding on Nexus 7 (grouper)
        (LP: #1238695)
      . Mir gets textures/buffers confused when running both scroll and flicker
        demos (LP: #1263592)
      . Some snapshots on Nexus10 upside-down (LP: #1263741)
      . mir_unit_tests is crashing with SIGSEGV in libhybris gl functions
        (LP: #1264968)
      . Some snapshots on Nexus10 have swapped red/blue channels (LP: #1265787)
      . Bypass causes some non-bypassed surfaces (on top) to be invisible
        (LP: #1266385)
      . helgrind: Possible data race - MirConnection::mutex not used
        consistently (LP: #1243575)
      . helgrind: Lock order violated (potential deadlock) in
        ConnectionSurfaceMap (LP: #1243576)
      . helgrind: Possible data race - inconsistent locking in PendingCallCache
        (LP: #1243578)
      . helgrind: Lock order violated in
        mir::client::ConnectionSurfaceMap::erase(int) (LP: #1243584)
      . [enhancement] Allow a Mir nested server to have a transparent
        background (LP: #1256702)
      . Compiling without tests fails (-DMIR_ENABLE_TESTS=NO) (LP: #1263724)
      . examples, doc: Make it clear and consistent how to use
        a non-root client with a root compositor endpoint. 
        (LP: #1272143)
      . Avoid linking to umockdev on platforms (android) which don't yet
        use it. This allows mir_unit_tests to run on touch images again
        (LP: #1271434)
      . Workaround for N4 nested server issue. This change removes
        mir_pixel_format_bgr_888 - HAL_PIXEL_FORMAT_RGB_888 from the
        list of supported pixel formats on android. (LP: #1272041)
      . Don't ask glUniformMatrix4fv to transpose your matrix. That option
        was officially deprecated between OpenGL and OpenGL|ES. And some
        drivers like the Nexus 10 don't implement it, resulting in incorrect
        transformations and even nothing on screen! (LP: #1271853)
      . Fixes: bug 1272143 (LP: #1272143)
      . fix integration test failure on the galaxy nexus that was due to
        creating two surfaces and registering the same buffer twice. Fixes:
        (LP: #1272597)
      . Implement screen rotation in GLRenderer, for platforms
        which can't do it natively in DisplayBuffer.
        (LP: #1203215)
      . Add an "orientation" field to output structures in preparation for
        screen rotation. It's not yet functionally wired to anything.
        (LP: #1203215)
      . Only use SwitchingBundle::last_consumed after it has been
        set. Otherwise SwitchingBundle::compositor_acquire could follow a bogus
        code path. (LP:#1270964)
      . tests: Override configuration to avoid creating an (unused)
        filesystem endpoint for connections when using InProcessServer. 
        (LP: #1271604)
      . frontend: ensure that BasicConnector threads don't exit
        immediately. (LP: #1271655)

  [ Ubuntu daily release ]
  * New rebuild forced

 -- Ubuntu daily release <ps-jenkins@lists.canonical.com>  Tue, 04 Feb 2014 14:49:07 +0000

mir (0.1.3+14.04.20140108-0ubuntu3) trusty; urgency=medium

  * No-change rebuild against libprotobuf8 (this time from a clean tree)

 -- Steve Langasek <steve.langasek@ubuntu.com>  Mon, 03 Feb 2014 13:46:05 -0800

mir (0.1.3+14.04.20140108-0ubuntu2) trusty; urgency=medium

  * No-change rebuild against libprotobuf8

 -- Steve Langasek <steve.langasek@ubuntu.com>  Sat, 01 Feb 2014 00:08:28 +0000

mir (0.1.3+14.04.20140108-0ubuntu1) trusty; urgency=low

  [ Daniel van Vugt ]
  * Preparing for release 0.1.3

  [ Ubuntu daily release ]
  * Automatic snapshot from revision 1170

 -- Ubuntu daily release <ps-jenkins@lists.canonical.com>  Wed, 08 Jan 2014 02:04:38 +0000

mir (0.1.2+14.04.20131128.1-0ubuntu2) trusty; urgency=low

  * No-change rebuild for ust.

 -- Mathieu Trudel-Lapierre <mathieu-tl@ubuntu.com>  Fri, 06 Dec 2013 15:03:27 -0500

mir (0.1.2+14.04.20131128.1-0ubuntu1) trusty; urgency=low

  [ Kevin Gunn ]
  * New upstream release 0.1.2
    - graphics: android: improve interface for mga::DisplayDevice so its
      just concerned with rendering and posting.
    - surfaces: rename "surfaces" component to "scene".
    - surfaces, shell: Migrate Session data model from shell to surfaces.
    - graphics: change fill_ipc_package() to use real pointers.
    - mir_client_library.h: Fix typo "do and locking" should be "do any
      locking".
    - API enumerations cleanup: Remove slightly misleading *_enum_max_
      values, and replace them with more accurate plural forms.
    - test_android_communication_package: Do not expect opened fd to be >0,
      we may have closed stdin making this a valid value (LP: #1247718).
    - Update docs about running Mir on the desktop to mention new package
      ubuntu-desktop-mir.
    - offscreen: Add a display that renders its output to offscreen buffers
    - graphics: android: fix regression for hwc1.0 devices introduced in r1228
      (LP: #1252433).
    - OffscreenPlatform provides the services that the offscreen display
      needs from the Platform.
    - graphics: android: consolidate the GLContexts classes in use.
    - Fix uninitialized variable causing random drm_auth_magic test
      failures. (LP: #1252144).
    - Add a fullyish functional Udev wrapper. This currently sits in
      graphics/gbm, but will be moved to the top-level when input device
      detection migrates.
    - Add resizing support to example code; demo-shell and clients.
    - eglapp: Clarify messages about pixel formats (LP: #1168304).
    - Adds support to the MirMotionEvent under pointer_coordinates called
      tool_type. This will allow clients to tell what type of tool is
      being used, from mouse/finger/etc. (LP: #1252498)
    - client,frontend: Report the real available surface pixel formats to
      clients. (LP: #1240833)
    - graphics: android: 1) change hwc1.1 to make use of sync fences during
      the compositor's gl renderloop. Note that we no longer wait for the
      render to complete, we pass this responsibility to the driver and the
      kernel. 2) support nexus 10. (LP: #1252173) (LP: #1203268)
    - shell: don't publish SurfacesContainer - it can be private to shell.
    - gbm: Don't mess up the VT mode on setup failure Only restore the
      previous VT mode during shutdown if it was VT_AUTO.
    - Fix a crash due to a failed eglMakeCurrent() call when in nested mode.
    - shell: unity-mir uses shell::FocusSetter - make the header public again
    - Add resize support to client surfaces (mir::client::MirSurface).
    - graphics: android: support 'old aka 2012' nexus 7 hwc (nvidia tegra3
      SoC) better. (LP: #1231917)
    - Add resize support to *ClientBuffer classes. Now always get dimensions
      from the latest buffer package.
    - android: support driver hooks for the Mali T604 (present in nexus 10)
    - Add width and height to the protocol Buffer messages, in preparation
      for resizable surfaces.
    - surfaces, shell, logging, tests: don't publish headers
      that can be private to surfaces. surfaces/basic_surface.h,
      surfaces/surface_controller.h and shell/surface_builder.h
    - examples: Restore GL framebuffer binding when destroying the render
      target
    - examples, surfaces, shell: remove render_surfaces dependency on
      BasicSurface
    - geometry: remove implementation of streaming operators from headers
      (LP: #1247820)
    - Eliminate the registration order focus sequence, folding it's
      functionality in to the session container.
    - Ensure the session mediator releases acquired buffer resources before
      attempting to acquire a new buffer on behalf of the client. This fixes
      performance regression (LP: #1249210).
    - Some cleanups to test_client_input.cpp.
    - Factor out a bunch of "ClientConfigCommon".
    - Small cleanup to session container test to increase encapsulation.
    - shell, surfaces: Another step in "fixing" the surfaces hierarchies -
      only publish interfaces and putting the data model into surfaces.
    - graphics: android: HWC1.1 use EGL to get further information about
      the framebuffer pixel format.
    - Fix FTBS using use_debflags=ON (building for android-armhf).
      (LP: #1248014)
    - Add a client input receiver report.
    - doc: doxygen 1.8.4 complains about an obsolete config so ran "doxygen
      u Doxyfile.in".
    - Implement resize() for the server-side Surface classes.
    - android: clean up mga::DisplayBuffer and mga::DisplayBufferFactory
    - Add resize() support to BufferStream, in preparation for resizable
      surfaces.
    - Merge metadata changes from the newly reconstructed lp:mir
    - tests: Deduplicate mg::GraphicBufferAllocator stubs.
    - examples: Remove spurious use of mir/shell/surface.h.
    - frontend: remove ClientTrackingSurface from the Surface class
      hierarchy
    - Bumping ABI on server to libmirserver11.
    - Don't mention "Renderable". That interface hasn't existed for quite
      some time now.
    - android-input: Assign more unique touch ids

  [ Ubuntu daily release ]
  * Automatic snapshot from revision 1167

 -- Ubuntu daily release <ps-jenkins@lists.canonical.com>  Thu, 28 Nov 2013 10:05:20 +0000

mir (0.1.1+14.04.20131120-0ubuntu1) trusty; urgency=low

  [ Daniel van Vugt ]
  * New upstream release 0.1.1
    - Add unit tests for V/H scroll events.
    - surfaces: avoid publishing some internal headers, tidy up default
      configuration, integrate surfaces report.
    - client: Add mir_connection_drm_set_gbm_device()
    - graphics: avoid publishing some internal headers.
    - Fixed: unity-system-compositor FTBFS on trusty against new Mir
      (libmirserver9) (LP: #1244192)
    - compositor: avoid publishing some internal headers.
    - shell: Add set_lifecycle_state() to the Session interface.
    - frontend: avoid publishing some internal headers
    - logging: avoid publishing some internal headers.
    - Allow specifying the nested server name by passing --name= or setting
      MIR_SERVER_NAME=.
    - graphics,gbm: Inform the EGL platform about the used gbm device when
      using the native GBM platform
    - examples: Restore GL state after initializing buffers, fixing crashes 
      observed in render_surfaces (LP: #1234563)
    - Continue refactoring the mir android display classes.
    - shell: Hoist focus control functions needed by unity-mir into
      FocusController interface
    - client: Remove the timeout for detecting server crashes
    - Avoid a race condition that could lead to spurious failures of server
      shutdown tests (LP: #1245336)
    - test_client_input.cpp: Bump reception time-out in client test fixture.
      (LP: #1227683)
    - Ensure StubBufferAllocator returns buffers with the properties requested,
      and not the same old hardcoded constants.
    - Update docs and scripting for trusty.
    - compositor: Make DefaultDisplayBufferCompositorFactory private to the
      compositor component.
    - Ignore warnings clang treats as errors, about unused functions being
      generated from macros in <lttng/tracepoint.h> (LP: #1246590)
    - Add resize() support to BufferBundle. This is the first step and lowest
      level of surface resize support.
    - Clean up constants relating to SwitchingBundle.
    - Fix the armhf chroot setup script to point to the right library, so
      cross compiling can work again (LP: #1246975)
    - shell: avoid publishing some internal headers.
    - input: avoid publishing some internal headers.
  * Bump timeouts used in socket testing. It seems 100ms isn't always
    enough, which leads to spurious test failures (LP: #1252144) (LP:
    #1252144)
  * Fix uninitialized variable causing random drm_auth_magic test
    failures. (LP: #1252144). (LP: #1252144)

  [ Ubuntu daily release ]
  * Automatic snapshot from revision 1165

 -- Ubuntu daily release <ps-jenkins@lists.canonical.com>  Wed, 20 Nov 2013 07:36:15 +0000

mir (0.1.0+14.04.20131030-0ubuntu1) trusty; urgency=low

  [ Ubuntu daily release ]
  * New rebuild forced

  [ Alan Griffiths ]
  * client: Remove the timeout for detecting server crashes There are
    valid cases when the server blocks for an indeterminate amount of
    time during a client request, like when a next_buffer request blocks
    because a surface is not visible or the server is paused. In such
    cases, the timeout mechanism we used to detect server crashes caused
    the clients to fail. Furthermore, the clients seem able to detect
    server crashes without the timeout, rendering it needless anyway.
    (LP: #1245958)

  [ Ubuntu daily release ]
  * Automatic snapshot from revision 1161

 -- Ubuntu daily release <ps-jenkins@lists.canonical.com>  Wed, 30 Oct 2013 18:37:21 +0000

mir (0.1.0+14.04.20131028-0ubuntu1) trusty; urgency=low

  [ Daniel van Vugt ]
  * Bump version 0.1.0
  * Add method for testing if Rectangle::contains(Rectangle), which is
    the basis of any occlusion detection. (LP: #1227739)
  * Add support for traversing the Scene from front surface to back.
    This is required for occlusion detection at least (coming soon). .
    (LP: #1227739)
  * Optimization: Turn off blending for surfaces that are not blendable.
    On some systems this can have a noticeable performance benefit.
  * Avoid rendering surfaces that are fully hidden by other surfaces.
    This is particularly important for mobile device performance. (LP:
    #1227739) . (LP: #1227739)
  * Remove orphaned tags, which appear to have come from the Compiz
    project (!?) Add tags for the most recent releases up to 0.0.16. No
    files changed, only tags.
  * Fix significant performance issues LP: #1241369 / LP: #1241371, and
    probably more(!) Added regression test to catch such regressions and
    revert the offending commit r1049. (LP: #1241369, #1241371)

  [ Brandon Schaefer ]
  * When Scroll events come in we don't keep around the android vscroll
    hscroll data. Store it now. (LP: #1233089)

  [ Albert Astals ]
  * Fix mismatched free() / delete / delete [] reported by valgrind

  [ Alexandros Frantzis ]
  * server: Extend server status (formerly pause/resume) listener to
    report "started" events This change is needed by users of
    libmirserver, so they can properly synchronize external interactions
    with the server. (LP: #1239876)
  * graphics,examples: Don't enable more outputs than supported when
    changing the display configuration. (LP: #1217877)
  * client: Allow clients to call API functions after a connection break
    has been detected When a client tries to call an API function after
    a connection break has been detected in a previous API call, the
    client blocks in the new call. This happens because in
    MirSocketRpcChannel::notify_disconnected() the pending RPC calls are
    not forced to complete, since the channel has already been marked as
    'disconnected' by the failure in the previous call. Note that if the
    break is first detected while calling an API function, then that
    call doesn't block, since this is the first time we call
    MirSocketRpcChannel::notify_disconnected() and the pending RPC calls
    are forced to complete. This commit solves this problem by always
    forcing requests to complete when a communication failure occurs,
    even if a disconnection has already been handled. This is preferred
    over the alternative of manually calling the completion callback in
    a try-catch block when calling an RPC method because of: 1.
    Correctness: In case the communication problem first occurs in that
    call, the callback will be called twice, once by
    notify_disconnected() and once manually. 2. Consistency: The
    callback is called from one place regardless of whether the
    communication problem is first detected during that call or not.
    (LP: #1201436)
  * graphics: Improve signature of native platform initialization method
    Use an interface to provide the functionality needed by native
    platforms.

  [ Eleni Maria Stea ]
  * Test GBMBufferAllocatorTest.bypass_disables_via_environment
    overrides the MIR_BYPASS env variable, causing other tests that use
    the MIR_BYPASS to fail when we run the unit-tests with --
    gtest_repeat=N, N>1. Set back the MIR_BYPASS env. var. (LP:
    #1238000)

  [ Kevin DuBois ]
  * fix: lp 1239577 TestClientIPCRender (an android-only gfx driver
    test) was hanging due to changes in signal handling. refactor the
    test, changing the cross-process sync mechanism so it doesn't use
    sigcont. (LP: #1239577)
  * graphics: android: eliminate one of the two DisplayBuffers. both
    hwc/gpu displays use the same displaybuffer now. .

  [ Daniel d'Andrada ]
  * Add InputReader performance test.

  [ Alan Griffiths ]
  * logging: correct component tag in connector report.
  * client: fix hang(s) in client API when server dies. (LP: #1227743)
  * Fix failing acceptance-test:
    ServerShutdown/OnSignal.removes_endpoint_on_signal (LP: #1237710)
    Avoid fatal_signal_cleanup getting caught in a loop restoring itself
    and then re-entering itself. This could happen in some permutations
    of acceptance-tests where run_mir is entered with
    fatal_signal_cleanup already set up from previous tests' server
    instances. (LP: #1237710)
  * CMake: remove creation of link to non-existent file.
  * shared: some utility functions to provide some consistent ways to
    use RAII and application of these functions to some code that has
    had RAII related discussions recently.
  * config: separate out the configuration options from the
    configuration builder.
  * config: ensure USC can access
    DefaultConfigurationOptions::parse_options (LP: #1244192) (LP:
    #1244192)

  [ Ubuntu daily release ]
  * Automatic snapshot from revision 1161

 -- Ubuntu daily release <ps-jenkins@lists.canonical.com>  Mon, 28 Oct 2013 02:04:31 +0000

mir (0.0.15+13.10.20131014-0ubuntu2) trusty; urgency=low

  * No change rebuild for Boost 1.54 transition.

 -- Dmitrijs Ledkovs <xnox@ubuntu.com>  Mon, 21 Oct 2013 15:06:19 +0100

mir (0.0.15+13.10.20131014-0ubuntu1) saucy; urgency=low

  [ Kevin Gunn ]
  * bump version 0.0.15

  [ Ubuntu daily release ]
  * Automatic snapshot from revision 1133

 -- Ubuntu daily release <ps-jenkins@lists.canonical.com>  Mon, 14 Oct 2013 23:55:33 +0000

mir (0.0.14+13.10.20131011-0ubuntu1) saucy; urgency=low

  [ thomas-voss ]
  * Clean up duplicate instances of the valid connections set. Remove
    the static instances from the header file. (LP: #1238312) Requested
    to be merged directly to lp:mir by didrocks, tvoss. (LP: #1238312)

  [ Ubuntu daily release ]
  * Automatic snapshot from revision 1097

 -- Ubuntu daily release <ps-jenkins@lists.canonical.com>  Fri, 11 Oct 2013 06:59:30 +0000

mir (0.0.14+13.10.20131010-0ubuntu1) saucy; urgency=low

  [ Colin Watson ]
  * Don't build-depend on valgrind on arm64 for now, as it is not yet
    ported there.

  [ Ubuntu daily release ]
  * Automatic snapshot from revision 1095

 -- Ubuntu daily release <ps-jenkins@lists.canonical.com>  Thu, 10 Oct 2013 01:17:01 +0000

mir (0.0.14+13.10.20131009.4-0ubuntu1) saucy; urgency=low

  [Kevin Gunn]
  * bump version to 0.0.14

  [ Robert Carr ]
  * Hold ms::Surface alive from msh::Surface, and remove the explicit
    throw calls. This way holding a shared_ptr to msh::Surface becomes
    safe (as long as you drop it eventually!). (LP: #1234609). (LP:
    #1234609)

  [ Alan Griffiths ]
  * client: use lock_guard as it is simpler than unique_lock. (fix for
    mallit) frontend: Remove the endpoint first when shutting down.
    Fixes bug lp#1235159. (LP: #1235159)

  [ Ubuntu daily release ]
  * Automatic snapshot from revision 1093

 -- Ubuntu daily release <ps-jenkins@lists.canonical.com>  Wed, 09 Oct 2013 21:57:59 +0000

mir (0.0.13+13.10.20131003-0ubuntu1) saucy; urgency=low

  [ Kevin Gunn ]
  * bump version to 0.0.13

  [ Daniel d'Andrada ]
  * Fix for LP#1233944 Fixes the Mir-side of bug
    https://bugs.launchpad.net/mir/+bug/1233944 Event files are first
    created with root:root permissions and only later udev rules are
    applied to it, changing its permissions to root:android-input and
    therefore making it readable by unity8-mir in short: Retry opening a
    file when its permissions change as it might be readable now. (LP:
    #1233944)

  [ Robert Carr ]
  * Fix for LP#1233944 Fixes the Mir-side of bug
    https://bugs.launchpad.net/mir/+bug/1233944 Event files are first
    created with root:root permissions and only later udev rules are
    applied to it, changing its permissions to root:android-input and
    therefore making it readable by unity8-mir in short: Retry opening a
    file when its permissions change as it might be readable now. (LP:
    #1233944)

  [ Ubuntu daily release ]
  * Automatic snapshot from revision 1089

 -- Ubuntu daily release <ps-jenkins@lists.canonical.com>  Thu, 03 Oct 2013 06:34:41 +0000

mir (0.0.12+13.10.20131001.1-0ubuntu1) saucy; urgency=low

  [ Michael Terry ]
  * merge latest dev branch.

  [ Kevin DuBois ]
  * merge latest dev branch.

  [ Daniel d'Andrada ]
  * merge latest dev branch.

  [ Ubuntu daily release ]
  * Automatic snapshot from revision 1086

 -- Ubuntu daily release <ps-jenkins@lists.canonical.com>  Tue, 01 Oct 2013 10:04:25 +0000

mir (0.0.12+13.10.20130926.1-0ubuntu1) saucy; urgency=low

  [ Robert Ancell ]
  * Bump version to 0.0.12

  [ Alexandros Frantzis ]
  * tests: Fix compiler warning about maybe-uninitialized struct member

  [ Ubuntu daily release ]
  * Automatic snapshot from revision 1084

 -- Ubuntu daily release <ps-jenkins@lists.canonical.com>  Thu, 26 Sep 2013 08:39:29 +0000

mir (0.0.11+13.10.20130924.1-0ubuntu1) saucy; urgency=low

  [ kg ]
  * bump version for ABI break (LP: #1229212)

  [ Robert Ancell ]
  * Allow an application to override the options being populated.
  * Pass the program options to parse_options().
  * Add missing include for std::cerr.
  * Report when paused and resumed via configuration. (LP: #1192843)
  * Add missing directory separator when searching for a config file to
    parse.

  [ Kevin Gunn ]
  * change test timeouts and fix fence.

  [ Alexandros Frantzis ]
  * examples: Only check key information for key events This fixes a
    memory error reported by valgrind for examples that use eglapp.
  * shell: Apply the base configuration on a hardware change only if no
    per-session configuration is active.
  * graphics: consolidated fixed for nested code and examples on android
    stack.

  [ Eleni Maria Stea ]
  * graphics: Pull in Eleni's changes to get the DRM fd to init GBM from
    the host Mir instance.

  [ Didier Roche ]
  * remove (unused in the ppa as we have libmirserver3) hack to force
    depending and building against the exact same version.

  [ Robert Carr ]
  * Add DPMS configuration API. (LP: #1193222)
  * Deduplicate mtd::NullDisplayConfig and
    mtd::NullDisplayConfiguration.
  * Fix multiple internal client surfaces on android. (LP: #1228144)
  * change test timeouts and fix fence.
  * Add DPMS API and GBM/android impls.

  [ Kevin DuBois ]
  * platform, graphics: support nested (mir-on-mir) rendering on the
    Android platform.

  [ Michael Terry ]
  * Change how Mir chooses socket locations to make it simpler for a
    nested-Mir world, by using MIR_SOCKET as the host socket if no other
    host socket is provided and passing MIR_SOCKET on to any children.
    Also, change --nested-mode to --host-socket for clarity and add --
    standalone to force standalone mode.

  [ Daniel d'Andrada ]
  * android-input housekeeping - Updated README - Removed some dead
    code.

  [ Daniel van Vugt ]
  * Add DPMS configuration API. (LP: #1193222)
  * Add a "flags" field to MirBufferPackage so that clients can find out
    if the buffer they've been given is scanout-capable. This is
    normally something a client should never need to know. However there
    are two specialized cases where it's required to fix bugs in the
    intel and radeon X drivers:   LP: #1218735, LP: #1218815 The intel
    fix (already landed) contains a hack which will be updated after
    this branch lands. (LP: #1218815, #1218735)
  * GBM: Ensure that we don't create scanout buffers if bypass is
    explicitly disabled from the environment. (LP: #1227133) . (LP:
    #1227133)

  [ Alan Griffiths ]
  * graphics: Pull in Eleni's changes to get the DRM fd to init GBM from
    the host Mir instance.
  * input: Separate the code for dispatching input from that reading it.
  * graphics: Hook up nested surfaces events to input.
  * input: Connect nested input relay to input dispatch.
  * graphics: Simplify NativeAndroidPlatform out of existence.
  * tests: Fixes to get the tests "passing" on android/arm stack. (LP:
    #1226284)
  * graphics: consolidated fixed for nested code and examples on android
    stack.
  * examples: add command-line options to examples so the Mir server
    connection can be selected.
  * change test timeouts and fix fence.
  * client: Add client side support for connecting via an existing FD.

  [ Łukasz 'sil2100' Zemczak ]
  * Revert revision 1054 ABI-change (the libmirclient3 one), which seems
    to cause a lot of problems.

  [ Ubuntu daily release ]
  * Automatic snapshot from revision 1081

 -- Ubuntu daily release <ps-jenkins@lists.canonical.com>  Tue, 24 Sep 2013 06:04:59 +0000

mir (0.0.10+13.10.20130904-0ubuntu1) saucy; urgency=low

  [ Kevin DuBois ]
  * fix lp:1220441 (a test for android display ID was not updated). (LP:
    #1220441)

  [ Ubuntu daily release ]
  * Automatic snapshot from revision 1051

 -- Ubuntu daily release <ps-jenkins@lists.canonical.com>  Wed, 04 Sep 2013 06:04:46 +0000

mir (0.0.10+13.10.20130903-0ubuntu1) saucy; urgency=low

  [ Daniel van Vugt ]
  * SwitchingBundle: Simplify and clarify guarantees that
    compositor_acquire always has a buffer to return without blocking or
    throwing an exception. The trade-off is that to enforce the
    guarantee we need to permanently reserve one buffer for compositing.
    This reduces the flexibility of SwitchingBundle a little, such that
    minimum nbuffers is now 2. This was originally requested by
    Alexandros, as the potential throw concerned him. Although, it was
    logically guaranteed to never happen for other reasons. The second
    reason for doing this is to eliminate recycling logic, which while
    safe and correct, was quite confusing. So this change further proves
    that that logic (now removed) is not to blame for frame ordering
    bugs. .

  [ Christopher James Halse Rogers ]
  * Synthesise an unfocused event on destruction of a focused window We
    probably need to rethink focus entirely, but this is an incremental
    improvement that I need.

  [ Ubuntu daily release ]
  * Automatic snapshot from revision 1049

 -- Ubuntu daily release <ps-jenkins@lists.canonical.com>  Tue, 03 Sep 2013 14:04:56 +0000

mir (0.0.10+13.10.20130902-0ubuntu1) saucy; urgency=low

  [ Alan Griffiths ]
  * graphics: tidy up the roles and responsibilities of nested classes.

  [ Ubuntu daily release ]
  * Automatic snapshot from revision 1046

 -- Ubuntu daily release <ps-jenkins@lists.canonical.com>  Mon, 02 Sep 2013 18:05:02 +0000

mir (0.0.10+13.10.20130830.1-0ubuntu1) saucy; urgency=low

  [ Alan Griffiths ]
  * config, input: make nested::HostConnection available in
    input::NestedInput.

  [ Ubuntu daily release ]
  * Automatic snapshot from revision 1044

 -- Ubuntu daily release <ps-jenkins@lists.canonical.com>  Fri, 30 Aug 2013 18:04:58 +0000

mir (0.0.10+13.10.20130830-0ubuntu1) saucy; urgency=low

  [ Daniel van Vugt ]
  * Dramatically improved multi-monitor frame synchronization, using a
    global frame count equivalent to the highest refresh rate of all
    monitors. This is much more reliable than the old logic which was
    based on timers. This fixes LP: #1210478. (LP: #1210478)
  * Remove dead code: surfaces::Surface::compositor_buffer() It's
    unused. Though I suspect in future we might or should go back to
    using it instead of accessing the buffer stream directly (r856). .

  [ Alan Griffiths ]
  * graphcs, config: make the nested HostConnection available in
    configuration.

  [ Ubuntu daily release ]
  * Automatic snapshot from revision 1042

 -- Ubuntu daily release <ps-jenkins@lists.canonical.com>  Fri, 30 Aug 2013 10:04:58 +0000

mir (0.0.10+13.10.20130829.2-0ubuntu1) saucy; urgency=low

  [ Daniel van Vugt ]
  * eglapp: Add a new option -oN to force the surface placement onto
    output N. Unfortunately we haven't yet written any tool to tell you
    what your output IDs are.

  [ Ubuntu daily release ]
  * Automatic snapshot from revision 1038

 -- Ubuntu daily release <ps-jenkins@lists.canonical.com>  Thu, 29 Aug 2013 18:05:29 +0000

mir (0.0.10+13.10.20130829.1-0ubuntu1) saucy; urgency=low

  [ Alan Griffiths ]
  * config, input: default_android_input_configuration.cpp should only
    use public headers.
  * config, input: Stubbed version of input for nested mir.

  [ Ubuntu daily release ]
  * Automatic snapshot from revision 1036

 -- Ubuntu daily release <ps-jenkins@lists.canonical.com>  Thu, 29 Aug 2013 14:05:26 +0000

mir (0.0.10+13.10.20130829-0ubuntu1) saucy; urgency=low

  [ Daniel van Vugt ]
  * Add "composition bypass" support, whereby fullscreen surfaces are
    allowed to go straight to the display hardware without being
    composited at all, hence avoiding the overhead of any OpenGL or
    texturing where possible. Hardware support: intel: Excellent radeon:
    Good, but REQUIRES kernel 3.11.0 nouveau: Good, but REQUIRES kernel
    3.11.0 android: No bypass implemented yet. (LP: #1109963)

  [ Ubuntu daily release ]
  * Automatic snapshot from revision 1033

 -- Ubuntu daily release <ps-jenkins@lists.canonical.com>  Thu, 29 Aug 2013 10:04:53 +0000

mir (0.0.10+13.10.20130828.1-0ubuntu1) saucy; urgency=low

  [ Daniel van Vugt ]
  * I've noticed some confusion in the community around the purposes of
    the mir_demo_* binaries. For example: - Users expected
    mir_demo_client to do something. - Users expected mir_demo_server to
    be useful, when they would get more use from mir_demo_server_shell.
    - Users thought mir_demo_client_{un}accelerated were the only
    examples of {un}accelerated clients. This proposal renames
    mir_demo_client_* to more accurately describe what they are and what
    they do. .

  [ Alan Griffiths ]
  * graphics: make nested code compatable with "bypass" branch.

  [ Ubuntu daily release ]
  * Automatic snapshot from revision 1031

 -- Ubuntu daily release <ps-jenkins@lists.canonical.com>  Wed, 28 Aug 2013 22:05:08 +0000

mir (0.0.10+13.10.20130828-0ubuntu1) saucy; urgency=low

  [ Alan Griffiths ]
  * graphics.nested: sketch out NestedOutput implementation.

  [ Eleni Maria Stea ]
  * removed the struct NativeGBMPlatform from gbm_platform.cpp and added
    a NativeGBMPlatform class instead.

  [ Ubuntu daily release ]
  * Automatic snapshot from revision 1028

 -- Ubuntu daily release <ps-jenkins@lists.canonical.com>  Wed, 28 Aug 2013 10:04:57 +0000

mir (0.0.10+13.10.20130827.1-0ubuntu1) saucy; urgency=low

  [ Alan Griffiths ]
  * ipc: add a protocol version to the wire protocol so that we can bump
    it in future.
  * graphics::nested: Handling of output configuration changes.
  * graphics.nested: Hookup NestedDisplay to display change
    notifications.

  [ Daniel van Vugt ]
  * Introducing mir_demo_client_progressbar. It's pretty boring;
    designed to simulate key repeat scrolling in a terminal, as an aid
    for tracking down bug 1216472. . (LP: #1216472)

  [ Eleni Maria Stea ]
  * changed the GBMBufferAllocator constructor and class to use the
    gbm_device instead of the GBMPlatform to remove the dependency from
    the mg::Platform interface - this way we can use the
    GBMBufferAllocator with the NativeGBMPlatform (nested mir).

  [ Ubuntu daily release ]
  * Automatic snapshot from revision 1025

 -- Ubuntu daily release <ps-jenkins@lists.canonical.com>  Tue, 27 Aug 2013 18:04:47 +0000

mir (0.0.10+13.10.20130827-0ubuntu1) saucy; urgency=low

  [ Robert Ancell ]
  * Allow the Mir server socket to be set with the MIR_SOCKET enviroment
    variable.

  [ Ubuntu daily release ]
  * Automatic snapshot from revision 1019

 -- Ubuntu daily release <ps-jenkins@lists.canonical.com>  Tue, 27 Aug 2013 06:04:57 +0000

mir (0.0.10+13.10.20130826.1-0ubuntu1) saucy; urgency=low

  [ Christopher James Halse Rogers ]
  * Fix server-side tracking of client buffers When the server knows the
    client has a given buffer cached it only needs to send the BufferID
    rather than the full IPC package. While this is an optimisation,
    it's also required for correctness - the client will not clean up
    fds for buffers it has cached, so if the server sends a full IPC
    package for a buffer the client knows about any buffer fds leak. The
    buffer cache is per-surface on the client side, but was per-session
    on the server side. This meant that the server did not accurately
    track the client's buffers, resulting in it sending unexpected fds
    that the client then leaked. Fix this by making the buffer tracker
    per-surface server-side.

  [ Ubuntu daily release ]
  * Automatic snapshot from revision 1017

 -- Ubuntu daily release <ps-jenkins@lists.canonical.com>  Mon, 26 Aug 2013 14:04:34 +0000

mir (0.0.10+13.10.20130826-0ubuntu1) saucy; urgency=low

  [ Daniel van Vugt ]
  * Fix uninitialized fields causing strange exceptions in some clients
    such as fingerpaint and multiwin since r991. (LP: #1215754) The
    uninitialized field output_id was only introduced in r991. Of
    course, giving it an invalid value should not cause such wacky
    exceptions. I'll log a bug to improve the error checking separately.
    (LP: #1215754)

  [ Ubuntu daily release ]
  * Automatic snapshot from revision 1015

 -- Ubuntu daily release <ps-jenkins@lists.canonical.com>  Mon, 26 Aug 2013 04:52:13 +0000

mir (0.0.10-0ubuntu1) saucy; urgency=low

  * New release

 -- Robert Ancell <robert.ancell@canonical.com>  Mon, 26 Aug 2013 11:36:02 +1200

mir (0.0.9+13.10.20130825.1-0ubuntu1) saucy; urgency=low

  [ Daniel van Vugt ]
  * Disambiguate an exception message which could come from three
    places: Output has no associated crtc with more rich and meaningful
    information: Output <NAME> has no associated CRTC to <ACTION> on.

  [ Robert Carr ]
  * SessionMediator must hold only a weak reference to the session. (LP:
    #1195089)

  [ Ubuntu daily release ]
  * Automatic snapshot from revision 1012

 -- Ubuntu daily release <ps-jenkins@lists.canonical.com>  Sun, 25 Aug 2013 14:04:38 +0000

mir (0.0.9+13.10.20130825-0ubuntu1) saucy; urgency=low

  [ Ricardo Mendoza ]
  * Add whitespace to prevent errors in non -fpermissive compilations.

  [ Ubuntu daily release ]
  * Automatic snapshot from revision 1009

 -- Ubuntu daily release <ps-jenkins@lists.canonical.com>  Sun, 25 Aug 2013 10:05:08 +0000

mir (0.0.9+13.10.20130823.3-0ubuntu1) saucy; urgency=low

  [ Alan Griffiths ]
  * mir: std::hash support for mir::IntWrapper<> .

  [ Ubuntu daily release ]
  * Automatic snapshot from revision 1007

 -- Ubuntu daily release <ps-jenkins@lists.canonical.com>  Fri, 23 Aug 2013 22:04:51 +0000

mir (0.0.9+13.10.20130823.2-0ubuntu1) saucy; urgency=low

  [ Ricardo Mendoza ]
  * * Implement lifecycle events interface.

  [ Ubuntu daily release ]
  * Automatic snapshot from revision 1005

 -- Ubuntu daily release <ps-jenkins@lists.canonical.com>  Fri, 23 Aug 2013 18:04:51 +0000

mir (0.0.9+13.10.20130823.1-0ubuntu1) saucy; urgency=low

  [ Kevin DuBois ]
  * Send focus notifications to client. (LP: #1196744, #1192843,
    #1102757, #1201435)

  [ Robert Carr ]
  * Send focus notifications to client. (LP: #1196744, #1192843,
    #1102757, #1201435)

  [ Alan Griffiths ]
  * graphics: spike of NestedDisplayConfiguration.

  [ Ubuntu daily release ]
  * Automatic snapshot from revision 1003

 -- Ubuntu daily release <ps-jenkins@lists.canonical.com>  Fri, 23 Aug 2013 14:05:22 +0000

mir (0.0.9+13.10.20130823-0ubuntu1) saucy; urgency=low

  [ Daniel van Vugt ]
  * event_sender.cpp: I've never seen this before. So it should not have
    my name on it.

  [ Ubuntu daily release ]
  * Automatic snapshot from revision 1000

 -- Ubuntu daily release <ps-jenkins@lists.canonical.com>  Fri, 23 Aug 2013 06:05:00 +0000

mir (0.0.9+13.10.20130822.1-0ubuntu1) saucy; urgency=low

  [ Daniel van Vugt ]
  * Revert the grey background. It's too visually intrusive while we
    don't yet have the ability to give a shell any control over
    compositing (and override GLRenderer::clear) like it should
    eventually have. (LP: #1215322). (LP: #1215322)

  [ Alan Griffiths ]
  * graphics: Fills in some more bits of NestedDisplay.

  [ Ubuntu daily release ]
  * Automatic snapshot from revision 998

 -- Ubuntu daily release <ps-jenkins@lists.canonical.com>  Thu, 22 Aug 2013 14:04:56 +0000

mir (0.0.9+13.10.20130822-0ubuntu1) saucy; urgency=low

  [ Daniel van Vugt ]
  * eglplasma: Don't include the alpha component in gradient
    calculations. We want the whole surface to be opaque. (LP:
    #1215285). (LP: #1215285)

  [ Ubuntu daily release ]
  * Automatic snapshot from revision 995

 -- Ubuntu daily release <ps-jenkins@lists.canonical.com>  Thu, 22 Aug 2013 10:05:21 +0000

mir (0.0.9+13.10.20130821.1-0ubuntu1) saucy; urgency=low

  [ Daniel van Vugt ]
  * Make compositor::Scene lockable. This allows us to do multiple
    operations on a scene atomically using a nice simple:
    std::lock_guard<Scene> lock(scene); In the short term, this is
    required by the bypass branch. In the longer term it will also be
    useful if/when Scene gets an iterator.
  * Check a connection is valid (not NULL) before trying to dereference
    it. Such a NULL dereference led to worrying valgrind errors seen in
    LP: #1212516. (LP: #1212516)

  [ Alan Griffiths ]
  * graphics: hard-wire nested Mir to create an output for every host
    output.

  [ Alexandros Frantzis ]
  * Allow clients to specify the output they want to place a surface in.
    Only fullscreen placements are supported for now, but the policy is
    easy to change. This MP breaks the client API/ABI, so I bumped the
    client ABI version. I took this opportunity to rename some fields in
    MirDisplayConfiguration to improve consistency. .

  [ Ubuntu daily release ]
  * Automatic snapshot from revision 993

 -- Ubuntu daily release <ps-jenkins@lists.canonical.com>  Wed, 21 Aug 2013 14:05:07 +0000

mir (0.0.9+13.10.20130821-0ubuntu1) saucy; urgency=low

  [ Brandon Schaefer ]
  * Release the mir surfaces when done in multiwin demo.
  * Clean up config->cards when were are deleting the display config.

  [ Alexandros Frantzis ]
  * server: Handle both user initiated and hardware display changes with
    MediatingDisplayChanger Enhance MediatingDisplayChanger to handle
    both user initiated display changes and hardware changes, by making
    it implement two interfaces for the two responsibilities
    (mg::DisplayChanger, mf::DisplayChanger).
  * shell: Notify sessions when the display configuration changes This
    patchset implements client notifications for display configuration
    changes. It also adds a mir_demo_client_display_config example which
    can be used to test and demo client initiated display configuration
    changes. Use of the example uncovered some issues that are also
    fixed by this patchset (see individual commits for more info).
  * shell: Add infrastructure for emitting and handling session related
    events.
  * shell: Support per-session display configurations This MP adds
    support for per-session display configurations, i.e., configurations
    that are active only when the client that submitted them has the
    focus. mir_connection_apply_display_config() now changes the session
    display configuration instead of the base/global one.

  [ Alan Griffiths ]
  * graphics::nested: sketch out some more of the nested mir
    implementation.
  * tests: Workaround for test timeout under valgrind. (LP: #1212518)
  * config: use the DisplayServer to hold ownership of system
    components, not the DefaultServerConfiguration.
  * graphics: Start on the NativePlatform interface.
  * graphics: Split the output state out of the NestedDisplay class.

  [ Daniel van Vugt ]
  * setup-android-dependencies.sh: Update for saucy flipped phablet
    images.
  * Give Mir a grey background by default, so you can see which monitors
    it is using.

  [ Eleni Maria Stea ]
  * graphics::nested: sketch out some more of the nested mir
    implementation.
  * nested_platform.cpp functions.

  [ Robert Carr ]
  * Pass session through placement strategy.

  [ Christopher James Halse Rogers ]
  * Add a little extra debugging API.
  * Add missing mutex around display config call.

  [ Ubuntu daily release ]
  * Automatic snapshot from revision 988

 -- Ubuntu daily release <ps-jenkins@lists.canonical.com>  Wed, 21 Aug 2013 06:04:49 +0000

mir (0.0.9+13.10.20130813-0ubuntu1) saucy; urgency=low

  [ Daniel d'Andrada ]
  * Add mir_surface_type_inputmethod enum value.

  [ Ubuntu daily release ]
  * Automatic snapshot from revision 970

 -- Ubuntu daily release <ps-jenkins@lists.canonical.com>  Tue, 13 Aug 2013 02:04:54 +0000

mir (0.0.9+13.10.20130812.4-0ubuntu1) saucy; urgency=low

  [ Alexandros Frantzis ]
  * server,client: Add type, preferred mode and max. simultaneous
    outputs information to the display configuration.

  [ Ubuntu daily release ]
  * Automatic snapshot from revision 968

 -- Ubuntu daily release <ps-jenkins@lists.canonical.com>  Mon, 12 Aug 2013 18:05:30 +0000

mir (0.0.9+13.10.20130812.3-0ubuntu1) saucy; urgency=low

  [ Daniel van Vugt ]
  * eglapp: Add sizing parameters: -f (fullscreen) and -s WxH (specific
    size).

  [ Alan Griffiths ]
  * frontend, examples, tests: provide a utility to adapt
    frontend::Surface to the graphics::InternalSurface interface.

  [ Ubuntu daily release ]
  * Automatic snapshot from revision 966

 -- Ubuntu daily release <ps-jenkins@lists.canonical.com>  Mon, 12 Aug 2013 14:04:37 +0000

mir (0.0.9+13.10.20130812.2-0ubuntu1) saucy; urgency=low

  [ Robert Ancell ]
  * Remove apport hook - we're not installing it and libraries don't
    have hooks anyway. Apps that use libmirserver will have hooks
    (unity-system-compositor, unity-mir). (LP: #1204284)

  [ Alexandros Frantzis ]
  * protobuf: Pass a DisplayConfiguration submessage with the
    Connection.

  [ Ubuntu daily release ]
  * Automatic snapshot from revision 963

 -- Ubuntu daily release <ps-jenkins@lists.canonical.com>  Mon, 12 Aug 2013 11:04:00 +0000

mir (0.0.9+13.10.20130812.1-0ubuntu1) saucy; urgency=low

  [ Robert Ancell ]
  * Fix libmirserver dependent packages requiring the exact version - it
    hadn't been updated for the soname change in revision 948. (LP:
    #1210811)

  [ Alan Griffiths ]
  * platform: workaround link errors on i386/g++ 4.8.1. (LP: #1208774)

  [ Ubuntu daily release ]
  * Automatic snapshot from revision 960

 -- Ubuntu daily release <ps-jenkins@lists.canonical.com>  Mon, 12 Aug 2013 06:04:36 +0000

mir (0.0.9-0ubuntu1) saucy; urgency=low

  * New release

 -- Robert Ancell <robert.ancell@canonical.com>  Mon, 12 Aug 2013 09:19:43 +1200

mir (0.0.8+13.10.20130810-0ubuntu1) saucy; urgency=low

  [ Robert Ancell ]
  * Remove documentation on the system-compositor-testing PPA now
    everything is in main/universe in saucy.

  [ Kevin DuBois ]
  * Add an object for sending display config change messages to all
    connected clients (globally).

  [ Daniel van Vugt ]
  * Fix the compositor side of lag observed between input events and the
    screen. This is half the fix for LP: #1199450. The other half of the
    fix is to resolve client buffers arriving out of order, which has
    not been fully diagnosed but is known to be resolved by the "switch"
    branch. . (LP: #1199450)

  [ Ubuntu daily release ]
  * Automatic snapshot from revision 956

 -- Ubuntu daily release <ps-jenkins@lists.canonical.com>  Sat, 10 Aug 2013 02:04:55 +0000

mir (0.0.8+13.10.20130809.4-0ubuntu1) saucy; urgency=low

  [ Michael Terry ]
  * Pass on the owning Session when creating Surfaces. (LP: #1200035)

  [ Ubuntu daily release ]
  * Automatic snapshot from revision 952

 -- Ubuntu daily release <ps-jenkins@lists.canonical.com>  Fri, 09 Aug 2013 18:05:05 +0000

mir (0.0.8+13.10.20130809.3-0ubuntu1) saucy; urgency=low

  [ Daniel van Vugt ]
  * Simplify and generalize buffer swapping to support arbitrary numbers
    of: - buffers - compositors - clients This is a unified N-buffers
    algorithm which supports any positive number of buffers, as well as
    dynamically switching between synchronous and asynchronous
    behaviour. So it does everything the existing code does and more.
    The key requirement is to support an arbitrary number of (different)
    simultaneous compositor acquisitions, as is needed for bypass
    support (coming soon). This then leads to the requirement that a
    compositor and a snapshot buffer should be acquired differently.
    Because a snapshot should never consume frames, only observe them.
    On the other hand, a compositior acquire must consume a frame (if
    available) so as to guarantee correct ordering when more than one
    are acquired simultaneously in bypass mode. Also fixes LP: #1199717
    and is half the fix for LP: #1199450. (LP: #1199450, #1199717)

  [ Alan Griffiths ]
  * doc, tools: update instructions for "flipped" image.

  [ Christopher James Halse Rogers ]
  * Split out unversioned Mir platform package to fix upgrades across
    libmirserver SONAME bumps.

  [ Ubuntu daily release ]
  * Automatic snapshot from revision 950

 -- Ubuntu daily release <ps-jenkins@lists.canonical.com>  Fri, 09 Aug 2013 11:14:41 +0000

mir (0.0.8+13.10.20130808.2-0ubuntu1) saucy; urgency=low

  [ Alexandros Frantzis ]
  * gbm: Don't try to allocate buffers with unsupported formats. (LP:
    #1124948)

  [ Ubuntu daily release ]
  * Automatic snapshot from revision 946

 -- Ubuntu daily release <ps-jenkins@lists.canonical.com>  Thu, 08 Aug 2013 15:18:56 +0000

mir (0.0.8+13.10.20130808.1-0ubuntu1) saucy; urgency=low

  [ Robert Ancell ]
  * VT switch on alt+ctrl+Fn.
  * Add missing iostream import. This was accidentally removed in
    revision 939. Local builds and CI builds both seem to have treated
    this as a warning; debian package builds as an error. Fixes
    packaging builds.

  [ Robert Carr ]
  * Add an interface by which the shell may be notified of and interfere
    with surface configuration requests.

  [ Alexandros Frantzis ]
  * Bring back revision 931 with a fix for the crash it caused (LP:
    #1209053). (LP: #1209053)
  * examples: Quit the example servers and standalone programs when
    Ctrl+Alt+Backspace is pressed.

  [ Maarten Lankhorst ]
  * Re-introduce console support, and ignore control characters. (LP:
    #1102756, #1195509)

  [ Ubuntu daily release ]
  * Automatic snapshot from revision 944

 -- Ubuntu daily release <ps-jenkins@lists.canonical.com>  Thu, 08 Aug 2013 05:03:26 +0000

mir (0.0.8+13.10.20130807.3-0ubuntu1) saucy; urgency=low

  [ Robert Ancell ]
  * platform: Install and use mirplatform headers. (LP: #1209104)

  [ Daniel van Vugt ]
  * Revert r931. It is causing instant and widespread crashes (LP:
    #1209053). (LP: #1209053)

  [ Alan Griffiths ]
  * platform: remove spurious ${MIR_COMMON_PLATFORM_LIBRARIES}.
  * platform: Install and use mirplatform headers. (LP: #1209104)

  [ Christopher James Halse Rogers ]
  * Fix multihead API usage in EGL example clients.

  [ Ubuntu daily release ]
  * Automatic snapshot from revision 937

 -- Ubuntu daily release <ps-jenkins@lists.canonical.com>  Wed, 07 Aug 2013 16:24:16 +0000

mir (0.0.8+13.10.20130807.1-0ubuntu1) saucy; urgency=low

  [ Kevin DuBois ]
  * Add support for sending display change events to the client to the
    api/protocol.

  [ Ricardo Salveti de Araujo ]
  * Just use libhardware instead of libhybris when building mir (avoid
    conflicts with egl/gles) .

  [ Alan Griffiths ]
  * graphics: Split off platform abstraction as a shared library.
  * graphics: Split off platform abstraction as an LGPL shared library.

  [ Alexandros Frantzis ]
  * display_server: Don't configure the display while the display server
    is paused Don't configure the display while the display server is
    paused. Postpone the configuration until the display server resumes.
  * server: Make EventFilter customization easier.

  [ Ubuntu daily release ]
  * Automatic snapshot from revision 932

 -- Ubuntu daily release <ps-jenkins@lists.canonical.com>  Wed, 07 Aug 2013 06:10:58 +0000

mir (0.0.8+13.10.20130806-0ubuntu1) saucy; urgency=low

  [ Kevin DuBois ]
  * Add protobuf message and api for requesting display configuration
    change. Requests to change the display are authorized by the shell
    authorizer .

  [ Alan Griffiths ]
  * 1. establish a MirConnection during the NestedPlatform
    initialization 2. check that the socket filename that is used by the
    nested mir to accept connections is not the same with the host mir's
    socket filename 3. release the connection when the NestedPlatform is
    deleted.

  [ Eleni Maria Stea ]
  * 1. establish a MirConnection during the NestedPlatform
    initialization 2. check that the socket filename that is used by the
    nested mir to accept connections is not the same with the host mir's
    socket filename 3. release the connection when the NestedPlatform is
    deleted.

  [ Colin Watson ]
  * The upcoming arm64 architecture is called arm64, not armel64.

  [ Alexandros Frantzis ]
  * gbm,compositor: Misc multimonitor related fixes. (LP: #1208354)

  [ Ubuntu daily release ]
  * Automatic snapshot from revision 925

 -- Ubuntu daily release <ps-jenkins@lists.canonical.com>  Tue, 06 Aug 2013 00:02:45 +0000

mir (0.0.8+13.10.20130803-0ubuntu1) saucy; urgency=low

  [ Daniel van Vugt ]
  * fingerpaint: Paint on single clicks, and not just drags. This helps
    in testing input/buffer lag issues ;).

  [ Robert Carr ]
  * Replace SingleVisibilityFocusMechanism with a simpler and more
    flexible mechanism based around raising the surface.
  * Do not target hidden surfaces for pointer events.

  [ Alan Griffiths ]
  * graphics: Break the dependency of graphics platforms on MainLoop.

  [ Christopher James Halse Rogers ]
  * Fix mir_connection_get_display_info There's no guarantee that
    config->displays[0] will be valid, and indeed it's always invalid in
    all my tests. This causes a segfault when trying to dereference the
    current mode of an inactive display.

  [ Ubuntu daily release ]
  * Automatic snapshot from revision 920

 -- Ubuntu daily release <ps-jenkins@lists.canonical.com>  Sat, 03 Aug 2013 00:02:40 +0000

mir (0.0.8+13.10.20130802-0ubuntu1) saucy; urgency=low

  [ Daniel van Vugt ]
  * Fix crashing demo clients, since the introduction of multimonitor.
    (LP: #1207145). (LP: #1207145)
  * tools/install_on_android.sh: Don't upload to/test in Android
    directories. We don't need to now that the phablet images are
    flipped. /tmp is much safer. Also don't hardcode a particular ABI
    (which was wrong). .

  [ Alan Griffiths ]
  * graphics, compositor: Move compositor/buffer_properties.h and
    compositor/graphic_buffer_allocator.h to graphics.
  * graphics, compositor: Move buffer_ipc_packer.h to graphics.
  * graphics/gbm: negate negative error codes returned by drm so they
    can be interpreted by boost.

  [ Alexandros Frantzis ]
  * examples: Add option to specify the display configuration policy to
    use We offer three display configuration policies to all the
    examples that use configurations based on
    mir::example::ServerConfiguration: 1. clone (default) 2. sidebyside
    (outputs are placed side-by-side in the virtual space, in increasing
    connector id order) 3. single (only the first, in connector id
    order, is used).

  [ Ubuntu daily release ]
  * Automatic snapshot from revision 914

 -- Ubuntu daily release <ps-jenkins@lists.canonical.com>  Fri, 02 Aug 2013 00:02:52 +0000

mir (0.0.8+13.10.20130801-0ubuntu1) saucy; urgency=low

  [ Kevin DuBois ]
  * connect multi-display info from the display, to the client by
    improving SessionMediator.
  * prepare for global event sending (like display resizing) by
    separating the ability to send messages into distinct classes that
    is used in the client request service loops clean up constructors
    that aren't used, functions that aren't needed as well.

  [ Robert Carr ]
  * Support monitor input channels for the shell.

  [ Eleni Maria Stea ]
  * stub Platform functions to NestedPlatform replaced
    create_nested_platform with a call to the NestedPlatform constructor
    in the default_server_configuration.cpp.

  [ Alexandros Frantzis ]
  * gbm: Handle the cursor properly with multiple monitors.

  [ Ubuntu daily release ]
  * Automatic snapshot from revision 907

 -- Ubuntu daily release <ps-jenkins@lists.canonical.com>  Thu, 01 Aug 2013 00:02:49 +0000

mir (0.0.8+13.10.20130731.2-0ubuntu1) saucy; urgency=low

  [ Dmitrijs Ledkovs ]
  * Use explicit boost-dev packages.

  [ Alexandros Frantzis ]
  * gbm: Support non-cloned display configurations.

  [ Thomas Voß ]
  * Adjust documentation to account for lightdm/packaging changes.
  * Don't make Mir become a process group leader, to avoid CTRL-C
    killing the X server.

  [ Alan Griffiths ]
  * test_framework: Provide boost exception diagnostics.
  * graphics: Remove use of frontend::Surface from graphics interface &
    implementation.

  [ Daniel van Vugt ]
  * Don't run Android commands which are no longer valid in flipped
    phablet images. They will only kill your connection to the device.
    (LP: #1206369). (LP: #1206369)
  * Fix documentation to suit the new "flipped" phablet images. Also
    remove extraneous comment which could cause copy/paste mistakes.

  [ Eleni Maria Stea ]
  * mir option --nested-mode <host-socket>.
  * added a native platform interface in
    include/server/mir/graphics/native_platform.h added a new static
    library for the nested platform added some stub
    create_native_platform and create_nested_platform functions to be
    called when mir runs in nested mode.

  [ Ubuntu daily release ]
  * Automatic snapshot from revision 901

 -- Ubuntu daily release <ps-jenkins@lists.canonical.com>  Wed, 31 Jul 2013 12:55:57 +0000

mir (0.0.8+13.10.20130730-0ubuntu1) saucy; urgency=low

  [ Robert Ancell ]
  * Use the soname in the filename of all the public libraries.
    Explicityly set soname for libmirserver and libmirprotobuf.

  [ Daniel van Vugt ]
  * Separate MockBufferAllocator for reuse in other test cases.
  * Silence noisy integration tests (Uninteresting mock function calls)
    (LP: #1192618). (LP: #1192618)
  * Distinguish between a buffer locked for composition vs snapshotting.
    The difference will become very important with the introduction of
    bypass. Stay tuned.

  [ Alexandros Frantzis ]
  * graphics, shell: move GLPixelBuffer to shell.
  * compositor: Introduce and use a different DisplayBufferCompositor
    object per non-cloned output.
  * geometry: Use an closed-open representation for Rectangle end
    points.

  [ Thomas Voß ]
  * Adjust the Process class to correctly trace child processes. This
    should help a lot in avoiding/diagnosing races on armhf.

  [ Kevin DuBois ]
  * expand client api so that multiple MirDisplayInfo can be returned
    for multimonitor situations.
  * add a function to the client api to query the possible formats to
    create a surface with.
  * client: decouple MirConnection from MirEvent a bit. stop two-step
    initialization of the client rpc channel.

  [ Robert Carr ]
  * Add surface lifecycle notification to the session listener.
  * Build test_android_input_registrar.cpp.

  [ Alan Griffiths ]
  * graphics, shell: move GLPixelBuffer to shell.

  [ Maarten Lankhorst ]
  * Fixes LP: #1195509. (LP: #1195509)

  [ Ubuntu daily release ]
  * Automatic snapshot from revision 890

 -- Ubuntu daily release <ps-jenkins@lists.canonical.com>  Tue, 30 Jul 2013 00:03:17 +0000

mir (0.0.8-0ubuntu1) saucy; urgency=low

  * New release

 -- Robert Ancell <robert.ancell@canonical.com>  Mon, 22 Jul 2013 10:07:38 +1200

mir (0.0.7+13.10.20130721ubuntu.unity.next-0ubuntu1) saucy; urgency=low

  [ Robert Ancell ]
  * Update debian/copyright for 3rd_party files. (LP: #1194073)
  * update to xmir instructions.
  * Put demos back into bin, not libexec. It's confusing, conflicts with
    the documentation and makes it harder to run them.
  * Add some XMir diagnostic and recovery documentation.
  * Update docs to refer to saucy, not raring.
  * Display command line options error when failed.
  * Remove dead tag code in SessionManager.
  * Remove dead code in ProtobufSocketCommunicator.
  * Releasing 0.0.6
  * Close the platform file descriptors on destruction of MirConnection.
    (LP: #1198022)
  * Remove libancilliary and implement required functionality directly.
  * add xmir guide to debug.
  * Only use a DRM device if it has connections. (LP: #1197708)
  * Add instructions on how to compile Mesa and X.Org with Mir support.
    (LP: #1193261)

  [ Jussi Pakkanen ]
  * Explicitly create output directory before running custom command.

  [ Alexandros Frantzis ]
  * graphics: Implement GLBufferPixels to extract buffer pixels using
    GL.
  * lttng: Install tracepoint provider libraries in private lib
    subdirectory.
  * surfaces: Fix Surface::flag_for_render() Fixes lp:1195105. (LP:
    #1195105)
  * compositor: Manage the rendering target properly in the compositing
    threads.
  * shell: Implement Session::take_snapshot() method.
  * graphics: Add Display::configure() method.
  * server: Support handlers for file descriptors in MainLoop.
  * graphics: Reconfigure the Display when the display configuration
    changes.
  * tests: Fix race condition in MockDRM leading to memory errors
    Previously, because we allocated and returned memory in two step,
    using a unique storage point to hold the allocated memory, there was
    the potential for memory errors (e.g. double frees) in multithreaded
    tests (like
    drm_close_not_called_concurrently_on_ipc_package_destruction). (LP:
    #1197408)
  * server: Make symbols of loaded SharedLibraries available globally.
  * gbm: Provide different functions for validating server and client
    Mesa EGL native displays. (LP: #1177902)
  * gbm: Update mesa egl native display validation function names Update
    mesa egl native display validation function names to match the ones
    used by Mesa.
  * graphics: Introduce a DisplayConfigurationPolicy to set up
    DisplayConfigurations.
  * geometry: Add Rectangles class to hold a collection of rectangles.
  * android: Separate Display and DisplayBuffer implementations.
  * graphics: Fall back to reading RGBA pixel data in GLPixelBuffer if
    BGRA is not supported.
  * Replace ViewableArea with more fitting interfaces.

  [ Eleni Maria Stea ]
  * minor fix of typo in the example: mir_client_accelerated.
  * fixed invalid C++ code, which was using a non-standard gcc language
    extension, for named initialization of structure elements.

  [ Stephen M. Webb ]
  * disable running the integration test suite on arm architecture
    during the packaging builds (lp: #1195265). (LP: #1195265, #1195260)

  [ Didier Roche ]
  * lttng: Install tracepoint provider libraries in private lib
    subdirectory.
  * build-dep on valgrind as it's used in integration tests. (LP:
    #1195265)
  * only build on archs we support.
  * Don't build on powerpc.
  * Disable unity armhf tests, they are failing the armhf build on
    buildds.

  [ Kevin DuBois ]
  * unify advance_client_buffer and client_buffer() interfaces on
    ms::Surface. change the ms::Surface class so that it does not hold
    the client resource on behalf of the clients, the frontend or native
    windows do.
  * android drivers have an interface for the drivers to obtain a strong
    reference to the native window type. Allow the drivers to acquire
    this strong reference to the buffer backing their texture/fbo.
  * Activate sending a "swapinterval" signal over IPC. Add client api
    for software clients to request different swapintervals.
    (eglSwapInterval is not glued together just yet) Currently only
    swapinterval of 0 or 1 is supported. (LP: #1130553)
  * link eglSwapInterval hook in gbm driver to the ipc message to enable
    swapinterval0. This makes eglSwapInterval (1) or (0) work for gbm
    ipc clients only.
  * fix: lp:1196647 (test bug results in crash in android unit tests)
    bug was just in test code on android. (LP: #1196647)
  * fix: lp1192742 by cleaning up FD's when an android client
    unregisters its native_handle_t. (LP: #1192742)
  * saucy's default boost version is 1.53, yet the cross compile script
    was still on 1.49. switch script to 1.53.
  * begin cleanup of ms::Surface by breaking "ms::Surface : public
    mi::SurfaceTarget" inheritance the input system was using the
    surface object (specifically the std::weak_ptr<mi::SurfaceTarget> to
    the ms::Surface) as its 'key' for coordinating the surfaces. This
    bound the input system tightly to the surface stack, which prevented
    any proxying of ms::Surface and made the lifetime of ms::Surface
    tangled. This change breaks this dependency by making ms::Surface
    own an InputChannel, instead of it being a SurfaceTarget.
  * remove google mock from the internal source tree. Rather, use the
    google-mock package and build the source externally. (LP: #1185265,
    #1194017)
  * disable running the integration test suite on arm architecture
    during the packaging builds (lp: #1195265). (LP: #1195265, #1195260)
  * break ms::Surface : public mg::Renderable dependency, paving the way
    for a more sensible interface surrounding our ms::Surface object.
    Also ensure that graphics data is maintained synchronously. Remove
    most state from ms::Surface.
  * fixes: lp:1200782 by freeing fd's associated with buffer package.
    (LP: #1200782)

  [ Kevin Gunn ]
  * this is to change the doc's fpr preinstalled binaries to reference
    using the system-compositor-testing ppa.
  * update to xmir instructions.
  * add xmir guide to debug.

  [ Alan Griffiths ]
  * graphics, config: Dynamically load the graphics platform.
  * config: allow graphics platform library to be selected by command-
    line/config. (LP: #1118909)
  * docs: A move towards house style for the webpages.
  * Make gmock and umockdev dependencies of the tests, clean up, and
    make not building tests an option. (LP: #1196987)
  * client: remove some unnecessary memory allocation, copying and
    threading.
  * frontend: Guard SessionMediator::session against race conditions.
  * frontend: remove redundant and misleading comment.
  * frontend: cut down memory allocations by pre-allocating and reusing
    buffers.
  * geometry: more tractable construction of objects. (LP: #1199756)
  * tests: rework test to prevent test input events being missed before
    handler is registered. (LP: #1200236)
  * geometry: make geometry compound types easier to construct. (LP:
    #1199756)
  * doc: use house font and colors for coding guidelines.
  * mir: Simpler IntWrapper that doesn't need type tags upfront.
  * graphics, conpositor: Move dependencies of graphics platform into
    graphics.
  * graphics: Delete unused file -
    include/server/mir/graphics/framebuffer_backend.h.
  * graphics, compositor: Move the rendering interfaces and code to
    compositor.
  * graphics, compositor: move BufferBasic to graphics.
  * graphics::gbm: delete unused headers.

  [ Christopher James Halse Rogers ]
  * Improve GBM platform's device probing, by actually making it probe
    devices.
  * Fix clearly-broken code, for which clang produced deliberately
    broken output.
  * Fix two issues caught by Clang's static analyser.
  * I like clang's error messages. Let's keep Mir building on clang.
  * Make libmirclient not aggressively signal-unsafe by blocking signals
    on our IO thread. Fixes infinite loop in XMir (LP: #1199319). (LP:
    #1199319)
  * Document XMir drivers too.

  [ Sebastien Bacher ]
  * Small copyright fixes (lp: #1195647). (LP: #1195647)

  [ Daniel van Vugt ]
  * Cache the transformation matrix; only recalculate it when some part
    of the transformation changes. (LP: #1193020) . (LP: #1193020)
  * Don't pass a clang-only option to gcc. It will not understand and
    cause build failure (LP: #1194385). (LP: #1194385)
  * Fix build failure due to differing exception specifiers. noexcept
    destructors should be enforced in derived classes if the base uses
    them. (LP: #1194703). (LP: #1194703)
  * Document thread safety pitfalls about client-side callbacks. .
  * Fix mismatched destructor exception specifiers causing build failure
    in gcc 4.7. Also fix struct/class mismatches that some compilers
    will treat as an error. (LP: #1196415). (LP: #1196415)
  * mir_demo_client_unaccelerated: Add an FPS count, and a "-n" option
    to disable vsync (set swap interval to 0).
  * mir_demo_client_egl*: Add a "-n" option to disable syncing to vblank
    (hence to use swap interval == 0).
  * Initial attempts at making the Mir client API thread safe.
    Ordinarily you would not build locking into an API, however the fact
    that Mir clients implicitly get multiple threads created for them
    makes it important for the API itself to be automatically thread
    safe. I've tried to avoid API changes, but adding a new function:
    mir_wait_for_one was necessary. This is because mir_wait_for doesn't
    work if multiple threads are waiting on the same thing
    simultaneously. And the fact that waiting at all is optional means
    we can't change the behaviour of mir_wait_for -- it must always wait
    for all outstanding results (which is only safe in clients where the
    waiting happens in a single thread). .
  * Work around GCC issue 50043 which is causing build failures on
    raring. (LP: #1199210) The gcc bug is only fixed in 4.8/saucy. (LP:
    #1199210)
  * MockDisplayConfigurationPolicy: Work around gcc-4.7 bugs causing
    build failure on raring. (LP: #1200064). (LP: #1200064)
  * Another workaround for gcc-4.7 bugs causing build failure. (LP:
    #1200107). (LP: #1200107)
  * buffer_swapper_spin.h: Remove dead code: initialize_queues.
  * Remove unused interface surfaces::GraphicRegion It became unused
    when Kevin's work landed in r856 yesterday. .
  * Rename compositor::Renderables --> compositor::Scene What is a
    "Renderables"? It's the interface by which we know the scene graph,
    or the model of how all the surfaces relate to each other. Right,
    then call it a scene graph... but the word "graph" might imply a
    particular structure. And we don't want to imply such things in an
    interface. So just call it "scene". That makes slightly more sense
    than imagining what a "Renderables" (singular) is.
  * Fix comments which mention incorrect namespaces for Buffer following
    yesterday's landings.

  [ Ricardo Mendoza ]
  * Fix broken tests/unit-
    tests/client/android/test_client_android_registrar.cpp due to unused
    return value.

  [ Thomas Voß ]
  * Wait for vt to become active if we need to activate it.
  * Remove disabling asio's epoll reactor implementation from the
    package build flags.
  * Introduce cmake options to be able to selectively switch acceptance,
    integration and unit tests on/off. (LP: #1195265)

  [ Thomi Richards ]
  * Remove workaround for bug #1198022. (LP: #1198022)

  [ Robert Carr ]
  * Add raise method to surface stack.
  * Remove cucumber and all references. (LP: #1194075)
  * Add support for shaped input regions.
  * Store MirMotionAction as integer due to usage of extra bits by
    android input stack. (LP: #1197108)
  * Fix obscurance of touch events according to stacking.
  * Extract DefaultServerConfiguration::the_cursor_listener from
    DefaultServerConfiguration::the_input_configuration. (LP: #1192916)
  * Implement a connection authorization mechanism.
  * Correct test_surface_stack.cpp ordering tests.
  * Move the DepthId in surface creation to
    msh::SurfaceCreationParameters.

  [ Ubuntu daily release ]
  * Automatic snapshot from revision 874 (ubuntu-unity/next)

 -- Ubuntu daily release <ps-jenkins@lists.canonical.com>  Sun, 21 Jul 2013 00:03:59 +0000

mir (0.0.7-0ubuntu1) saucy; urgency=low

  * New release

 -- Robert Ancell <robert.ancell@canonical.com>  Mon, 15 Jul 2013 09:29:56 +1200

mir (0.0.6-0ubuntu1) saucy; urgency=low

  * New release

 -- Robert Ancell <robert.ancell@canonical.com>  Thu, 27 Jun 2013 15:47:06 +1200

mir (0.0.5-0ubuntu1) saucy; urgency=low

  * Misc a numerous package fixes.
  * Automatic snapshot from revision 766 (bootstrap)

 -- Didier Roche <didrocks@ubuntu.com>  Mon, 24 Jun 2013 19:02:49 +0200

mir (0.0.4-0ubuntu1) raring; urgency=low

  * change mesa header to clean up the file and add swapinterval 0 hook

 -- Kevin DuBois <kevin.dubois@canonical.com>  Mon, 17 Jun 2013 18:02:32 -0700

mir (0.0.3-0ubuntu1) raring; urgency=low

  [ Bryce Harrington ]
  * Add apport hook, source_mir.py

 -- Robert Ancell <robert.ancell@canonical.com>  Wed, 15 May 2013 11:47:32 +1200

mir (0.0.2-0ubuntu2) raring; urgency=low

  * Put mir in split mode

 -- Didier Roche <didrocks@ubuntu.com>  Wed, 20 Feb 2013 14:51:48 +0000

mir (0.0.2-0ubuntu1) raring; urgency=low

  * New upstream release
  * debian/control:
    - libmirclient-demos breaks older version of mir

 -- Robert Ancell <robert.ancell@canonical.com>  Tue, 12 Feb 2013 14:22:17 +1300

mir (0.0.1-0ubuntu1) quantal; urgency=low

  * Initial release

 -- Thomas Voß <thomas.voss@canonical.com>  Thu, 10 Jan 2013 08:53:02 +0100<|MERGE_RESOLUTION|>--- conflicted
+++ resolved
@@ -1,11 +1,4 @@
-<<<<<<< HEAD
-mir (1.0.0) bionic; urgency=medium
-
-  * Master build
-
- -- Marius Gripsgard <marius@ubports.com>  Tue, 24 Jul 2018 02:32:52 +0200
-=======
-mir (1.1.0) UNRELEASED; urgency=medium
+mir (1.1.0) bionic; urgency=medium
 
   * New upstream release 1.1.0
 
@@ -37,7 +30,6 @@
       . Use the correct package name to detect gtest on RPM distributions
 
  -- Alan Griffiths <alan.griffiths@canonical.com>  Thu, 29 Nov 2018 12:19:00 +0100
->>>>>>> adae06ad
 
 mir (1.0.0) UNRELEASED; urgency=medium
 
