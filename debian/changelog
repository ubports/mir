<<<<<<< HEAD
mir (1.1.0) xenial; urgency=medium
=======
mir (1.1.2) UNRELEASED; urgency=medium

  * New upstream release 1.1.2

    - ABI summary:
      . mirclient ABI unchanged at 9
      . miral ABI unchanged at 3
      . mirserver ABI unchanged at 47
      . mircommon ABI unchanged at 7
      . mirplatform ABI unchanged at 16
      . mirprotobuf ABI unchanged at 3
      . mirplatformgraphics ABI unchanged to 16
      . mirclientplatform ABI unchanged at 5
      . mirinputplatform ABI unchanged at 7
      . mircore ABI unchanged at 1
      . mircookie ABI unchanged at 2
    - Enhancements:
      . [build] Add option to disable fatal compile warnings
      . Fix build issues using Musl instead of glibc
    - Bugs fixed:
      . [mesa-kms] On systems where the DRM device isn't hooked up to a PCI bus
         we don't (can't) check if KMS is available. (Fixes: #704)
      . Setting MIR_MESA_KMS_DISABLE_MODESET_PROBE overrides a ENOSYS result
        from drmCheckModesettingSupported(). (Needed to work with the libdrm on
        postmarketOS, maybe others.)

 -- Alan Griffiths <alan.griffiths@canonical.com>  Thu, 14 Feb 2019 12:19:00 +0100

mir (1.1.1) UNRELEASED; urgency=medium

  * New upstream release 1.1.1

    - ABI summary:
      . mirclient ABI unchanged at 9
      . miral ABI unchanged at 3
      . mirserver ABI unchanged at 47
      . mircommon ABI unchanged at 7
      . mirplatform ABI unchanged at 16
      . mirprotobuf ABI unchanged at 3
      . mirplatformgraphics ABI unchanged to 16
      . mirclientplatform ABI unchanged at 5
      . mirinputplatform ABI unchanged at 7
      . mircore ABI unchanged at 1
      . mircookie ABI unchanged at 2
    - Enhancements:
      . Rework the miral-kiosk splash screen to use Wayland
      . Rework the miral-shell background to use Wayland
      . Fix build issues using Musl instead of glibc
      . Enable mir-test-tools to be packaged in a snap
      . Add Wayland support for `mir_demo_server --test-client`
    - Bugs fixed:
      . [eglstreams-kms] the NVIDIA driver now supports 1.5. (Fixes #661)
      . [eglstreams-kms] Fix NVIDIA driver version detection
      . [eglstreams-kms] Check explicitly for modesetting support on the node
        we're planning to use, so we can fall back to something that might
        work. (Fixes: #672)
      . [input/evdev] Avoid double-closing udev monitor fd. (Fixes #684)
      . Install & package the stub modules used by mir_performance_tests.
        (Fixes #675)
      . Drop the problematic libmir_demo_server_loadable.so. (Fixes #716)

 -- Alan Griffiths <alan.griffiths@canonical.com>  Thu, 14 Feb 2019 12:19:00 +0100

mir (1.1.0) UNRELEASED; urgency=medium
>>>>>>> 7be556cc

  * New upstream release 1.1.0

    - ABI summary:
      . mirclient ABI unchanged at 9
      . miral ABI unchanged at 3
      . mirserver ABI unchanged at 47
      . mircommon ABI unchanged at 7
      . mirplatform ABI unchanged at 16
      . mirprotobuf ABI unchanged at 3
      . mirplatformgraphics ABI bumped to 16
      . mirclientplatform ABI unchanged at 5
      . mirinputplatform ABI unchanged at 7
      . mircore ABI unchanged at 1
      . mircookie ABI unchanged at 2
    - Enhancements:
      . eglstream-kms: Fully functional platform for Nvidia drivers >= 396
      . MinimalConsoleServices: Android has no VTs, but also doesn't need
        anything but `open()` to access devices.
      . Clarify and fix focus switching logic
      . [Musl] Don't call pthread_rwlockattr_setkind_np() on systems where it
        is not defined
      . Detect GTest/GMock via pkg-config when possible. Otherwise fall back to
        the old huristic
      . Add missing packages to Fedora documentation
      . Use the more modern method of specifying standard in CMake
    - Bugs fixed:
      . [Musl] Add missing includes
      . Use the correct package name to detect gtest on RPM distributions

 -- Alan Griffiths <alan.griffiths@canonical.com>  Thu, 29 Nov 2018 12:19:00 +0100

mir (1.0.0) UNRELEASED; urgency=medium

  * New upstream release 1.0.0

    - ABI summary:
      . mirclient ABI unchanged at 9
      . miral ABI unchanged at 3
      . mirserver ABI unchanged at 47
      . mircommon ABI unchanged at 7
      . mirplatform ABI unchanged at 16
      . mirprotobuf ABI unchanged at 3
      . mirplatformgraphics ABI unchanged at 15
      . mirclientplatform ABI unchanged at 5
      . mirinputplatform ABI unchanged at 7
      . mircore ABI unchanged at 1
      . mircookie ABI unchanged at 2
    - Enhancements:
      . [Wayland] A configuration mechanism to select the Wayland extensions
      . [Wayland] Support XDG shell stable
      . [Wayland] Improve protocol scanner
      . [libmiral] Display configuration file support
      . [libmiral] Make the pid of external clients available
      . [libmiral] Add DisplayConfiguration
      . [console] Ensure the_console_services() is constructed only once
      . [console] An option to select the ConsoleServices provider
      . [mir-demos] Move legacy binaries out of mir-demos package
      . [mir-test-tools] Drop internal test binaries from mir-test-tools package
      . [X11] Experimental X11 support via Xwayland
    - Bugs fixed:
      . [Wayland] creating a shell_surface should associate a role immediately.
        (Fixes #512)
      . [Wayland] Default for positioner gravity
      . [Wayland] Use miral test framework for wlcs tests
      . [Wayland] Send popup configure events
      . [Wayland] When setting the pointer cursor apply it. (Fixes #555)
      . [Wayland] Hook the OutputManager into display reconfiguration
        notifications. (Fixes #585)
      . [Wayland] Remove hard coded values for output geometry (screen
        orientation and pixel arrangement). (Fixes #601)
      . [miral-kiosk] Don't allow apps to specify size of "maximized" windows.
        (Fixes #454)
      . [Mir-on-X] Fixed keyboard grab issue on Arch. (Fixes #549)
      . [eglstream-kms] Platform re-enabled, but no GL client support
      . [console] Fix VT switching with LinuxVirtualTerminal. (Fixes #499)
      . [console] Avoid breaking X11 desktops that have not claimed the VT from
        logind. (Fixes #535, #539)
      . [console] LogindConsoleServices: Support VT switching. (Fixes #459)
      . [libmiral] Parents of the active window also have focus. (Fixes #522)
      . Fix "sanitize" builds
      . Racy shutdown in miral-tests and miral_wlcs_tests. (Fixes #543)
      . Fix a locale initialization crash on musl
      . [mesa] Use both id and drm_fd as output identifier for cursor buffer
        as we're not sure of the uniqueness of either. (Fixes #556)
      . [mesa] Disconnected hardware has no modes: invent a (slow) refresh rate.
        (Fixes #587)
      . [input] Guess output for touchscreen (works with one of each).
        (Fixes #605)

 -- Alan Griffiths <alan.griffiths@canonical.com>  Wed, 29 Aug 2018 12:19:00 +0100

mir (0.32.1) UNRELEASED; urgency=medium

  * New upstream release 0.32.1(https://github.com/MirServer/mir/projects/5)

    - ABI summary:
      . mirclient ABI unchanged at 9
      . miral ABI unchanged at 3
      . mirserver ABI unchanged at 47
      . mircommon ABI unchanged at 7
      . mirplatform ABI unchanged at 16
      . mirprotobuf ABI unchanged at 3
      . mirplatformgraphics ABI unchanged at 15
      . mirclientplatform ABI unchanged at 5
      . mirinputplatform ABI unchanged at 7
      . mircore ABI unchanged at 1
      . mircookie ABI unchanged at 2
    - Enhancements:
      . [libmiral] Launcher for internal Wayland clients. (#410)
      . [miral-shell] Reinstate the "spinner" when starting miral-shell
        (re-implementing it in Wayland)
    - Bugs fixed:
      . [mesa-kms] Select EGLConfig matching our GBM format. (#435)
      . [Wayland] Don't send output events that are not supported in the agreed
        protocol version. (#389)
      . [Wayland] Ensure resize configuration events are not superseded. (#449)

 -- Alan Griffiths <alan.griffiths@canonical.com>  Tue, 10 Jul 2018 14:39:00 +0100

mir (0.32.0) UNRELEASED; urgency=medium

  * New upstream release 0.32.0(https://github.com/MirServer/mir/projects/2)

    - ABI summary:
      . mirclient ABI unchanged at 9
      . miral ABI unchanged at 3
      . mirserver ABI bumped to 47
      . mircommon ABI unchanged at 7
      . mirplatform ABI unchanged at 16
      . mirprotobuf ABI unchanged at 3
      . mirplatformgraphics ABI bumped to 15
      . mirclientplatform ABI unchanged at 5
      . mirinputplatform ABI unchanged at 7
      . mircore ABI unchanged at 1
      . mircookie ABI unchanged at 2
    - Enhancements:
      . [Wayland] Implement subsurface support
      . [Wayland] Initial support for copy, cut and paste
      . [Wayland] Make use of the specified output in fullscreen requests.
        (Fixes #423)
      . [libmiral] Update miral::Keymap to get the default keymap from udev
      . [libmiral] Extend the logic for launching apps to support Wayland apps
        and provide it as an API for servers to use it. (Fixes #300)
      . logind support
      . libinput backend: Support running without root privs
      . [miral-shell] Options to use toolkit libmirclient support in
        miral-desktop, miral-app and miral-run
      . [miral-shell] Fix default font on Ubuntu 18.04 and Arch
      . [wlcs] Fixes to test framework, more test coverage
    - Bugs fixed:
      . [Wayland] Implement subsurface support for touches. (Fixes #347)
      . [Wayland] Implement Input regions. (Fixes #306)
      . [Wayland] Implement/correct implementation of window state changes in
        xdg-shell V6. (Fixes #297)
      . [Wayland] Implement the common state changing logic in
        WlAbstractMirWindow. (Fixes: #311)
      . [Wayland] Don't hold a lock in mf::WlShmBuffer while potentially
        destroying an object that uses it. (Fixes #355)
      . [Wayland] Disconnect a sink when its target window is destroyed
        (Fixes #357)
      . [Wayland] Send frame notifications even if there is no buffer,
        this fixes the gedit lockup when subsurfaces are dismissed.
      . Don't synthesize pointer events during gestures. (Fixes #179)
      . Notify the compositor of surfaces that have content before they are
        added to the scene. (Fixes #328)
      . Retry drmSetMaster() a few times and if it doesn't work die.
        (Fixes #373)
      . Defer initializing DefaultServerConfiguration::reports until any
        subclasses have been fully constructed. (Fixes #361)
      . Ensure ExternalInputDeviceHub::remove_observer() synchronizes memory
        across threads. (Fixes #359)
      . Correct the glm matrix used for software cursor transformation
        (Fixes #322)

 -- Alan Griffiths <alan.griffiths@canonical.com>  Tue, 12 Jun 2018 14:23:00 +0100

mir (0.31.2) UNRELEASED; urgency=medium

  * New upstream release 0.31.2

    - ABI summary:
      . mirclient ABI unchanged at 9
      . miral ABI unchanged at 3
      . mirserver ABI unchanged at 46
      . mircommon ABI unchanged at 7
      . mirplatform ABI unchanged at 16
      . mirprotobuf ABI unchanged at 3
      . mirplatformgraphics ABI unchanged at 13
      . mirclientplatform ABI unchanged at 5
      . mirinputplatform ABI unchanged at 7
      . mircore ABI unchanged at 1
    - Enhancements:
      . [miral-XXX scripts] Provide options to use toolkit libmirclient support
    - Bugs fixed:
      . Fixed bug with XWayland apps not appearing. (Fixes #328)
      . Fixed segfault on exit. (Fixes #327, #112)

 -- William Wold <william.wold@canonical.com>  Thu, 19 Apr 2018 12:43:00 -0500

mir (0.31.1) UNRELEASED; urgency=medium

  * New upstream release 0.31.1(https://github.com/orgs/MirServer/projects/4)

    - ABI summary:
      . mirclient ABI unchanged at 9
      . miral ABI unchanged at 3
      . mirserver ABI unchanged at 46
      . mircommon ABI unchanged at 7
      . mirplatform ABI unchanged at 16
      . mirprotobuf ABI unchanged at 3
      . mirplatformgraphics ABI unchanged at 13
      . mirclientplatform ABI unchanged at 5
      . mirinputplatform ABI unchanged at 7
      . mircore ABI unchanged at 1
    - Enhancements:
    - Bugs fixed:
      . Fix a couple of warnings from g++ 8.0.1
      . src/miral/CMakeLists.txt has some hardcoded compile flags.
        These should be inherited from the parent project instead. (Fixes #266)
      . [Wayland] Subcompositor fixes: subsurface offset issue and sync behavior
      . [Wayland] stopped frame.done being called if frame has been destroyed
      . [Wayland] Implement WlSurface::set_cursor(): Enable Wayland clients to
        set and hide the cursor
      . [Wayland] Configure new surfaces after attaching observers: For tiling,
        we need to set the surface state to "maximized" so that Wayland clients
        obey exactly. That wasn't working as the wayland_frontend wasn't being
        notified of the actual state.
      . Don't remember recent surface events after the input dispatcher is
        stopped: The event "goes stale" and can cause a segfault.  (Fixes #276)
      . [Wayland] Sequence xdg-top-level and xdg-surface configure events
        correctly: qtwayland gets confused by receiving these event out of
        order. (Fixes #280)
      . [Wayland] fixed timestamp scaling. Fixes double-click.

 -- Alan Griffiths <alan.griffiths@canonical.com>  Tue, 27 Mar 2018 11:21:00 +0000

mir (0.31.0) UNRELEASED; urgency=medium

  * New upstream release 0.31.0(https://github.com/orgs/MirServer/projects/1)
    - ABI summary:
      . mirclient ABI unchanged at 9
      . miral ABI bumped to 3
      . mirserver ABI bumped to 46
      . mircommon ABI unchanged at 7
      . mirplatform ABI unchanged at 16
      . mirprotobuf ABI unchanged at 3
      . mirplatformgraphics ABI unchanged at 13
      . mirclientplatform ABI unchanged at 5
      . mirinputplatform ABI unchanged at 7
      . mircore ABI unchanged at 1
    - Enhancements:
      . Miral version 2.0 - API cleanup and support for CSD initiated "resize"
      . Reorganized examples and reworked miral server examples
      . Better organization of, and fixes to, Wayland server code
      . Initial support for Wayland xdg-shell
    - Bugs fixed:
      . [miral] CommandLineOption should accept lambdas (Fixes #215)
      . [miral] Implement the policy addenda in WindowManagementTrace
        (Fixes #192)
      . [Wayland] Send repeat info (Fixes #180)
      . Explicitly initialise glm matricies, (Fixes #200)
      . KMS platform - fallback if crtc mode invalid (LP: #1661295)

 -- Alan Griffiths <alan.griffiths@canonical.com>  Thu, 15 Mar 2018 11:21:00 +0000

mir (0.29.0) UNRELEASED; urgency=medium

  * New upstream release 0.29.0(https://launchpad.net/mir/+milestone/0.29.0)
    - ABI summary:
      . mirclient ABI unchanged at 9
      . miral ABI unchanged at 2
      . mirserver ABI bumped to 46
      . mircommon ABI unchanged at 7
      . mirplatform ABI unchanged at 61
      . mirprotobuf ABI unchanged at 3
      . mirplatformgraphics ABI unchanged at 13
      . mirclientplatform ABI unchanged at 5
      . mirinputplatform ABI unchanged at 7
      . mircore ABI unchanged at 1
    - Enhancements:
      . Update docs to reflect recent changes
      . Initial cut at integrating Wayland conformance tests
      . Fix Wayland conformance test failures
      . Fix build & runtime issues on Fedora 26, 27 & rawhide
      . benchmarks: Use standard options to install perf framework on
        non-Debian distros
      . Test (and fix) SeatObserver
      . Added the "smoke test" script from old CI
    - Bugs fixed:
      . [mir_demo_server] extend (not replace) the default error reporting.
        (LP: #1728581)
      . Releasing Wayland buffers must occur on the executor thread.
        (LP: #1728069)
      . [miral-desktop] Check that user is logged into the VT before using it
        (LP: #1728574)
      . Allow alternative cursor themes to be specified in a list. (Fixes #16)
      . Enable screen capture to SHM buffers. (Fixes #47)
      . Get mirscreencast working on Fedora. (Fixes #38)
      . [miral-shell] Check for titlebars when placing windows. (Fixes #37)
      . Create a mir_performance_tests executable (Fixes #69, #70)

 -- Alan Griffiths <alan.griffiths@canonical.com>  Mon, 7 Nov 2017 11:13:47 +0000

mir (0.28.1) UNRELEASED; urgency=medium

  * New upstream release 0.28.1(https://launchpad.net/mir/+milestone/0.28.1)
    - ABI summary:
      . mirclient ABI unchanged at 9
      . miral ABI unchanged at 2
      . mirserver ABI unchanged to 45
      . mircommon ABI unchanged at 7
      . mirplatform ABI unchanged at 61
      . mirprotobuf ABI unchanged at 3
      . mirplatformgraphics ABI unchanged at 13
      . mirclientplatform ABI unchanged at 5
      . mirinputplatform ABI unchanged at 7
      . mircore ABI unchanged at 1
    - Enhancements:
      . Fix build (and add instructions) for Fedora
      . Wayland support for keymaps
      . Don't use Mir EGL if it isn't available.
      . [miral-app, miral-desktop] Default to using SDL's Wayland support.
      . Use system GMock detection (unless cross-compiling)
    - Bugs fixed:
      . Wayland demo client doesn't cross-compile. (LP: #1723971)
      . mir fails to find drm.h. (LP: #1722147)
      . Don't treat failing to bypass buffers as a fatal error. (LP: #1723235)
      . Build process depends on Debian toolchain. (LP: #1724202)
      . XWayland clients updates not causing redraw (LP: #1720223)

 -- Alan Griffiths <alan.griffiths@canonical.com>  Tue, 17 Oct 2017 14:14:37 +0100

mir (0.28.0-0ubuntu1) UNRELEASED; urgency=medium

  * New upstream release 0.28.0(https://launchpad.net/mir/+milestone/0.28.0)
    - ABI summary:
      . mirclient ABI unchanged at 9
      . miral ABI introduced at 2
      . mirserver ABI bumped to 45
      . mircommon ABI unchanged at 7
      . mirplatform ABI unchanged at 61
      . mirprotobuf ABI unchanged at 3
      . mirplatformgraphics ABI unchanged at 13
      . mirclientplatform ABI unchanged at 5
      . mirinputplatform ABI unchanged at 7
      . mircore ABI unchanged at 1
    - Enhancements:
      . Update licences to (L)GPL3 or (L)GPL2.
      . Initial support for Wayland clients
      . [mir_demo_client_display_config] add orientation changing
      . RPC: Don't require the server ACK client's buffer-release requests.
      . Added libmirclientcpp to Mir source package
      . Added libmiral to Mir source package
      . Various small improvements to miral-shell example
      . [libmiral, miral-shell] handle display reconfiguration better and allow
        shells to customize maximized placements.
      . Enable CommandLineOptions to be processed before server initialization
    - Bugs fixed:
      . Fix handling of invalid display configuration. (LP: #1643446)
      . Move full responsibility for buffer IPC into frontend. (LP: #1395421)
      . Don't destroy an IPC "closure" object when it may yet be used
        (LP: #1672960)
      . [mesa-kms] Respect display orientation when painting cursor.
        (LP: #1610078)
      . Respect cursor hotspot when hosted on Mir. (LP: #1705284)
      . mcl::BufferVault: Fix lock inversion.
      . Handle mir_event_type_close_window in examples (LP: #1706004),
        (LP: #1705439)
      . Drop BufferStream::suitable_for_cursor()
      . Only notify resize events for valid surfaces (LP: #1643446)
      . Don't leak DRM fds in platform-eglstream probe.
      . Remove obsolete & broken example code. (LP: #1663130)
      . Move buffer-release IPC to a dedicated IPC thread. (LP: #1395421)
      . [NestedServerWithTwoDisplays] Look for the last of a series of
        synthetic events to ensure that the queue is drained before the test
        exits. (LP: #1709666)
      . floating window manager allows resizing maximized windows (LP: #1704776)
      . [miral-shell] doesn't work with breeze X cursor theme (LP: #1699084)
      . [miral-shell] Don't allow splashscreen to be occluded (LP: #1705973)
      . [miral-shell] Update maximized windows on display changes (LP: #1705695)
      . Make racy DragAndDrop test reliable. (LP: #1704780)
      . [libmiral] Define default window settings in one place and clamp the
        actual values to avoid ldiv0. (LP: #1717061)
      . [miral-kiosk] Apply fullscreen logic when hidden windows are restored.
        (LP: #1717910)
      . [mir-on-x11] Less annoying clipping of Mir-on-X11 window when it exceeds
        display bounds. (LP: #1668599)

 -- Alan Griffiths <alan.griffiths@canonical.com>  Thu, 10 Aug 2017 11:54:30 +0000

mir (0.27.0-0ubuntu1) UNRELEASED; urgency=medium

  * New upstream release 0.27.0 (https://launchpad.net/mir/+milestone/0.27.0)
    - ABI summary:
      . mirclient ABI unchanged at 9
      . mirserver ABI bumped to 44
      . mircommon ABI unchanged at 7
      . mirplatform ABI bumped to 61
      . mirprotobuf ABI unchanged at 3
      . mirplatformgraphics ABI bumped to 13
      . mirclientplatform ABI unchanged at 5
      . mirinputplatform ABI bumped to 7
      . mircore ABI unchanged at 1
    - Enhancements:
      . Mostly groundwork required to support major enhancements coming in
        future Mir versions.
      . Removed android-input and eliminated the entire "3rd_party/" subtree.
        Now the Mir source tree contains original code only.
      . Added mir_prompt_session_new_fds_for_prompt_providers_sync API.
      . mirout: Added load and save options for keeping display configs
        on disk.
      . mirout: Added "--" support for applying configuration changes under
        Unity8.
      . Fixed failure of DRM hardware cursor {hide(); show(image);}
      . Added server option: "--cursor software" (MIR_SERVER_CURSOR=software)
      . Added letterboxing/black bars support to the GL renderer in preparation
        for generic output cloning.
      . Added client API for getting the logical size of an output.
      . Migrated MirCookie to use SHA-256.
      . Ensure RealKMSOutputConfiguration stays in sync with actual hardware
        state.
      . Added support for drag-and-drop.
      . Lots of other client API enhancements.
      . Minor clean-ups, optimizations and dead code removal.
      . Added support for building on Ubuntu 17.10 artful.
      . Update example code to use undeprecated API.
      . mesa-kms: Support hardware cursors in hybrid setups.
      . Rework and publish the graphics platform APIs
    - Bugs fixed:
      . [enhancement] Make able to get version information from client /
        server APIs (LP: #1195540)
      . Touch screen coordinates don't rotate with the screen (LP: #1349660)
      . Subpixel order not included in Mir display information (LP: #1393578)
      . [enhancement] Missing client API for relative surface movement (e.g.
        dragging client-decorated windows) (LP: #1420334) . Mir does not reset
        key states when paused or resumed (modifiers get stuck after VT
        switching) (LP: #1536279)
      . NBS never uses mc::MultiMonitorMode::single_monitor_fast, even when
        only a single monitor is plugged in (LP: #1561418)
      . Inconsistent behaviour of Num Lock (LP: #1588237)
      . A scaled (not panned or clipped) mirror/clone mode is desired
        (LP: #1639226)
      . Rotating an output left or right without restarting the
        compositor distorts the image (LP: #1643488)
      . support display scaling slider in unity8 (LP: #1645372)
      . [ FAILED ] NestedInputWithMouse.mouse_pointer_coordinates_in_nested_
        server_are_accumulated (LP: #1646375)
      . [ FAILED ] NestedInputWithMouse.mouse_pointer_position_is_in_sync_with_
        host_server (LP: #1646558)
      . abi_check doesn't check mircore (LP: #1649354)
      . [testsfail] PromptSessionClientAPI.client_pid_is_associated_with_
        session hangs and times out (LP: #1655929)
      . EDID does not change when hotplugging a monitor (LP: #1660017)
      . [regression] Mir 0.26.0 - spinner loading animation, minimize, maximize
        too fast (LP: #1661072)
      . [regression] Unity8 stutters constantly (like half frame rate) using
        Mir 0.26.0 (LP: #1661128)
      . [regression] mir_demo_server refuses to quit on Ctrl+Alt+Backspace or
        Ctrl+C in its terminal (deadlock in DefaultInputDeviceHub::add_device)
        (LP: #1661151)
      . [regression] mirout crashes when connecting to unity8 or any nested
        server: [libprotobuf FATAL
        /usr/include/google/protobuf/repeated_field.h:1408] CHECK failed:
        (index) < (current_size_): (LP: #1661163)
      . [ FAILED ] DefaultInputManagerTest.forwards_pause_continue_state_
        changes_to_platform (LP: #1661187)
      . [regression] Segfault on detect_fd_leaks during acceptance tests (in
        DisplayConfiguration/{DisplayFormatSetting,DisplaySubpixelSetting})
        (LP: #1661498)
      . [regression] Nested server segfaults or rapidly logs exceptions when a
        fullscreen client starts [in mir_presentation_chain_set_dropping_mode
        ... std::exception::what: Operation not permitted] (LP: #1661508)
      . [regression] Windowed clients of nested servers are all black
        (LP: #1661521)
      . mir_window_request_persistent_id_sync seg faults when called twice
        (LP: #1661704)
      . mir_acceptance_tests now takes 10 seconds longer (in r4002 compared to
        r4001) (LP: #1662044)
      . Mir graphics platform ABI broke in series 0.26 but sonames never
        changed (LP: #1662455)
      . libmirclient-dev missing build depndency on libmircore-dev
        (LP: #1662942)
      . [regression] mirscreencast hangs during screencast creation
        (LP: #1662997)
      . [regression] Software clients of nested servers with size >=480x480
        are all black in Mir 0.25.0 and later (or stretched and distorted under
        Unity8) (LP: #1663062)
      . mir_window_spec_set_cursor_name() doesn't trigger
        mir::scene::SurfaceObserver::cursor_image_set_to (LP: #1663197)
      . android complaint during mirscreencast of nested server (LP: #1664562)
      . qtubuntu sends wrong text as part of QKeyEvent (LP: #1664610)
      . Mir server crashed with SIGSEGV in
        mir::compositor::TemporaryBuffer::size() called from
        mir::gl::tessellate_renderable_into_rectangle() (LP: #1664760)
      . mirout reports logical size of a rotated display incorrectly
        (LP: #1665271)
      . Nested servers (Unity8) periodically stutter (half frame rate) with
        Mir 0.26.1 (LP: #1666372)
      . If the only surface in a session cannot take focus the server crashes
        (LP: #1667645)
      . [regression] OSK input shaping no longer works correctly (LP: #1669444)
      . GTK window functions `Always on Top, Move and Resize' don't work in
        Mir/Unity8 (LP: #1669524)
      . [regression] mir_proving_server mode hotkeys (Ctrl+Alt+=/-) cause the
        server to segfault (LP: #1669752)
      . Test takes minutes to complete: MediatingDisplayChangerTest.confirmed_
        configuration_doesnt_revert_after_timeout (LP: #1671033)
      . [ FAILED ] PosixRWMutex.prefer_writer_nonrecursive_prevents_writer_
        starvation (Timeout waiting to acquire write lock) (LP: #1671037)
      . [regression] Mixing screen rotation with mode changes makes the image
        squished (LP: #1672269)
      . unity-system-compositor crashed with SIGSEGV in
        libinput_device_config_accel_is_available() from
        libinput_device_config_accel_set_speed() from
        mir::input::evdev::LibInputDevice::apply_settings() (LP: #1672955)
      . Presentation chains should support various Vulkan presentation modes
        (LP: #1673533)
      . Need an extension for GBM buffers to replace
        mir_buffer_get_buffer_package() (LP: #1673534)
      . cross-compile-chroot.sh (to zesty) fails to build [cannot find -ludev]
        due to libudev.so being in a different directory to where libudev.pc
        searches for it (LP: #1674201)
      . Please transition to Boost 1.62 (LP: #1675138)
      . [regression] Mir is assigning the first output ID = 0 (==
        mir_display_output_id_invalid) (LP: #1675331)
      . Mir sending key repeat events continually to nested shell after VT
        switch (causes Unity8 lockup for a while) (LP: #1675357)
      . mirout commands don't work when followed by -- (LP: #1676320)
      . mir_demo_standalone_render_overlays fails to link (LP: #1677239)
      . [regression] doxygen processing for capnproto/protobuf broken
        (LP: #1679248)
      . mir_window_spec_set_cursor_render_surface does not work (LP: #1679836)
      . [regression] Some fullscreen apps render nothing until the window has
        been resized (LP: #1686620)
      . Correct eglsquare example: Don't paint from the window event handler.
        (LP: #1695221)

 -- Daniel van Vugt <daniel.van.vugt@canonical.com>  Mon, 03 Apr 2017 11:28:15 +0800

mir (0.26.3+17.10.20170526.3-0ubuntu1) artful; urgency=medium

  [ Daniel van Vugt ]
  * New upstream release 0.26.3 (https://launchpad.net/mir/+milestone/0.26.3)
    - Enhancements:
      . Make deprecations optional (and default to off for builds on 16.04 LTS)
      . Added support for building on Ubuntu 17.10 artful.
    - Bugs fixed:
      . Mir needs to be updated to 0.26 in 16.04LTS (LP: #1685186)
      . unity-system-compositor crashed with SIGSEGV in
        libinput_device_config_accel_is_available() from
        libinput_device_config_accel_set_speed() from
        mir::input::evdev::LibInputDevice::apply_settings() (LP: #1672955)
      . Please transition to Boost 1.62 (LP: #1675138)
      . Mir sending key repeat events continually to nested shell after VT
        switch (causes Unity8 lockup for a while) (LP: #1675357)
      . mir_demo_standalone_render_overlays fails to link (LP: #1677239)

 -- Alan Griffiths <alan.griffiths@canonical.com>  Fri, 26 May 2017 16:57:20 +0000

mir (0.26.2+17.04.20170322.1-0ubuntu2) zesty; urgency=medium

  [ Mattia Rizzolo ]
  * Patch the code to use unversioned runtime boost libraries (LP: #1675138).

 -- Gianfranco Costamagna <locutusofborg@debian.org>  Fri, 24 Mar 2017 22:58:36 +0100

mir (0.26.2+17.04.20170322.1-0ubuntu1) zesty; urgency=medium

  [ Daniel van Vugt ]
  * New upstream release 0.26.2 (https://launchpad.net/mir/+milestone/0.26.2)
    - Bugs fixed:
      . EDID does not change when hotplugging a monitor (LP: #1660017)
      . [regression] mirout crashes when connecting to unity8 or any nested
        server: [libprotobuf FATAL /usr/include/google/protobuf/repeated_field.
        h:1408] CHECK failed: (index) < (current_size_) (LP: #1661163)
      . Mir server crashed with SIGSEGV in
        mir::compositor::TemporaryBuffer::size() called from
        mir::gl::tessellate_renderable_into_rectangle() (LP: #1664760)
      . Nested servers (Unity8) periodically stutter (half frame rate) with
        Mir 0.26.1 (LP: #1666372)
      . Don't dereference the end iterator in ms::ApplicationSession::
        surface_after() (LP: #1667645)
      . [regression] OSK input shaping no longer works correctly (LP: #1669444)
      . Setting MirWindowSpec parameters always causes window's input_region
        to be reset (LP: #1670876)
      . Subpixel order not included in Mir display information (LP: #1393578)
      . Presentation chains should support various swap interval modes
        (LP: #1673533)
      . Need an extension for GBM buffers to replace
        mir_buffer_get_buffer_package() (LP: #1673534)
      . Seg fault on detect_fd_leaks (LP: #1661498)

 -- Cemil Azizoglu <cemil.azizoglu@canonical.com>  Wed, 22 Mar 2017 04:54:19 +0000

mir (0.26.1+17.04.20170209.1-0ubuntu1) zesty; urgency=medium

  * New upstream release 0.26.1 (https://launchpad.net/mir/+milestone/0.26.1)
    - ABI summary:
      . mirclient ABI unchanged at 9
      . mirserver ABI unchanged at 43
      . mircommon ABI unchanged at 7
      . mirplatform ABI bumped to 15
      . mirprotobuf ABI unchanged at 3
      . mirplatformgraphics ABI bumped to 12
      . mirclientplatform ABI unchanged at 5
      . mirinputplatform ABI unchanged at 6
      . mircore ABI unchanged at 1
    - Enhancements:
      . Support for MirBuffer API that allows for better management of
        hardware/software buffers.
      . Support for MirPresentationChain API that allows better control
        over {de}queueing of individual buffers {from}to the server.
      . Interim support for MirRenderSurface API that provides a unit of
        renderable for lower level content such as MirBufferStreams and
        MirPresentationChains, etc.. MirRenderSurface API is marked
        deprecated as it (and the relevant entry points) will be renamed to
        MirSurface before general availability. It will initially be used for
        revamping support for EGL drivers.
      . Synchronous version of mir_prompt_session_new_fds_for_prompt_providers()
        API (mir_prompt_session_new_fds_for_prompt_providers_sync()) added for
        convenience.
      . Better name for MirPersistentId-->MirWindowId. MirPersistentId has now
        been deprecated.
    - Bugs fixed:
      . [regression] Unity8 stutters constantly (like half frame rate).
        (LP: #1661128)
      . mir 0.26 - spinner loading animation, minimize, maximize too fast.
        (LP: #1661072)
      . [regression] Nested server segfaults or rapidly logs exceptions when a
        fullscreen client starts [in mir_presentation_chain_set_dropping_mode
        ... std::exception::what: Operation not permitted] (LP: #1661508)
      . mir_window_request_persistent_id_sync seg faults when called twice.
        (LP: #1661704)
      . [regression] Windowed clients of nested servers are all black.
        (LP: #1661521)
      . Mir graphics platform ABI broke in series 0.26 but sonames never
        changed (LP: #1662455)
      . Fixes for 0.26 changelog.
      . [regression] mirscreencast hangs during screencast creation. (LP: #1662997)
      . libmirclient-dev missing build dependency on libmircore-dev. (LP: #1662942)
      . mir_window_spec_set_cursor_name() doesn't trigger
        mir::scene::SurfaceObserver::cursor_image_set_to. (LP: #1663197)
      . [regression] Software clients of nested servers are all black in Mir 0.25.0
        and later. (LP: #1663062)

 -- Cemil Azizoglu <cemil.azizoglu@canonical.com>  Thu, 09 Feb 2017 21:46:32 +0000

mir (0.26.0+17.04.20170126.3-0ubuntu1) zesty; urgency=medium

  * New upstream release 0.26.0 (https://launchpad.net/mir/+milestone/0.26.0)
    - ABI summary:
      . mirclient ABI unchanged at 9
      . mirserver ABI bumped to 43
      . mircommon ABI unchanged at 7
      . mirplatform ABI unchanged at 14
      . mirprotobuf ABI unchanged at 3
      . mirplatformgraphics ABI unchanged at 11
      . mirclientplatform ABI unchanged at 5
      . mirinputplatform ABI unchanged at 6
      . mircore ABI unchanged at 1
    - Enhancements:
      . New and improved client APIs: MirInputConfig, MirWindow, DisplayConfig,
        MirScreencastSpec.
      . Support for setting the input configuration.
      . Introduced an extension mechanism for platform-specific APIs.
      . Support for screencasting to a specific MirBuffer.
      . Added DisplayConfigurationController::base_configuration() so
        downstreams can get the base configuration (weirdly they can already
        set it).
      . X11 platform: Allow adjustable scale parameter.
      . Added monitor EDID support to both the client API and server-side.
      . mirout: Now shows scaling factor, subpixel arrangement, form factor and
        EDID.
      . mirout: Can now change the monitor configuration as well as report it.
      . Replace the mir::Server-overridable Reports with Observers.
      . Deprecate legacy toolkit APIs that will be removed in Mir 1.0
      . Introduced client-side vsync which dramatically reduces latency
        from the client to the screen, by up to 44ms.
      . Removed all input resampling logic. We now expect toolkits to do their
        own, if at all. This reduces input lag by up to 16.9ms, or 8.4ms on
        average.
    - Bugs fixed:
      . [performance] Restore support for better-than-triple buffering by
        default. (LP: #1240909)
      . Frame rate is artificially low on Diamondville Intel Atom systems due
        to aggressive power management (LP: #1388490)
      . [testsfail] failure in CI in
        AndroidInputReceiverSetup.slow_raw_input_doesnt_cause_frameskipping
        (LP: #1394369)
      . [trusted prompt sessions] Can't open two prompt sessions at the same
        time (LP: #1494197)
      . Changing scale, formFactor or DPI in display configuration causes
        renderer teardown/recreate unnecessarily (LP: #1556142)
      . [testsfail] ApplicationNotRespondingDetection.failure_to_pong_is_
        noticed (LP: #1570327)
      . CI failure in TestClientInput.receives_one_touch_event_per_frame
        (LP: #1570698)
      . Mir-on-X mouse input is jerky/stuttery compared to Mir-on-KMS
        (LP: #1576600)
      . [regression] Two fingers in mir_proving_server now resizes/moves app
        windows (two finger apps unusable) (LP: #1586311)
      . Pointer/cursor input lag in unity8 session (LP: #1591328)
      . PointerConfinement.test_we_update_our_confined_region_on_a_resize
        (LP: #1606418)
      . [ FAILED ] ClientLatency.throttled_input_rate_yields_lower_latency
        (LP: #1624188)
      . Valgrind failure on mir_acceptance_tests - leak on incoming buffer in
        Requests::free_buffer(int) (LP: #1628794)
      . Add support for returning monitor EDIDs (LP: #1634868)
      . When pointer motion crosses window borders SurfaceInputDispatcher
        injected events increase accumulated relative motion (LP: #1639749)
      . [ FAILED ] ClientLatency.dropping_latency_is_limited_to_one (AKA
        dropping_latency_is_closer_to_zero_than_one) (LP: #1640366)
      . Server::override_the_coordinate_translator() cannot be effectively used
        downstream (LP: #1641166)
      . [regression] FTBFS when cross compiling to yakkety from zesty:
        test_client_extensions.cpp: error: ‘Ne’ was not declared in this scope
        (LP: #1642473)
      . [regression] mir_proving_server crashes with std::exception::what:
        add_options() must be called before the_options() (LP: #1642504)
      . [ FAILED ] NestedServer.nested_platform_connects_and_disconnects
        (LP: #1643432)
      . googletest 1.8.0-2 (on zesty) breaks existing builds [add_library
        cannot create target "gmock" ...] (LP: #1644062)
      . [regression] Those mir_demo_client_* which default to fullscreen now
        ignore the size parameter (-s WIDTHxHEIGHT) (LP: #1644075)
      . Shell doesn't know when base display config has changed (LP: #1644189)
      . miral::ActiveOutputsMonitor (and therefore miral-shell --window-manager
        tiling) are broken by lp:mir (LP: #1645284)
      . mir_proving_server's four finger swipe to switch apps leaks touch
        events to the clients (LP: #1646700)
      . [regression] Cross compiling from zesty to yakkety fails with *** No
        rule to make target 'gmock/libs/googlemock/gtest/libgtest.a' (LP:
        #1646704)
      . [ FAILED ] ThreadedDispatcherDeathTest.destroying_dispatcher_from_a_
        callback_is_an_error (LP: #1647573)
      . [regression] eglapps now all have window title "default" (LP: #1647575)
      . Package mirtest-dev is missing a dependency on mir-renderer-gl-dev
        (LP: #1651391)
      . EDID data is missing in nested servers (LP: #1651633)
      . [regression] Latency for fullscreen interval 0 clients (e.g. games and
        benchmarks) increased with the introduction of nested passthrough
        (LP: #1651638)
      . Race between MirConnection::released() and
        MirConnection::~MirConnection() causes deadlocks, possible crashes and
        memory corruption (LP: #1653658)
      . DisplayConfigurationTest.configure_session_removed_display failure
        (LP: #1653789)
      . [regression] Development headers reference unknown header
        "mir_toolkit/mir_input_device_types.h" so some clients can't build at
        all any more (LP: #1654023)
      . [regression] mir_acceptance_tests' death tests leave behind core files
        (LP: #1654478)
      . Setting the event handler after the surface has been created does
        nothing (LP: #1654612)
      . [ FAILED ] RaiseSurfaces.key_event_with_cookie (LP: #1655293)
      . Black screen with Raspberry Pi 3 VC4 Mesa driver (LP: #1656164)
      . i386 FTBFS:
        src/platforms/eglstream-kms/server/kms_display_configuration.cpp:88:47:
        error: narrowing conversion of ‘..._drmModeConnector::connector_id’
        from ‘uint32_t {aka unsigned int}’ to ‘EGLAttrib {aka int}’ inside { }
        [-Werror=narrowing] (LP: #1656633)
      . android: overlays no longer are activated (LP: #1657755)
      . Mir FTBFS with MIR_USE_PRECOMPILED_HEADERS=OFF: error: ISO C++11
        requires at least one argument for the "..." in a variadic macro
        [-Werror] (LP: #1658604)
      . [regression] Mir cross-compile to vivid/armhf FTBFS with:
        mock_input_device_hub.h:33:18: error: ‘add_observer’ is not a type
        (LP: #1658605)
      . Caught exception at Mir/EGL driver boundary (in setSwapInterval) in
        clients and tests (LP: #1659298)
      . Support display scaling slider in unity8 (LP: #1645372)

 -- Cemil Azizoglu <cemil.azizoglu@canonical.com>  Thu, 26 Jan 2017 23:29:33 +0000

mir (0.25.0+17.04.20161203-0ubuntu1) zesty; urgency=medium

  * New upstream release 0.25.0 (https://launchpad.net/mir/+milestone/0.25.0)
    - ABI summary:
      . mirclient ABI unchanged at 9
      . mirserver ABI bumped to 42
      . mircommon ABI bumped to 7
      . mirplatform ABI bumped to 14
      . mirprotobuf ABI unchanged at 3
      . mirplatformgraphics ABI bumped to 11
      . mirclientplatform ABI unchanged at 5
      . mirinputplatform ABI bumped to 6
      . mircore ABI added, at version 1
    - Enhancements:
      . Added pointer confinement support
      . Identify Raspberry Pi output types correctly
      . Added dead key and compose key support
      . Added gamma support for KMS hardware
      . Added yakkety and zesty gcc-6 support
      . Added surface passthrough support for fullscreen clients of nested
        servers
      . Introduced a new library `libmircore'
      . Began migrating from Protobuf to Cap'n Proto starting with events
      . Began support for VirtualBox (servers now start instead of crashing
        but full support for GL clients is still missing)
      . Began support for high precision frame timing, implemented for the
        KMS, Android and X11 backends so far
      . Added --display-report support for the X11 backend
      . Improved reliability of `mirvanity' latency test tool
      . Moved to using the CSS cursor naming scheme internally, although
        the old symbolic indentifiers remain unchanged and still work
      . Added refresh rate to MirSurfaceOutputEvent
      . Many improvements to automated test quality and coverage
      . Smoother desktop zoom using mir_proving_server (Super + two fingers)
    - Bugs fixed:
      . FTBFS On Zesty: invalid use of
        'struct native_handle' (LP: #1638774)
      . libmirclient-debug-extension-dev install debug/surface.h
        twice (LP: #1639153)
      . Mir crashes on virtual box drmModeCrtcSetGamma
        Function not implemented (LP: #1638220)
      . Flickering in mir_demo_client_multistream (LP: #1635273)
      . Camera apps (camera & vanity) never exit (LP: #1635010)
      . Clients cannot connect when MIR_SOCKET="" (LP: #1634508)
      . mirtest-dev packaging fails to sepcify boost depends (LP: #1633537)
      . cursor.h is unclear about mir_diagonal_resize_* (LP: #1626924)
      . Inconsistent underscores in cursor names (LP: #1632617)
      . [regression] Accidental libmircommon.so.6 break (LP: #1617865)
      . [regression] mir demo server fails to start with mx4 (LP: #1615703)
      . [regression] Trust prompt now shown when starting camera (LP: #1612256)
      . [regression] make abi-check fails to build (LP: #1626866)
      . Nested servers prevent overlays or fullscreen bypass (LP: #1262116)
      . Failed to get PRIME fd from gbm bo (LP: #1607812)
      . Mir-on-X is difficult to use on 1366x768 laptop (LP: #1590959)
      . Remove useless message 'Surface 0 DPI' in demos (LP: #1559831)
      . Mir fails to cross-build with newer sbuild (LP: #1628507)
      . Infinite loop in AbstractShell::focus_next_session (LP: #1625401)
      . Destroying a presentation chain doesn't trigger ownership
        notification to client (LP: #1626503)
      . Keyboard layout not applied on the shell (LP: #1626435)
      . Warning, No syntax specified for the proto file (LP: #1624971)
      . display-report=log reports vsync on non-existent output number
        (LP: #1621352)
      . libmirserver-dev missing uuid-dev depends (LP: #1617435)
      . debian/control missing epoxy (LP: #1617256)
      . Downstreams need to disable clang diagnostic "-Wreturn-type-clinkage"
        to build against public headers (LP: #1615587)
      . mirtest-dev: mock_display_configuration.h uses mg namespace without
        using it (LP: #1614983)
      . FTBFS using clang (LP: #1609612)
      . mesa-kms doesn't fall back to using software cursor if hardware
        cursor is unavailable (LP: #1610054)
      . StubGraphicsPlatform::create_display() leaves a dubious state
        (LP: #1611337)
      . Mir build/tests fail with gcc-6 and LTO (LP: #1610215)
      . Cross compiling on xenial fails (LP: #1609329)
      . Building with -DMIR_PLATFORM=anroid fails (LP: #1609916)
      . unity-system-compositor crashes on start-up with "Mir fatal error:
        Failed to schedule page flip" (LP: #1584894)
      . mir_connection_create_spec_for_tooltip doesn't meet requirements
        (LP: #1603922)
      . Updating surface size/location needs to update the pointer confinement
        (LP: #1604673)
      . ServerConfigurationOption is not ptest safe (LP: #1607351)
      . HWC's vsync_signal_on is never called when using HWC 1.0 (LP: #1613373)
      . mir_connection_create_spec_for_tooltip does not set aux_rect
        (LP: #1632335)
      . VMware virtual connector recognized by Mir as "unknown" (LP: #1248072)
      . Fix code to match the documentation of CoordinateTranslator - vis "It is
        acceptable ...[to] throw a std::runtime_error" (LP: #1641166)
      . Test timeout MesaDisplayConfigurationTests.* (LP: #1613352)
      . Tests fail when built against lp:mir (LP: #1621917)
      . CI failure MultiThreadedCompositor (LP: #1595940)
      . CI failure in DisplayConfiguration (LP: #1563210)
      . CI failure  NestedServer.given_client_set_display_configuration*
        (LP: #1617036)
      . CI failure on krillin in NestedServer.* testes (LP: #1628828)
      . CI failure: PosixRWMutex hangs (LP: #1633920)
      . googletest 1.8.0-2 (on zesty) breaks existing builds [add_library
        cannot create target "gmock" ...] (LP: #1644062)

 -- Brandon Schaefer <brandon.schaefer@canonical.com>  Sat, 03 Dec 2016 12:42:33 +0000

mir (0.24.1+16.10.20160928-0ubuntu1) yakkety; urgency=medium

  * New upstream release 0.24.1 (https://launchpad.net/mir/+milestone/0.24.1)
    - ABI summary:
      . All ABI numbers remain unchanged.
      . mircommon ABI at 6, but now including a symbol misplaced in 0.24.0
    - Bugs fixed:
      . mirserver ignored further keymap configuration changes after a keyboard 
        is configured (LP: #1626435)
      . fix for libmircommon.so.6 ABI break: version stanza of
        mir::dispatch::ReadableFd* moved to newer version (LP: #1617865)
      . clang builds fail (again) (LP: #1609612)
      . Valgrind errors in NesterServer.* cause subsequent tests
        (ServerDisconnect, ServerStartup, UnresponsiveClient) to fail
        (LP: #1612012)
      . Break potentially infinite loop in search for next session to focus
        (LP: #1625401)

 -- Andreas Pokorny <andreas.pokorny@canonical.com>  Wed, 28 Sep 2016 12:09:49 +0000

mir (0.24.0+16.10.20160815.3-0ubuntu1) yakkety; urgency=medium

  * New upstream release 0.24.0 (https://launchpad.net/mir/+milestone/0.24.0)
    - ABI summary:
      . mirclient ABI unchanged at 9
      . mirserver ABI bumped to 41
      . mircommon ABI unchanged at 6
      . mirplatform ABI bumped to 12
      . mirprotobuf ABI unchanged at 3
      . mirplatformgraphics ABI bumped to 10
      . mirclientplatform ABI unchanged at 5
      . mirinputplatform ABI unchanged at 5
    - Enhancements:
      . Added a new tool 'mirvanity' which can use a high speed video camera
        to measure client-to-screen latency.
      . Added (build-time) support for desktop full OpenGL servers (disabled
        by default in favor of GLESv2).
      . Introduced new buffer semantics (NBS) and enabled it by default.
      . Avoided using libmirserver in mir_demo_standalone_render_overlays,
        making bringup traces less cluttered.
      . Removed TilingWindowManager from example servers.
      . Added two new mir_*_performance_test tools that are run as part of
        'mir_performance_tests'.
      . Added pointer confinement to the client API.
      . Added new platform supporting software EGLStreams.
      . Added an input platform that the nested server can use.
      . Allow configuration of the application_not_responding_detector
      . Handle server-side keymapping using XKBMapper.
      . Remove the offscreen display.
      . Add callback option to notify shells that the server is about to stop.
      . Add logging for ANativeWindow events on Android.
    - Bugs fixed:
      . usage of std:call_once in mirclient causes TLS collisions with some
        android devices (LP: #1599867)
      . AltGr not working on external keyboards (LP: #1565236)
      . [regression] unity8 fails to start when built with 0.24 series (lp:mir)
        (LP: #1597717)
      . CI failure in MirSurfaceVisibilityEvent.exposed_received_when_surface_
        raised_over_occluding_surface [called twice - over-saturated and active]
        (LP: #1556045)
      . package-built mir_demo_server does not start on device (LP: #1577357)
      . During surface creation, first stream in spec becomes default stream.
        (LP: #1577967)
      . mouse is getting stuck on a phantom edge (LP: #1580774)
      . [testsfail] in MirSurfaceVisibilityEvent.exposed_received_when_surface_
        raised_over_occluding_surface [never called] (LP: #1581385)
      . [enhancement] Add support for full OpenGL compositing (LP: #1420581)
      . [testsfail] ServerSignal.terminate_handler_is_called_for_SIGINT|SIGTERM
        (LP: #1570353)
      . [testsfail] ClientLatency.triple_buffered_client_has_less_than_two_
        frames_latency (LP: #1576690)
      . [testsfail] NestedServer.when_monitor_plugged_in_client_is_notified_of_
        new_display_configuration (LP: #1576760)
      . mir server crashed in what(): drmModeMoveCursor failed (returned -13)
        (LP: #1579630)
      . mirtest-dev is hard to use as the objects used are compiled with LTO
        (LP: #1583536)
      . [testsfail] ClientLogging.reports_performance [Value of: lag]
        (LP: #1583970)
      . [ FAILED ] ClientLogging.reports_performance (Value of: nbuffers)
        (LP: #1584603)
      . [ FAILED ] ClientLogging.reports_performance (Value of: render)
        (LP: #1584605)
      . ClientCredsTestFixture.session_authorizer_receives_pid_of_connecting_
        clients failure (LP: #1587604)
      . Mir on X11 ignores mir::graphics::GLConfig depth & stencil buffer size
        (LP: #1589632)
      . Need to support pointer confinement (LP: #1590099)
      . [tests] given_nested_server_set_base_display_configuration_when_
        monitor_plugged_in_configuration_is_reset fails (LP: #1591354)
      . CI failure in DemoInProcessServerWithStubClientPlatform.surface_
        creation_does_not_leak_fds (LP: #1598802)
      . Screen is squashed/distorted when rotated in Mir-on-X11 (LP: #1577262)
      . --display-report=log shows some invalid uninitialized EGL attribute
        values (LP: #1582066)
      . mir_demo_client_eglplasma falls back to software rendering on i915
        (Intel Atoms), which explains why it's so slow (LP: #1583532)
      . [regression] x11 platform only draws to a small part of the x11 window
        (LP: #1598267)
      . mir ftbfs in yakkety builders (LP: #1600343)
      . Autolanding keeps failing: mock_egl.h:89:7: error: type 'struct
        MockEGL' violates one definition rule [-Werror=odr] (LP: #1603303)
      . [regression] The Super/Windows key doesn't work any more (LP: #1602966)
      . mir_acceptance_tests.bin: double free or corruption (fasttop)
        (LP: #1603114)
      . ftbfs in linking libmir-test-assist.a in xenial+overlay and
        yakkety+overlay (LP: #1601810)
      . [testsfail] failure in NestedInput.on_input_device_state_nested_*
        (LP: #1602646)  
      . mirtest-dev provides an incorrect .pc file (LP: #1603080)
      . mir_test_framework::server_platform_path(), 
        mir_test_framework::server_platform() don't support use in a downstream
        test built against mir-test-assist (LP: #1603091)
      . Servers based on Mir need a hook to execute code when the server is
        closing (LP: #1593655)
      . Android graphics platform doesn't get packaged for arm64 (LP: #157866)
      . memory leaks in unit tests on android (LP: #1253486)
      . Physical "screen" size reported by the X11 backend is same as pixel
        count, fixing dpi to 25.4 (LP: #1596051)
      . Mir build and test failures with gcc-6 and LTO (LP: #1610215)
      . [regression] Trust prompt not shown when starting camera (LP: #1612256)
 
 -- Kevin DuBois <kevin.dubois@canonical.com>  Mon, 15 Aug 2016 16:29:03 +0000

mir (0.23.5+16.10.20160729-0ubuntu2) yakkety; urgency=medium

  * No-change rebuild for boost soname change.

 -- Matthias Klose <doko@ubuntu.com>  Thu, 04 Aug 2016 08:25:48 +0000

mir (0.23.5+16.10.20160729-0ubuntu1) yakkety; urgency=medium

  * New upstream release 0.23.5 (https://launchpad.net/mir/+milestone/0.23.5)
    - ABI summary:
      . No ABI changes in any libraries.
    - Enhancements:
      . Enable new buffer semantics (NBS) by default.
    - Bugs fixed:
      . Mir fails to build in: COMPOSITOR_TRACE_CALL (LP: #1584601)
      . [testsfail] Process.* (memory leak in libhybris generated when probing
        android platforms) (LP: #1602199)
      . unity8/libmirclient gives up and terminates prematurely with
        "std::exception::what: disconnected: no new buffers" via
        ExchangeSemantics::submit() (LP: #1506358)

 -- Kevin DuBois <kdub432@gmail.com>  Fri, 29 Jul 2016 11:31:02 +0000

mir (0.23.4+16.10.20160719.1-0ubuntu1) yakkety; urgency=medium

  * New upstream release 0.23.4 (https://launchpad.net/mir/+milestone/0.23.4)
    - ABI summary:
      . No ABI changes in any libraries. Bugfix release only.
    - Bugs fixed:
      . Android graphics platform doesn't get packaged for arm64 (LP: #1579866)

 -- Cemil Azizoglu <cemil.azizoglu@canonical.com>  Tue, 19 Jul 2016 17:49:47 +0000

mir (0.23.3+16.10.20160707.1-0ubuntu1) yakkety; urgency=medium

  * New upstream release 0.23.3 (https://launchpad.net/mir/+milestone/0.23.3)
    - ABI summary:
      . No ABI changes in any libraries. Bugfix release only.
    - Bugs fixed:
      . usage of std:call_once in mirclient causes TLS collisions with some
        android devices (LP: #1599867)

 -- Alberto Aguirre <alberto.aguirre@canonical.com>  Thu, 07 Jul 2016 17:07:38 +0000

mir (0.23.2+16.10.20160624-0ubuntu1) yakkety; urgency=medium

  * New upstream release 0.23.2 (https://launchpad.net/mir/+milestone/0.23.2)
    - ABI summary:
      . No ABI changes in any libraries. Bugfix release only.
    - Bugs fixed:
      . Refine Android display format selection LP: #1584657

 -- Cemil Azizoglu <cemil.azizoglu@canonical.com>  Fri, 24 Jun 2016 19:56:05 +0000

mir (0.23.1+16.10.20160610.1-0ubuntu1) yakkety; urgency=medium

  [ Kevin DuBois ]
  * New upstream release 0.23.1 (https://launchpad.net/mir/+milestone/0.23.1)
    - ABI summary:
      . No ABI changes in any libraries. Bugfix release only.
    - Bugs fixed:
      . Turn off NBS as workaround to LP: #1590765
 
  [ Daniel van Vugt, Kevin DuBois ]
  * Mir 0.23.1 bugfix release. Fix flickering issue seen with onscreen
    keyboard (LP: 1590765)

 -- Kevin DuBois <kdub432@gmail.com>  Fri, 10 Jun 2016 22:40:55 +0000

mir (0.23.0+16.10.20160602.1-0ubuntu1) yakkety; urgency=medium

  [ Kevin DuBois ]
  * New upstream release 0.23.0 (https://launchpad.net/mir/+milestone/0.23.0)
    - ABI summary:
      . mirclient ABI unchanged at 9
      . mirserver ABI bumped to 40
      . mircommon ABI bumped at 6
      . mirplatform ABI unchanged at 11
      . mirprotobuf ABI unchanged at 3
      . mirplatformgraphics ABI unchanged at 9
      . mirclientplatform ABI unchanged at 5
      . mirinputplatform ABI unchanged at 5
    - Enhancements:
      . Enable internal usage of more flexible graphics buffer submission,
        precursing client API additions. 
    - Bug fixes:
      . Potential NBS performance loss after resize (LP: #1579076)
      . Performance loss with NBS and overlays on (LP: #1578159)
      . Mir crashes with useless backtrace when mg::Platform methods throw
        (LP: #1553549)
      . Virtual output is not removed when screencast client disappears
        (LP: #1573572)
      . Can't VT switch from mir_demo_server (any more) (LP: #1576260)
      . mir_demo_server(_minimal): Window movement/resizing stops responding
        when the cursor leaves the surface, and can lead to windows 1px wide
        and unrecoverable. (LP: #1447886)
      . Virtual display output configuration is set to LVDS (LP: #1573782)
      . Mir-on-X11 doesn't pass Alt+primary button drag to Mir (LP: #1575765)
      . Mir-on-X11 breaks mir_proving_server resize logic (LP: #1575192)
      . Resizing can crash mir_demo_server (LP: #1575211) 
      . [regression] Cursor stops at phantom edge on M10 and N7 (LP: #1580774)
      . [regression] MIR_CLIENT_PERF_REPORT is showing bogus render times and
        buffer lag (LP: #1581368)
      . Test failures in ClientLogging.reports_performance due to the above
        fix. (LP: #1583970, LP: #1584603, LP: #1584605)
      . Do not throw when creating some objects under HWC 1.5 (LP: #1583086)
      . Correct black frame issue under Xmir (LP: #1584784)

  [ Tarmac, Kevin DuBois <kevin.dubois@canonical.com>, Daniel van Vugt <daniel.van.vugt@canonical.com>, Andreas Pokorny <andreas.pokorny@canonical.com>, Alberto Aguirre ]
  * 0.23.0 Mir release

 -- Kevin DuBois <kdub432@gmail.com>  Thu, 02 Jun 2016 13:18:03 +0000

mir (0.22.1+16.04.20160516.2-0ubuntu1) xenial; urgency=medium

  [ Andreas Pokorny ]
  * New upstream release 0.22.1 (https://launchpad.net/mir/+milestone/0.22.1)
    - ABI summary:
      . No ABI changes in any libraries. Bugfix release only.
    - Bugs fixed:
      . [regression] Cursor stops at phantom edge on M10 and N7 (LP: 1580774)

  [ CI Train Bot ]
  * No-change rebuild.

 -- Michał Sawicz <michal.sawicz@canonical.com>  Mon, 16 May 2016 15:36:50 +0000

mir (0.22.0+16.04.20160422.2-0ubuntu1) xenial; urgency=medium

  [ Alberto Aguirre ]
  * New upstream release 0.22.0 (https://launchpad.net/mir/+milestone/0.22.0)
    - ABI summary: Only servers need rebuilding
      . mirclient ABI unchanged at 9
      . mirserver ABI bumped to 39
      . mircommon ABI unchanged at 5
      . mirplatform ABI unchanged at 11
      . mirprotobuf ABI unchanged at 3
      . mirplatformgraphics ABI bumped to 9
      . mirclientplatform ABI unchanged at 5
      . mirinputplatform ABI unchanged at 5
    - Enhancements:
      . New screencast creation API which allows a client to specify
        number of capture buffers and mirroring mode
      . HWC 1.5 support for android based platforms
    - Bug fixes:
      . [regression] Black screen: Mir hangs and then crashes on startup/login
        due to reading from /dev/random (LP: #1536662)
      . CI test failures on xenial amd64 due to valgrind errors following system
        upgrade to ld-2.23 (LP: #1560415)
      . [regression] failure in CI on ThreadedDispatcherSignalTest.keeps_
        dispatching_after_signal_interruption under Valgrind (LP: #1499229)
      . [regression] Cursor mostly does not move at all in response to slow 
        mouse movement, but then sometimes jumps (LP: #1528109)
      . Sometimes devices don't suspend - display turns back on immediately
        (LP: #1549701)
      . CI failure in NestedServer.display_orientation_changes_are_forwarded_to_
        host (LP: #1555074)
      . NBS fullscreen overlay benchmark performance is much lower than 
        BufferQueue (LP: #1557962)
      . server crashes when shutting down in smoke tests (LP: #1560900)
      . [regression] [OTA-10] Spread animation stutters badly with only a few
        apps opened (LP: #1563287)
      . nested mir_demo_server crashes on startup (LP: #1570362)
      . mir_acceptance_tests & mir_unit_tests dump core files (even when 
        everything passes) (LP: #1342092)
      . [regression] Tests fail with: std::exception::what: Failed to read from
        device: /dev/random after: 30 seconds (LP: #1541188)
      . [testsfail] ClientLatency.throttled_input_rate_yields_lower_latency
        (LP: #1554572)
      . NBS causes sudden loss of performance after un-fullscreening a swap 
        interval zero client (LP: #1557442)
      . surface creation with non-default buffer streams is ignored by server
        (LP: #1563278)
      . [regression] mir_integration_tests take significantly longer (27x
        longer) when running with ctest (LP: #1568966)
      . CI failure in TestClientInput.receives_one_touch_event_per_frame 
        (LP: #1570698)
      . Racy shutdown in mir_demo_client_scroll causes SEGFAULT (LP: #1560943)
      . mir_demo_client_target does not quit after SIGTERM/SIGINT (LP: #1562340)
      . ClientLogging.reports_performance fails under moderate load, is badly
        named (LP: #1563148)
      . nested mir_demo_server crashes on mouse move when --print-input-events
        active (LP: #1570357)
      . Virtual output is not removed when screencast client disappears
        (LP: #1573572)
      . Virtual display output configuration is set to LVDS (LP: #1573782)

  [ CI Train Bot ]
  * No-change rebuild.

 -- Alberto Aguirre <alberto.aguirre@canonical.com>  Fri, 22 Apr 2016 22:38:16 +0000

mir (0.21.0+16.04.20160330-0ubuntu1) xenial; urgency=medium

  [ Alberto Aguirre ]
  * New upstream release 0.21.0 (https://launchpad.net/mir/+milestone/0.21.0)
    - ABI summary:
      . mirclient ABI unchanged at 9
      . mirserver ABI unchanged at 38
      . mircommon ABI unchanged at 5
      . mirplatform ABI unchanged at 11
      . mirprotobuf ABI unchanged at 3
      . mirplatformgraphics ABI unchaged at 8
      . mirclientplatform ABI bumped to 5
      . mirinputplatform ABI unchanged at 5
    - Enhancements:
      . New display enumeration API
      . Added Android diagnostic tests to assist during porting to
        new devices
      . Added mir_demo_client_camera: a Video4Linux2 client
    - Bugs fixed:
      . Sometimes devices don't suspend - display turns back on
        immediately (LP: #1549701)
      . Mir crashed with exception 'failed to add sync point to command
        buffer' (LP: #1554635)
      . Mouse cursor is unusably slow in Unity 8 with a 1000Hz mouse
        (LP: #1539009)
      . Packaged mir_unit_tests binary is not suitable for general use
        (LP: #1547015)
      . [regression] Mir stops receiving input after a pause/resume
        cycle (LP: #1548989)
      . NBS (--nbuffers=0) causes software clients to crash with
        std::exception::what: Failed to mmap buffer 13, "Permission denied")
        (LP: #1550432)
      . Fullscreen clients freeze when using NBS with multiple monitors
        (LP: #1551536)
      . [ FAILED ] DisplayConfigurationTest.output_position_is_independent_of_
        orientation (LP: #1552065)
      . The server-side use of MIR_SOCKET is confusing (LP: #1290345)
      . [regression] FTBFS with -DMIR_LINK_TIME_OPTIMIZATION=on
        -Duse_debflags=on (LP: #1350343)
      . Mir On X (mesa-x11) keeps receiving mouse movement events even
        when not focused (LP: #1528110)
      . x11 platform: mouse cursor moves strange (LP: #1546324)
      . Cross compiling to wily/vivid doesn't work (LP: #1549152)
      . Rendering stutters when a new client establishes a connection
        (LP: #1549359)
      . 'mir_demo_server --test-client' crashes (SIGSEGV) when client
        dies (LP: #1555620)
      . [testfail] CI failure: TestClientInput.client_input_config_request_
        receives_all_attached_devices (LP: #1555708)
      . [regression] Mir FTBFS when MIR_ENABLE_TESTS=no (LP: #1556080)
      . Mir-on-X11 doesn't exit (until it gets an event) (LP: #1556210)
      . InputPlatformProbe.x11_platform_found_and_used_when_display_connection_
        works breaks with old input drivers present (LP: #1543049)
      . [regression] MIR_CLIENT_PERF_REPORT is missing window/surface
        names (LP: #1546933)
      . Installed binaries fail to run with mir_demo_server --test-client XXXX
        (LP: #1556160)
      . mir_demo_server --test-client [mir_demo_client_scroll|
        mir_demo_client_flicker] fails (LP: #1556205)
      . The contents of debian/mir-demos.examples are out of date and useless
        (LP: #1557446)

  [ CI Train Bot ]
  * No-change rebuild.

 -- Alberto Aguirre <alberto.aguirre@canonical.com>  Wed, 30 Mar 2016 00:23:20 +0000

mir (0.20.3+16.04.20160322-0ubuntu1) xenial; urgency=medium

  [ Alberto Aguirre ]
  * New upstream release 0.20.3 (https://launchpad.net/mir/+milestone/0.20.3)
    - ABI summary:
      . No ABI changes in any libraries. Bugfix release only.
    - Bug fixed:
      . Mir crashed with exception 'failed to add sync point to command
        buffer' (LP: #1554635)

  [ CI Train Bot ]
  * No-change rebuild.

 -- Alberto Aguirre <alberto.aguirre@canonical.com>  Tue, 22 Mar 2016 15:42:36 +0000

mir (0.20.2+16.04.20160307-0ubuntu1) xenial; urgency=medium

  [ Andreas Pokorny ]
  * New upstream release 0.20.2 (https://launchpad.net/mir/+milestone/0.20.2)
    - ABI summary:
      . No ABI changes in any libraries. Bugfix release only.
    - Bug fixed:
      . On removal of USB and BT devices key repeat events of pressed keys
        are sent indefinitely. (LP:#1550050)

  [ CI Train Bot ]
  * No-change rebuild.

 -- Andreas Pokorny <andreas.pokorny@canonical.com>  Mon, 07 Mar 2016 17:18:40 +0000

mir (0.20.1+16.04.20160225.1-0ubuntu1) xenial; urgency=medium

  [ Kevin DuBois ]
  * New upstream release 0.20.1 (https://launchpad.net/mir/+milestone/0.20.1)
    - ABI summary:
      . No ABI changes in any libraries. Bugfix release only.
    - Bugs fixed:
      . On arale; top panel drop down menu is semi-transparent and items are
        unreadable. Accommodate system image device name change for arale
        device that broke android quirk detection (LP: #1549226)
      . Crash when side mouse buttons are pressed (LP: #1544878)

  [ CI Train Bot ]
  * No-change rebuild.

 -- Kevin DuBois <kevin.dubois@canonical.com>  Thu, 25 Feb 2016 12:03:41 +0000

mir (0.20.0+16.04.20160219-0ubuntu1) xenial; urgency=medium

  [ Alan Griffiths ]
  * New upstream release 0.20.0 (https://launchpad.net/mir/+milestone/0.20.0)
    - ABI summary: Only servers need rebuilding;
      . mirclient ABI unchanged at 9
      . mirserver ABI bumped to 38
      . mircommon ABI unchanged at 5
      . mirplatform ABI unchanged at 11
      . mirprotobuf ABI unchanged at 3
      . mirplatformgraphics ABI bumped to 8
      . mirclientplatform ABI unchanged at 4
      . mirinputplatform ABI unchanged at 5
    - Enhancements:
      . Allow screencasting to create a virtual output (for Miracast)
      . Separate the protocol version number from the client API version macros.
        They're not meant to be related concepts.
      . Add UBSanitizer to the list of build types.
      . logging: Human readable timestamps in DumbConsoleLogger.
      . examples: AdorningDisplayBufferCompositor::composite() no long ignores
        output boundaries and occlusions.
      . examples: Add -a <app name> option to eglapps.
      . common, client: a more flexible way to probe modules: once we've found
        a good current platform we don't even try to load an older one.
      . Fix build and test run with CMAKE_BUILD_TYPE=ThreadSanitizer (missing
        locks).
      . Add MIR_USE_LD_GOLD build option.
    - Bug fixes:
      . unity-system-compositor crashed with std::runtime_error in
        mir::compositor::CompositingFunctor::wait_until_started() from
        usc::MirScreen::set_screen_power_mode (mir_power_mode_on)
        (LP: #1528384)
      . Phone not usable while a call comes in - followed by "restart"
        (LP: #1532607)
      . ui freezes when simultaneously moving mouse & plug/unplug hdmi
        (LP: #1538632)
      . Mir fails to build on xenial today: android_graphic_buffer_allocator.h
        fatal error: hardware/hardware.h: No such file or directory
        (LP: #1539338)
      . [mali] egl_demo_client_flicker has graphics corruption on android
        (LP: #1517205)
      . [testsfail] Intermittent failure in
        TestClientCursorAPI.cursor_passed_through_nested_server (LP: #1525003)
      . [android] External monitor slows rendering (LP: #1532202)
      . Display::create_gl_context may create context with incorrect attributes
        (LP: #1539268)
      . unity-system-compositor locked up in __libc_do_syscall() (LP: #1543594)
      . NestedServer.client_sees_set_scaling_factor intermittent failure
        (LP: #1537798)
      . [android] External monitor slows rendering - part 2 (LP: #1535894)
      . scene: make sure not to set the swapinterval to 0 when an independent
        stream is created. The default should be 1 (like the stream created as
        part of surface creation).
      . Track the displays plugged state to avoid reporting configurations in
        case they are unplugged (LP #1531503). [Cherrypicked from 0.21]
      . mouse pointer support on emulator is broken (LP: #1517597).
        [Cherrypicked from 0.21]
      . move an android-only test that ended up in tests/unit-tests/graphics.
        (LP: #1546676) [Cherrypicked from 0.21]

  [ CI Train Bot ]
  * No-change rebuild.

 -- Alan Griffiths <ci-train-bot@canonical.com>  Fri, 19 Feb 2016 10:40:59 +0000

mir (0.19.3+16.04.20160212-0ubuntu1) xenial; urgency=medium

  [ Kevin DuBois ]
  * New upstream release 0.19.3 (https://launchpad.net/mir/+milestone/0.19.3)
    - ABI summary:
      . no abi changes in any libraries. bugfix release only
    - Bugs fixed:
      . Workaround for broken hwc implementations that dont allow querying
        display information during hotplug (LP: #1531503)

  [ CI Train Bot ]
  * No-change rebuild.

 -- kevin gunn <kevin.gunn@canonical.com>  Fri, 12 Feb 2016 18:50:06 +0000

mir (0.19.2+16.04.20160210-0ubuntu1) xenial; urgency=medium

  [ Alberto Aguirre ]
  * New upstream release 0.19.2 (https://launchpad.net/mir/+milestone/0.19.2)
    - Bugs fixed:
      . Lock ordering issues causing deadlocks between input and display
        configuration (LP: #1538632, LP: #1543594, LP: #1532607)
      . Workaound for a g++ 4.9 bug where std::uncaught_exception() 
        unexpectedly returns true

  [ CI Train Bot ]
  * No-change rebuild.

 -- Alberto Aguirre <alberto.aguirre@canonical.com>  Wed, 10 Feb 2016 00:57:06 +0000

mir (0.19.1+16.04.20160204-0ubuntu1) xenial; urgency=medium

  [ Kevin Gunn ]
  * New upstream release 0.19.1 (https://launchpad.net/mir/+milestone/0.19.1)
    - Improved reporting to assist in critical debug
    - Improved on the fix for LP: #1527449 and LP: #1526658 in order to
      avoid Unity8 crashing on upgraded xenial desktops.

  [ CI Train Bot ]
  * No-change rebuild.

 -- kevin gunn <kevin.gunn@canonical.com>  Thu, 04 Feb 2016 21:13:57 +0000

mir (0.19.0+16.04.20160128-0ubuntu1) xenial; urgency=medium

  [ Brandon Schaefer ]
  * New upstream release 0.19.0 (https://launchpad.net/mir/+milestone/0.19.0)
    - ABI summary:
      . mirclient ABI unchanged at 9
      . mirserver ABI bumped to 37
      . mircommon ABI unchanged at 5
      . mirplatform ABI unchanged at 11
      . mirprotobuf ABI unchanged at 3
      . mirplatformgraphics ABI bumped to 7
      . mirclientplatform ABI bumped to 4
      . mirinputplatform ABI bumped to 5
      . mircookie ABI bumped to 2
    - Enhancements:
      . Improve compositor start logging
      . Mir cookie support added for copy paste use
    - Bugs fixed:
      . [regression] Mir servers crash on mouse input -
        std::exception::what: Client input channel write blocked : 11,
        "Resource temporarily unavailable" (LP: #1528438)
      . [regression] pinch to zoom not working reliably (LP: #1531517)
      . Passing DisplayConfiguration scale property from nested server to host
        appears to not work (LP: #1535780)
      . [enhancement] Support copy-paste between X and Mir (LP: #1471998)
      . Various TSan reports when running test suite on a mir tsan enabled
        build (LP: #1523647)
      . [testsfail] Intermittent failure in
        TestClientInput.clients_receive_relative_pointer_events (LP: #1523872)
      . Buffer leak during repeated mirscreencasts causes server to be killed
        (LP: #1523900)
      . Mir clients (including Unity8 itself) crash in XGetXCBConnection() if
        multiple versions of mir-client-platform-mesa are installed.
        (LP: #1526658)
      . Cursor displayed incorrectly (looks like incorrect stride)
        (LP: #1526779)
      . [regression] Mir servers just segfault just after "Selected driver:"
        instead of reporting exceptions (LP: #1528135)
      . Setting a surface keymap crashes in xkbcommon:
        xkb_keymap_new_from_names() (LP: #1530946)
      . [enhancement] Implement support for QWindow::visibility set to
        Automatic (LP: #1535397)
      . ProgramOption::parse_file() reports problems to cerr (LP: #1190165)
      . Dynamic double buffering fails to detect inertial dash scrolling as
        slow; and stutters instead of scaling up to triple buffers.
        (LP: #1476201)
      . CI Failures: ClientLatency.throttled_input_rate_yields_lower_latency
        (LP: #1509291)
      . [regression] Nested servers can select wrong platform (LP: #1515558)
      . "there seems to be missing RTTI information when linking with UBSan
        enabled" (LP: #1521930)
      . Mir threadsanitizer build fails with GCC (LP: #1522581)
      . After "make install" mir_demo_server cannot find shared object file in
        /usr/local/lib (LP: #1522836)
      . [testfail] Intermittent failure in TestClientInput.clients_receive_
        pointer_within_coordinate_system_of_window (LP: #1523965)
      . [regression] [ FAILED ]
        ClientSurfaceEvents.surface_receives_output_event_on_creation
        (LP: #1524161)
      . [ FAILED ] TestClientInput.scene_obscure_motion_events_by_stacking
        (LP: #1524230)
      . There's something racy in ServerDisconnect.is_detected_by_client
        (LP: #1526248)
      . Mir clients leak all driver modules including the unused ones, keeping
        them resident (LP: #1527449)
      . [regression] Mir servers choose graphics-dummy (or no driver at all)
        over mesa-kms on a desktop (LP: #1528082)
      . Function 'mir_event_get_close_surface_event' is never used
        (LP: #1447690)
      . mir::input::Surface::consume(MirEvent const& event) should not take a
        reference to an opaque type (LP: #1450797)
      . lintian: E: mir-doc: privacy-breach-logo
        usr/share/doc/mir-doc/html/cppguide/index.html
        (http://www.google.com/favicon.ico) (LP: #1483471)
      . lintian: W: mir-doc: embedded-javascript-library
        usr/share/doc/mir-doc/html/jquery.js please use libjs-jquery
        (LP: #1483472)
      . lintian: E: mir-test-tools:
        arch-dependent-file-not-in-arch-specific-directory (LP: #1483475)
      . incorrect reporting in mf::SessionMediator::release_buffer_stream()
        (LP: #1499777)
      . [testsfail] Segmentation fault SystemCompositorWindowManager.
        if_a_surface_posts_client_gets_focus (LP: #1522356)

  [ CI Train Bot ]
  * No-change rebuild.

 -- Brandon Schaefer <ci-train-bot@canonical.com>  Thu, 28 Jan 2016 12:19:47 +0000

mir (0.18.1+16.04.20160115-0ubuntu1) xenial; urgency=medium

  [ Andreas Pokorny ]
  * New upstream release 0.18.1 (https://launchpad.net/mir/+milestone/0.18.1)
    - No ABI changes. Bug fix release only.
    - Bug fixed:
      . [regression] pinch to zoom not working reliably (LP: #1531517)
    

  [ CI Train Bot ]
  * No-change rebuild.

 -- kevin gunn <kevin.gunn@canonical.com>  Fri, 15 Jan 2016 11:45:05 +0000

mir (0.18.0+16.04.20151216.1-0ubuntu1) xenial; urgency=medium

  [ Kevin DuBois ]
  * New upstream release 0.18.0 (https://launchpad.net/mir/+milestone/0.18.0)
    - ABI summary: Only servers need rebuilding;
      . mirclient abi unchanged at 9
      . mirserver abi bumped to 36
      . mircommon abi unchanged at 5
      . mirplatform abi unchanged at 11
      . mirprotobuf abi unchanged at 3
      . mirplatformgraphics abi bumped to 7
      . mirclientplatform abi unchanged at 3
      . mirinputplatform abi added. current version is 4
    - Enhancements:
      . Use libinput by default, and remove the android input stack
      . Add x11 input probing
      . Add alternative buffer swapping mechanism internally, available with
        --nbuffers 0
      . Automatic searching and selection of input platforms
      . Better support for themed cursors
      . Add demo client that uses multiple buffer streams in one surface
      . Improve fingerpaint demo to use touch pressure
      . Allow for configuring cursor acceleration, scroll speed and left or
        right handed mice
      . Allow for setting a base display configuration via client api
      . Various nested server multimonitor fixes and stability improvements
      . Remove DepthId from the SurfaceStack
    - Bug fixes:
      . Unit test failures in Display.* on Android (LP: #1519276)
      . Build failure due to missing dependency of client rpc code on mir
        protobuf (LP: #1518372)
      . Test failure in
        NestedServer.display_configuration_reset_when_application_exits
        (LP: #1517990)
      . CI test failures in various NesterServer tests (LP: #1517781)
      . FTBFS with -DMIR_PLATFORM=android (LP: #1517532)
      . Nesting Mir servers with assorted display configs causes lockup
        (LP: #1516670)
      . [testsfail] RaiseSurfaces.motion_events_dont_prevent_raise
        (LP: #1515931)
      . CI test failures in GLMark2Test (LP: #1515660)
      . Shells that inject user input events need to agree with the system
        compositor on the clock to use (LP: #1515515)
      . mircookie-dev is missing nettle-dev dependency (LP: #1514391)
      . Segmentation fault on server shutdown with mesa-kms (LP: #1513901)
      . mircookie requires nettle but libmircookie-dev doesn't depend on it
        (LP: #1513792)
      . libmircookie1 package does not list libnettle as dependency
        (LP: #1513225)
      . display configuration not reset when application exits (LP: #1511798)
      . unplugging external monitor causes nested server to throttle client
        (LP: #1511723)
      . 1/2 screen on external monitor (LP: #1511538)
      . unity-system-compositor crash, no interaction on windowed mode
        (LP: #1511095)
      . [regression] arm64/powerpc cross compile doesn't build any more
        (LP: #1510778)
      . mir_connection_get_egl_pixel_format() crashes if libEGL is loaded
        RTLD_LAZY (LP: #1510218)
      . [multimonitor] nested server surface positioning incorrect
        (LP: #1506846)
      . unity-system-compositor fails to build against lp:mir r3027
        (LP: #1506537)
      . [regression] Resampled touch events are slightly less regular than they
        used to be (LP: #1506331)
      . [testsfail] Segmentation fault mir_demo_server --test-client
        /usr/bin/mir_demo_client_basic (LP: #1506137)
      . [regression] Can't move/resize windows any more using Alt+left/middle
        buttons (LP: #1505114)
      . CI failure on some 32-bit targets in
        ServerSignal.terminate_handler_is_called_for_SIGTERM and others
        (LP: #1504579)
      . multibufferstreams use surface size instead of stream size
        (LP: #1503317)
      . CI segfault in mir-mediumtests-runner-mako in client tests
        (LP: #1502896)
      . CI segfault in mir-mediumtests-runner-mako after AndroidHardwareSanity
        tests (LP: #1502782)
      . compositing never stops when external monitor is connected
        (LP: #1499039)
      . mir_demo_server crashes with ERROR: Dynamic exception type:
        std::out_of_range - std::exception::what: map::at when an Xmir rootless
        app is closed by its File menu. (LP: #1497128)
      . Nested servers don't apply their display configuration at startup
        (LP: #1492269)
      . mir fails to open the right mouse device in kvm/qemu (LP: #1489522)
      . nexus4 & nexus7 hotplug survival (LP: #1488863)
      . Android uses mir_display_output_invalid_id (0) as an output id value
        (LP: #1463873)
      . DemoRenderer: GL_BLEND is really always enabled even when not required
        (also causes RGBX discolouration in mir_proving_server) (LP: #1423462)
      . Severe graphical corruption (mostly horizontal streaks/lines) running
        software clients (including Xmir) on android (LP: #1406725)
      . [enhancement] Ubuntu needs a way to set mouse scrolling speed
        (LP: #124440)
      . input-evdev: always send all active contacts.
      . fix backwards frame jumps on the FB context on some devices
        (LP: #1270245)
      . fix race in test (NestedServer suite) (LP: #1514884)
      . fix signal callbacks in buffer stream creation (LP: #1519998 and
        LP: #1519999)
      . allow client to retrieve error messages when stream creation fails
        (LP: #1520005)
      . [regression] Ctrl/Alt modifiers not handled correctly (LP: #1521225)
      . snappy packaging fixes
      . CI test failures due to memory errors during GLibMainLoop shutdown
        (LP: #1520217)
      . fix UBSan build (LP: #1521808)
      . SessionMediator::exchange_buffer can create references to null pointers
        (LP: #1522093)
      . After exiting Mir (by Ctrl+Alt+BkSp) VT switching by Ctrl+Alt+Fn is
        broken (LP: #1521651)
      . notify when cursor images are removed (LP: #1521795)
      . fix arm64, powerpc, ppc64el builds (LP: #1522122)
      . fix locking in ms::SurfaceStack (LP: #1522105)
      . [regression] Mouse wheel events are now unusably over-sensitive and
        backwards (LP: #1522673)
      . Cross compiling Mir from a xenial host fails (dpkg-checkbuilddeps:
        error: Unmet build dependencies: ...) (LP: #1523801)

  [ CI Train Bot ]
  * No-change rebuild.

 -- Kevin DuBois <kevin.dubois@canonical.com>  Wed, 16 Dec 2015 18:24:40 +0000

mir (0.17.1+16.04.20151105.1-0ubuntu1) xenial; urgency=medium

  [ Alberto Aguirre ]
  * New upstream release 0.17.1 (https://launchpad.net/mir/+milestone/0.17.1)
    - No ABI changes. Bug fix release only.
    - Bugs fixed:
      . compositing never stops when external monitor is connected
        (LP: #1499039)
      . half screen on external monitor (LP: #1511538)
      . Nested servers don't apply their display configuration at startup
        (LP: #1492269)
      . libmircookie1 package does not list libnettle as dependency
        (LP: #1513225)
      . unity-system-compositor crash, no interaction on windowed mode
        (LP: #1511095)
      . mir_connection_get_egl_pixel_format() crashes (LP: #1510218)
      . [regression] mir-client-platform-mesa-dev pkg-config file dropped
        (LP: #1509005)

  [ CI Train Bot ]
  * New rebuild forced.

 -- Alberto Aguirre <alberto.aguirre@canonical.com>  Thu, 05 Nov 2015 21:54:17 +0000

mir (0.17.0+15.10.20151008.2-0ubuntu1) wily; urgency=medium

  [ Alexandros Frantzis ]
  * New upstream release 0.17.0 (https://launchpad.net/mir/+milestone/0.17.0)
    - ABI summary: Only servers and graphics drivers need rebuilding;
      . Mirclient ABI unchanged at 9
      . Mirserver ABI bumped to 35
      . Mircommon ABI unchanged at 5
      . Mirplatform ABI bumped to 11
      . Mirprotobuf ABI bumped to 3
      . Mirplatformgraphics ABI bumped to 6
      . Mirclientplatform ABI unchanged at 3
    - Enhancements:
      . Introduce libmircookie, a simple mechanism for a group of cooperating
        processes to hand out and verify difficult-to-forge timestamps to
        untrusted 3rd parties.
      . More refactorings to support renderers other than GL.
      . Add MirBlob to the client API - a tool for serializing and
        deserializing data.
      . Introduce a libinput based input platform, not yet used by default.
      . Provide a mechanism for the shell to send events on surface
        construction.
      . Provide mir::shell::DisplayConfigurationController allowing shells
        to correctly change the display configuration, notifying clients
        as appropriate.
      . New DSO versioning guide.
      . Send events pertaining to the output a surface is currently on (dpi,
        form factor, scale) to clients.
    - Bug fixes:
      . [enhancement] XMir specific documentation should live in its own
        subsection (LP: #1200114)
      . Nested servers need cursor support (LP: #1289072)
      . Mir cursor is missing/invisible until the client sets it multiple
        times (LP: #1308133)
      . [regression] Fullscreen software surfaces (like Xmir -sw) can crash
        the Mir server (LP: #1493721)
      . [usc] Mir gives up and shuts down due to input with multimonitor qtmir
        (std::exception::what: Failure sending input event) (LP: #1496069)
      . Mouse cursor disappears upon entering the surface area of a nested
        client (LP: #1496849)
      . [android] input is not dispatched when attaching an external monitor
        (LP: #1498045)
      . [android] input coordinates are scaled incorrectly when an external
        display is connected (LP: #1498540)
      . [android] std::exception::what: error during hwc set() when unplugging
        external monitor (LP: #1498550)
      . tests do not compile without precompiled headers (LP: #1498829)
      . [android] std::exception::what: Failed to monitor fd: Operation not
        permitted when unplugging external display in a nested configuration
        (LP: #1499042)
      . Mir suddenly no longer builds since 'mesa (11.0.0-1ubuntu1) wily':
        /usr/include/EGL/eglplatform.h:100:35: fatal error:
        android/native_window.h: No such file or directory (LP: #1499134)
      . [android] various crashes when unplugging external display on a
        nested configuration (LP: #1501927)
      . Cursor becomes visible by itself when an external monitor is connected
        (LP: #1502200)
      . mesa FTBFS due to missing Requires in mirclient (LP: #1503450)

  [ CI Train Bot ]
  * New rebuild forced.

 -- Alexandros Frantzis <alexandros.frantzis@canonical.com>  Thu, 08 Oct 2015 16:12:19 +0000

mir (0.16.1+15.10.20150930.1-0ubuntu1) wily; urgency=medium

  [ Daniel van Vugt ]
  * New upstream release 0.16.1 (https://launchpad.net/mir/+milestone/0.16.1)
    - No ABI changes. Bug fix release only.
    - Bugs fixed:
      . Mir suddenly no longer builds since 'mesa (11.0.0-1ubuntu1) wily':
        /usr/include/EGL/eglplatform.h:100:35: fatal error:
        android/native_window.h: No such file or directory (LP: #1499134)

  [ CI Train Bot ]
  * New rebuild forced.

 -- Alexandros Frantzis <alexandros.frantzis@canonical.com>  Wed, 30 Sep 2015 14:38:36 +0000

mir (0.16.0+15.10.20150921.1-0ubuntu1) wily; urgency=medium

  [ Daniel van Vugt ]
  * New upstream release 0.16.0 (https://launchpad.net/mir/+milestone/0.16.0)
    - ABI summary: Only servers and graphics drivers need rebuilding;
      . Mirclient ABI unchanged at 9
      . Mirserver ABI bumped to 34
      . Mircommon ABI unchanged at 5
      . Mirplatform ABI bumped to 10
      . Mirprotobuf ABI bumped to 2
      . Mirplatformgraphics ABI bumped to 5
      . Mirclientplatform ABI unchanged at 3
    - Enhancements:
      . Significantly shortened buffer holding time for system compositors
        should yield higher/smoother frame rates.
      . Progress on new buffer semantics work.
      . Mir-on-x platform refinements, including support for guest platform,
        key combinations, rotation, display window size.
      . Enhanced cross-compilation, including multi-distro, and multi-arch
        support.
      . Added message auth code to make_event functions. Older implementations
        are now marked as deprecated.
      . Added EventBuilder for input platforms to use to construct events.
      . Improved logging.
      . Added protobuf versioning support.
      . Support for the NATIVE_WINDOW_CONSUMER_USAGE_BITS query.
      . Added utilities to detect the capabilities of an input device.
      . Initial refactoring to support renderers other than GL.
      . Optimized ANR logic to decide less frequent wakeups.
      . Allow clients to set their surface event handler up front.
      . Added ability to provide for setting a scale on BufferStream.
    - Bug fixes:
      . [regression] ubuntu-emulator fails to start Mir demos (LP: #1486535)
      . Overlayed framedropping clients freeze on mako (LP: #1391261)
      . [regression] Screen flickering and error messages on Android overlay
        surfaces: <ERROR> MirBufferStream: Error processing incoming buffer
        error registering graphics buffer for client use (LP: #1441553)
      . [silo0] exception thrown in cursor management code around monitor
        removals/additions (LP: #1483779)
      . mirclient.pc lists protobuf in Requires.private (LP: #1483876)
      . Overlays don't rotate when mga::DisplayBuffer is rotated (LP: #1485070)
      . cross-compile-chroot.sh fails on wily since the archive transition to
        GCC 5 (LP: #1486823)
      . [ FAILED ] ExchangeBufferTest.server_can_send_buffer
        (tests/integration-tests/test_exchange_buffer.cpp:441: Failure)
        (LP: #1487967)
      . Client fails to work with multiple client platform versions installed
        (LP: #1488500)
      . CI test failure in ClientLatency.triple_buffered_client_uses_all_buffers
        (LP: #1491876)
      . Intermittent CI failure in 
        DisplayConfigurationTest.changing_focus_from_client_with_config_to_client_without_config_configures_display
        (LP: #1494663)
      . acceptance test ClientLatency.double_buffered_client_uses_all_buffers
        does not measure latency accurately (reports low latency when we know
        it's higher) (LP: #1447947)
      . make ptest returns 0 when tests fail (LP: #1454250)
      . [regression] Mir is holding buffers much longer than it used to
        (LP: #1480164)
      . Acceptance test fails under debuild: 
        ClientCredsTestFixture.session_authorizer_receives_pid_of_connecting_clients
        (LP: #1483097)
      . dpkg-shlibdeps: warning: 
        debian/mir-platform-graphics-mesa-x4/usr/lib/x86_64-linux-gnu/mir/server-platform/server-mesa-x11.so.4
        contains an unresolvable reference to symbol
        _ZN3mir6events10make_eventElNSt6chrono8durationIlSt5ratioILl1ELl1000000000EEEE17MirKeyboardActionjij:
        (LP: #1483469)
      . [regression] surface remains invisible when changing from state
        minimized/hidden to any other (LP: #1483909)
      . android external monitor doesn't respect overlay disable option
        (LP: #1484638)
      . [regression] Clients hang without explanation when connecting to older
        servers since r2730 (LP: #1486496)
      . [regression] Intermittent test failure
        BufferQueue/WithThreeOrMoreBuffers.queue_size_scales_with_client_performance
        (LP: #1487197)
      . client api minor version was not updated in mir 0.15 (LP: #1488542)
      . On Wily/mesa-kms starting a server with a "test client" crashes the
        server (LP: #1489806)
      . The MirDisplayConfiguration returned on the client can be incorrect
        (LP: #1491937)
      . The MirDisplayConfiguration returned on the client can be incorrect
         - part 2 (LP: #1493741)
      . sbuild cross compile broken (LP: #1493895)
      . Segmentation fault in MesaBufferIntegration.* (LP: #1495459)
      . lintian says: W: mirtest-dev: extended-description-line-too-long
        (LP: #1483470)
      . SYSYEM_SUPPORTS_O_TMPFILE - typo (LP: #1483797)
      . sbuild cross compile encounters difficulties with our python dependency
        (LP: #1494317)
      . touchpad produces mouse events with zeroed relative_x and relative_y axes
        (LP: #1496814)

  [ CI Train Bot ]
  * New rebuild forced.

 -- Cemil Azizoglu <cemil.azizoglu@canonical.com>  Mon, 21 Sep 2015 16:03:27 +0000

mir (0.15.1+15.10.20150903-0ubuntu1) wily; urgency=medium

  [ Kevin Gunn ]
  * released-rebuild-for-vivid-overlay

 -- CI Train Bot <ci-train-bot@canonical.com>  Thu, 03 Sep 2015 18:50:01 +0000

mir (0.15.1+15.10.20150825-0ubuntu1) wily; urgency=medium

  [ Alberto Aguirre ]
  * New upstream release 0.15.1 (https://launchpad.net/mir/+milestone/0.15.1)
    - Bug fixes:
      . Client API minor version was not updated (LP: #1488542)
      . [regression] ubuntu-emulator fails to start Mir demos (LP: #1486535)

  [ CI Train Bot ]
  * No-change rebuild.

 -- CI Train Bot <ci-train-bot@canonical.com>  Tue, 25 Aug 2015 16:02:43 +0000

mir (0.15.0+15.10.20150818-0ubuntu1) wily; urgency=medium

  [ Daniel van Vugt ]
  * New upstream release 0.15.0 (https://launchpad.net/mir/+milestone/0.15.0)
    - ABI summary: Only servers and graphics drivers need rebuilding;
      . Mirclient ABI unchanged at 9
      . Mirserver ABI bumped to 33
      . Mircommon ABI unchanged at 5
      . Mirplatform ABI bumped to 9
    - Enhancements:
      . Add support for Mir-on-X11.
      . Latency reduction optimizations (around ~15ms reduction in total):
        Reduced input event resampling latency by 5ms. Reduced output latency
        (in system compositors) by around 10ms with the introduction of
        "predictive bypass". And we're not finished; future Mir releases
        should reduce latency further.
      . Introduced a python3-based Mir performance framework.
      . Lots of preparation for an architectural overhaul of buffer swapping,
        required in the least to support future optimizations like nested
        bypass.
      . Added a new cursor: crosshair
      . Added support for 15/16-bit client pixel formats ("high colour").
      . Added a new client function to make picking the right pixel format
        for a given EGLConfig super simple: mir_connection_get_egl_pixel_format
      . Added application-not-responding detection
      . Added client API for specifying input region shape.
      . Fixed the remaining threading flaws identified by ThreadSanitizer and
        turned it on permanently for all continuous integration in future.
      . Added support for relative pointer motion events (e.g. for gaming).
    - Bug fixes:
      . Fix focus issues breaking autopilot tests entering text (LP: #1468029)
      . Fix mir tests failure on armhf with GCC5 (LP: #1478213)
      . mir_buffer_stream_swap_buffers_sync can hang constraints (LP: #1479899)
      . Loading libmirclient.so twice leads to a segfault in libmirprotobuf.so 
        (LP: #1391976)
      . Visible corruption in SDL apps (LP: #1460149)
      . MultiThreadedCompositor::destroy_compositing_threads hangs/deadlocks on
        shutdown or display reconfiguration  (LP: #1471909)
      . ctest/"make test" reports 100% tests pass even when some fail. 
        (LP: #1472911)
      . Mir server crashed - GLib-CRITICAL **: g_source_get_context: assertion
       'source->context != NULL || !SOURCE_DESTROYED (source)' failed
        (LP: #1473869)
      . USC crash on multimonitor unplug [std::exception::what: error during
        hwc prepare()] (LP: #1474891)
      . [regression] Input focus delay after switching app back into focus
        (LP: #1480654)
      . GLibMainLoopTest.propagates_exception_from_server_action fails with 
        GCC 5 in armhf (LP: #1482274)
      . [enhancement] Mir lacks relative mouse support (LP: #1276322)
      . ShmBuffer ignores pixel_format (LP: #1424909)
      . Fullscreen bypassed clients stutter with double buffers when other
        clients are running (LP: #1447896)
      . [regression] Demo servers crash on start-up if MIR_ENABLE_TESTS=OFF
        (LP: #1439078)
      . [regression] The software cursor has a rectangular shadow around it
        in mir_proving_server (LP: #1447911)
      . TestClientCursorAPI.cursor_passed_through_nested_server fails 
        intermittently (LP: #1462088)
      . [enhancement] Add support for high colour (15/16-bit colour) clients
        (LP: #1469673)
      . android-input logs are not flushed as soon as they happen (LP #1470204)
      . Android: rotated display config not applied when an external monitor
        is hot-plugged (LP: #1471858)
      . [regression] Clients are blocked in swap buffers when the screen turns
        off (LP: #1475120)
      . [regression] Some Mir EGL demos don't get bypassed any more in
        fullscreen (LP: #1480755)
      . [regression] Multi-finger gestures are often not detected as finished
        (LP: #1481570)
      . Connection error when no client-platform (drivers) installed is
        confusing (LP: #1473268)
      . Compositor report shows overlays ("bypass") is never used by
        mir_proving_server on Android, even for fullscreen surfaces
        (LP: #1474231)

 -- CI Train Bot <ci-train-bot@canonical.com>  Tue, 18 Aug 2015 21:42:12 +0000

mir (0.14.0+15.10.20150723.1-0ubuntu1) wily; urgency=medium

  [ Andreas Pokorny ]
  * Fix missing ABI renaming in Mirplatform
  * Bump Mirserver platform graphics to 3
  * Fix mirprotobuf ABI break
  * Fix g++-5.0 compilation (LP: #1475994)

  [ CI Train Bot ]
  * New rebuild forced.

 -- CI Train Bot <ci-train-bot@canonical.com>  Thu, 23 Jul 2015 16:33:09 +0000

mir (0.14.0+15.10.20150715-0ubuntu1) wily; urgency=medium

  [ Andreas Pokorny ]
  * New upstream release 0.14.0 (https://launchpad.net/mir/+milestone/0.14.0)
    - ABI summary: All clients and all servers need building;
      . Mirclient ABI bumped to 9
      . Mirserver ABI bumped to 32
      . Mircommon ABI bumped to 5
      . Mirplatform ABI bumped to 8
    - Enhancements:
      . mir_demo_server: tweaks, features and improvements 
      . More MirEvent-2.0 related changes and unifications
      . New SurfaceInputDispatcher to replace the android InputDispatcher
      . New Threaded dispatcher for Dispatchable added
      . Rework of the relationship of surfaces and buffer streams to allow
        attaching multiple buffer streams to a surface.
      . Preparation work for new buffer semantics
      . fd leaks in tests eliminated and leak check activated for unit and
        integration tests
      . Further TSAN reported issues removed
      . Preparation work for mir-on-x: splitting of mesa platform in common
        and KMS parts
      . Further rework of input stack focused on test infrastructure
      . Persistent id request for surfaces added
      . Integration-tests cleaning: switch tests to in-process server
      . A first end-to-end input test added in privileged-tests
      . "mesa" platform renamed to "mesa-kms" (LP: #1381330)
      . [enhancement] Mir servers should allow client connections only after
        server start-up has finished  (LP: #1451844)
      . build-dependency on g++-4.9 dropped (LP: #1452320)
    - Bug fixes:
      . Crash because uncaught exception in mir::events::add_touch 
        (LP: #1437357)
      . [vegetahd] android buffer allocator does consider hwc alignment
        constraints  (LP: #1461314)
      . [regression] Touch input does not work at all any more  (LP: #1464174)
      . Mir emits a mir_motion_action_hover_exit event before of a 
        mir_motion_action_pointer_down  (LP: #1419048)
      . [testsfail] NestedInput.nested_event_filter_receives_keyboard_from_host
        failure in CI  (LP: #1462033)
      . [testsfail] InputEvents.reach_nested_client in CI  (LP: #1463315)
      . [regression] titlebar in "canonical" example WM + KeyRepeatDispatcher
        causes deadlock  (LP: #1464690)
      . CI failure in
        TestClientInput.clients_receive_many_button_events_inside_window
        (LP: #1465231)
      . mir-client-platform-mesa-dev package dependency is incorrect
        (LP: #1465642)
      . Repeat input events keep being emitted even when user switches to
        different VT  (LP: #1465669)
      . libmirprotobuf's ABI can be broken when modifying protobuf message
        definitions  (LP: #1465883)
      . Spurious Failure in ClientLibrary.highly_threaded_client
        (LP: #1466492)
      . failure in CI in BufferStreamArrangement.arrangements_are_applied
        (LP: #1466594)
      . [arale] software buffers have flickering line artefacts  (LP: #1418035)
      . can't load app purchase UI without a U1 account  (LP: #1450377)
      . [arale] Software cursor appears slightly corrupt on arale (black
        spots in place of white)  (LP: #1451309)
      . [regression] Dragging windows by the titlebar is incredibly slow
        and laggy  (LP: #1454128)
      . [regression] Opacity controls (Alt+mousewheel) don't work any more
        (LP: #1454518)
      . [regression] No API for creating freestyle surfaces  (LP: #1457987)
      . [vivid-overlay] input-stub.so fails to load on i386  (LP: #1458689)
      . client API version has wrong version  (LP: #1461312)
      . abi-dump-base make target is broken  (LP: #1461697)
      . Stopping input in a nested server stops VT switching  (LP: #1465585)
      . Pointer events are not mapped to correct output by nested Mir
        (LP: #1465692)
      . Loading libmirclient.so twice leads to a segfault in libmirprotobuf.so
        (LP: #1391976)

 -- CI Train Bot <ci-train-bot@canonical.com>  Wed, 15 Jul 2015 12:05:19 +0000

mir (0.13.3+15.10.20150617-0ubuntu1) wily; urgency=medium

  [ Alberto Aguirre ]
  * New upstream release 0.13.3 (https://launchpad.net/mir/+milestone/0.13.3)
    - Bug fixes:
      . mir-client-platform-mesa-dev package dep is incorrect (LP: #1465642)
      . Avoid allocating mir protobuf message objects on stack (LP: #1465883)

 -- CI Train Bot <ci-train-bot@canonical.com>  Wed, 17 Jun 2015 20:02:15 +0000

mir (0.13.2+15.10.20150605-0ubuntu1) wily; urgency=medium

  [ Alberto Aguirre ]
  * New upstream release 0.13.2 (https://launchpad.net/mir/+milestone/0.13.2)
    - Bug fixes:
      . Wrong client API version (LP: #1461312)
      . Add quirk to force buffer width alignment on some devices (LP: #1461314)

  [ CI Train Bot ]
  * New rebuild forced.

 -- CI Train Bot <ci-train-bot@canonical.com>  Fri, 05 Jun 2015 17:51:40 +0000

mir (0.13.1+15.10.20150520.1-0ubuntu1) wily; urgency=medium

  * Bump upstream version number to add test binaries to orig tarball.
  * Do minimal porting required to prepare for building on ppc/ppc64el.
  * Disable testsuite on powerpc until big-endian porting is complete.

 -- Adam Conrad <adconrad@ubuntu.com>  Wed, 03 Jun 2015 16:27:46 -0600

mir (0.13.1+15.04.20150520-0ubuntu1) vivid; urgency=medium

  [ Cemil Azizoglu ]
  * New upstream release 0.13.1 (https://launchpad.net/mir/+milestone/0.13.1)
    - ABI summary: No ABI break. Servers and clients do not need rebuilding.
      . Mirclient ABI unchanged at 8
      . Mircommon ABI unchanged at 4
      . Mirplatform ABI unchanged at 7
      . Mirserver ABI unchanged at 31
    - Bug fixes:
      . Can't load app purchase UI without a U1 account (LP: #1450377)
      . Crash because uncaught exception in mir::events::add_touch (LP: #1437357)

 -- CI Train Bot <ci-train-bot@canonical.com>  Wed, 20 May 2015 21:20:15 +0000

mir (0.13.0+15.04.20150512-0ubuntu1) vivid; urgency=medium

  [ Alan Griffiths ]
  * New upstream release 0.13.0 (https://launchpad.net/mir/+milestone/0.13.0)
    - Very large release as the previous 0.12 series contained only minimal
      bug fixes...
    - Enhancements:
      . New demo clients for input testing: mir_demo_client_eglsquare and
        mir_demo_client_target.
      . Demo clients: mir_demo_client_tooltip, mir_demo_client_animated_cursor
      . mir_demo_client_fingerpaint now processes input asynchronously to
        drawing for a more fluid experience.
      . New, default window manager in mir_demo_server
      . mir_demo_server option (--arw-file) to make socket filename globally rw
      . mir_demo_server demonstrates use of config file
      . Added support to mir_proving_server for rendering window title strings
      . Demo servers (mir_proving_server, mir_demo_server): Introduce support
        for Alt+` switching of windows in multi-window clients.
      . Added client API support for constructing input method surfaces.
      . Introduce "buffer streams" properly. This is a generalization of the
        most basic functionality of a surface.
      . Log useful OpenGL information on server start-up.
      . Add support for HWC 1.4
      . Add display and fencing information to the layers in the HWC report
      . Add a report_vsync method to display report
      . Support for second display when running on "android" driver stack
      . Server buffering strategy is configurable by --nbuffers=N
        (or environment MIR_SERVER_NBUFFERS=N)
      . Explicit support for configuring window management in libmirserver.
      . Remove surface configurator & placement strategy configuration points
      . Added experimental environment variable MIR_CLIENT_INPUT_RATE=Hz for
        tweaking the input resampling rate a client experiences (0 = off).
        Also raised the default input rate from 55Hz to 59Hz for visibly
        smoother touch scrolling.
      . Added keymap setting support for surfaces.
      . Improved automated testing of latency.
      . Replaced and rewrote automated ABI checking.
      . New client APIs for basic window management; setting window titles,
        self-resizing, size constraints and changing type.
      . Introduced dynamically loadable input platforms.
      . Work towards libinput integration
      . Added proof-of-concept support for Snappy packaging for Ubuntu Core.
      . Drop support for C++11. Now C++14 is required to build Mir.
      . Deprecated MirEventDelegate. Now you just pass the two fields as
        parameters directly to mir_surface_set_event_handler().
      . Legacy functions for creating surfaces marked deprecated
      . Minor redesign of the new input event API introduced in 0.10/11,
        so that identifiers are shorter and less convoluted.
      . Drop libmirclient dependency on client-platform drivers
      . Drop libmirserver dependency on client-platform drivers
      . Use the ABI version in platform library names and packages
      . Rework to reduce "abstraction leaks" in the graphics platform
      . Add thread sanitizer build option
      . Update KVM Instructions
      . Update CMAKE to use CMAKE_*_OUTPUT_DIRECTORY
    - ABI summary: Servers need rebuilding, but clients do not;
      . Mirclient ABI unchanged at 8
      . Mircommon ABI bumped to 4
      . Mirplatform ABI bumped to 7
      . Mirserver ABI bumped to 31
    - Bug fixes:
      . vivid fails to build Mir as of 2015-03-22: error: #warning "_BSD_SOURCE
        and _SVID_SOURCE are deprecated, use _DEFAULT_SOURCE" [-Werror=cpp]
        (LP: #1435127)
      . [regression] Mir servers freeze on startup (mouse and keyboard not
        responsive) (LP: #1444061)
      . [enhancement] Add support for video/HDMI output on Android
        (LP: #1296538)
      . [enhancement] Set custom cursors (LP: #1380463)
      . [regression] mali, powervr locks up with around the introduction or
        removal of a third overlay (LP: #1413211)
      . [regression] Client functions residing in libmircommon (LP: #1415321)
      . USC - mouse cursor on AMD graphics is drawing incorrectly (LP: #1417581)
      . [testsfail] SurfaceSwapBuffers.does_not_block_when_surface_is_not_composited
        fails in CI (LP: #1418002)
      . Compositing is triggered continously and needlessly when there are
        occluded surfaces with available buffers (LP: #1418081)
      . mir_demo_server doesn't emit hover_exit events (LP: #1418569)
      . SessionMediator locks mutexes in one thread and unlocks them in another
        (LP: #1427976)
      . ProtobufResponder::send_response_result race (LP: #1428402)
      . Some protobuf Closure objects can access dead objects (LP: #1433330)
      . valgrind on armhf fails with with many errors (LP: #1435186)
      . [regression] QtMir and USC can't build with lp:mir -
        fatal error: mir/events/event_builders.h (LP: #1436212)
      . [regression] mir_acceptance_tests.TestClientInput is hanging
        (LP: #1436644)
      . [regression] libmirclient crashes when calling
        mir_surface_set_event_handler() twice [InputTransport.cpp:110:
        android::InputChannel::InputChannel(const String8&, int): Assertion
        `false && "\"result != 0\""' failed.] (LP: #1438160)
      . [regression] Surfaces can't overlap screen edges any more (LP: #1438660)
      . losing touches in arale when home button is pressed (LP: #1439285)
      . [krillin] mirscreencast only creates a still picture, not a playable
        movie (LP: #1439549)
      . [regression] Unity8 doesn't detect input sent from USC with latest mir
        development code (LP: #1439719)
      . Intermittent CI failures in tests expecting created surfaces to have
        specific size (LP: #1440088)
      . [regression] [testsfail] failure in CI on
        SimpleDispatchThreadTest.keeps_dispatching_after_signal_interruption
        (LP: #1441620)
      . [android] Screencasting causes other clients to stop rendering
        (LP: #1441759)
      . Intermittent CI failures in
        MultiThreadedCompositor.does_not_block_in_start_when_compositor_thread_fails
        (LP: #1442020)
      . Flickering showing stale buffers on Krillin (LP: #1444047)
      . Acceptance tests link with static versions of client library and server
        components (LP: #1445473)
      . [regression] mir_acceptance_tests:
        TestClientCursorAPI.cursor_passed_through_nested_server is crashing most
        of the time (LP: #1447430)
      . [regression] Clients log verbose info on startup:
        "Loader: Loading module: ..." (LP: #1414883)
      . [enhancement] Missing client function for surface resizing
        (LP: #1420573)
      . [regression] [multimonitor] Clients (sometimes) run at double frame rate
        if overlapping two monitors. (LP: #1420678)
      . [enhancement] Need a client API to specify resize limitations
        (LP: #1421591)
      . [enhancement] Add surface morph client API (LP: #1422522)
      . The process for updating packaging for ABI changes is cumbersome and
        error-prone (LP: #1427207)
      . [regression] mir_acceptance_tests.NestedServer failure in clang CI
        (LP: #1430000)
      . DisplayConfigurationOutput.physical_size_mm is undefined/zero
        (LP: #1430315)
      . Dragging objects in a nested server or a client stutters slightly
        (LP: #1436192)
      . [regression] mir_proving_server: Super+N/Super+C does nothing now
        (LP: #1437166)
      . [regression] "Playground" event filters get registered twice
        (LP: #1437174)
      . [regression] <WARNING> Platform Probing: Failed to probe module.
        (LP: #1438536)
      . [regression] Move/resizing in mir_proving_server freezes if the cursor
        is outside the window (LP: #1438621)
      . [testsfail] CI failure in ClientLibraryErrorsDeathTest.
        creating_surface_synchronosly_on_malconstructed_connection_is_fatal
        (LP: #1438702)
      . Exceptions thrown due to EGL failures don't include EGL error codes
        (LP: #1444938)
      . Can't switch between sibling windows of multi-window apps (LP: #1445538)
      . [regression] specifying -DMIR_PLATFORM to one platform causes cmake
        failure (LP: #1447729)
      . mir_demo_server(_minimal): Can't move surfaces to overlap screen edges
        (LP: #1447882)
      . [regression] mir_demo_standalone_render_surfaces fails to start on
        krillin (LP: #1449198)
      . [regression] MIR_CLIENT_PERF_REPORT=log now shows "0" for the surface
        name (LP: #1415305)
      . Nested display leaks its EGLContext (LP: #1418910)
      . SimpleDispatchThreadTest.doesnt_call_dispatch_after_first_false_return
        fails when run repeatedly (LP: #1440005)
      . Surfaces are not properly released in CustomWindowManagement.
        state_change_requests_are_associated_with_correct_surface
        (LP: #1445418)
      . android reports that the gpu can only support 1 simultaneous output
        (LP: #1446304)
      . Support dynamic mouse cursor icons (LP: #1447839)

 -- CI Train Bot <ci-train-bot@canonical.com>  Tue, 12 May 2015 13:12:55 +0000

mir (0.12.1+15.04.20150324-0ubuntu1) vivid; urgency=medium

  [ Alexandros Frantzis ]
  * New upstream release 0.12.1 (https://launchpad.net/mir/+milestone/0.12.1)
    - Bug fixes:
      . [regression] mali, powervr locks up with around the introduction or
        removal of a third overlay (LP: #1413211)
      . USC - mouse cursor on AMD graphics is drawing incorrectly
        (LP: #1417581)
      . mir_demo_server doesn't emit hover_exit events (LP: #1418569)
      . SessionMediator locks mutexes in one thread and unlocks them in
        another (LP: #1427976)
      . ProtobufResponder::send_response_result race (LP: #1428402)
      . Some protobuf Closure objects can access dead objects (LP: #1433330)
      . DisplayConfigurationOutput.physical_size_mm is undefined/zero
        (LP: #1430315)
      . vivid fails to build Mir as of 2015-03-22: error: #warning
        "_BSD_SOURCE and _SVID_SOURCE are deprecated, use _DEFAULT_SOURCE"
        [-Werror=cpp] (LP: #1435127)
      . valgrind on armhf fails with with many errors (LP: #1435186)

 -- CI Train Bot <ci-train-bot@canonical.com>  Tue, 24 Mar 2015 16:09:54 +0000

mir (0.12.0+15.04.20150228-0ubuntu1) vivid; urgency=medium

  [ Alberto Aguirre ]
  * New upstream release 0.12.0 (https://launchpad.net/mir/+milestone/0.12.0)
    - Packaging changes:
      . Client platform packages now include the Mir client platform ABI 
        number. Thusly, mir-client-platform-(mesa|android) is replaced by 
        mir-client-platform-(mesa|android)2
      . Server graphics platform packages now include the Mir graphics
        platform ABI number. Thusly, mir-platform-graphics-(mesa|android)
        is replaced by mir-platform-graphics-(mesa|android)1
    - ABI summary: Servers need rebuilding, but clients do not;
      . Mirclient ABI unchanged at 8
      . Mircommon ABI unchanged at 3
      . Mirplatform ABI unchanged at 6
      . Mirserver ABI bumped to 30
    - Bug fixes:
      . [regression] Platform libraries and packages are not versioned thus
        are not installable in parallel (LP: #1423591)
      . [regression] Deadlock in TimeoutFrameDroppingPolicy logic (LP: #1421255)
 
  [ CI Train Bot ]
  * New rebuild forced.

 -- CI Train Bot <ci-train-bot@canonical.com>  Sat, 28 Feb 2015 10:30:53 +0000

mir (0.11.0+15.04.20150209.1-0ubuntu1) vivid; urgency=medium

  [ Daniel van Vugt ]
  * New upstream release 0.11.0 (https://launchpad.net/mir/+milestone/0.11.0)
    - Packaging changes:
      . Due to changes in the Mir driver model the client platforms are no
        longer versioned by soname. Thusly libmirplatform5driver-(mesa|android) is
        replaced by mir-client-platform-(mesa-android). A new package
        mir-client-platform-mesa-dev is introduced containing headers
        previously in mirplatform-dev.
    - Enhancements:
      . Lots more major plumbing in the Android code, on the path to
        supporting external displays.
      . Add support for clang 3.6.
      . Major redesign of server classes in mir::shell,scene and friends
        (still in progress).
      . Added client API for creating dialogs and tooltips.
      . Added new surface states: mir_surface_state_hidden and
        mir_surface_state_horizmaximized.
      . Performance: Use optimally efficient fragment shading when possible.
      . Performance: (Desktop) Composite using double buffering instead of
        triple to reduce visible lag.
      . mir_proving_server: Can now resize windows from any edge or corner
        using the existing Alt+middlebuttondrag.
      . mir_proving_server: Added some demo custom shaders (negative and
        high contrast modes: Super+N/C).
      . mir_proving_server: Can now close clients politely via Alt+F4.
      . Added MirPointerInputEvent (part of the new input API, the old
        MirMotionEvent is still supported also for now).
    - ABI summary: Servers need rebuilding, but clients do not;
      . Mirclient ABI unchanged at 8
      . Mircommon ABI unchanged at 3
      . Mirplatform ABI bumped to 6
      . Mirserver ABI bumped to 29
    - Bug fixes:
      . [regression] mir_demo_server exits immediately with boost
        bad_any_cast exception (LP: #1414630)
      . need way to position menus and tooltips (relative positioning to
        parent) (LP: #1324101)
      . GLibMainLoopTest failure seen in CI (LP: #1413748)
      . Clang builds fail in CI (LP: #1416317)
      . segfault in mir::compositor::GLProgramFamily::Shader::init()
        (LP: #1416482)
      . GLRenderer: The default fragment shader is sub-optimal for alpha=1.0
        (LP: #1350674)
      . mesa::DisplayBuffer::post_update is triple buffered - more laggy than
        it needs to be (LP: #1350725)
      . Cannot connect to nested server when started from a differen vt
        (LP: #1379266)
      . [testfail] AsioMainLoopAlarmTest fails in CI (LP: #1392256)
      . Compositor report inconsistently reports frame time during bypass,
        and render time otherwise (LP: #1408906)
      . [regression] mir_demo_client_fingerpaint doesn't paint anything any
        more (with the mouse) (LP: #1413139)
      . Hardware cursor is always slightly ahead of the composited image
        (LP: #1274408)
      . integration tests are outputting (too many) DisplayServer log
        messages (LP: #1408231)
      . [regression] deploy-and-test.sh doesn't work any more (unless you
        have umockdev installed already) (LP: #1413479)
      . Color Inverse on display. Toggle Negative Image (LP: #1400580)
      . mir-ubuntu-vivid-armhf-ci fails consistently (LP: #1407863)
      . Double-buffered surfaces may lag or freeze if event driven and not
        constantly redrawing (LP: #1395581)
      . Pointer motion and crossing events are missing (LP: #1417650)

 -- Ubuntu daily release <ps-jenkins@lists.canonical.com>  Mon, 09 Feb 2015 21:27:35 +0000

mir (0.10.0+15.04.20150107.2-0ubuntu1) vivid; urgency=medium

  [ Daniel van Vugt ]
  * New upstream release 0.10.0 (https://launchpad.net/mir/+milestone/0.10.0)
    - Enhancements:
      . Added support for Android HWC 1.3 devices.
      . Plumbing/preparation to support external displays on Android devices.
      . Reduced build dependencies.
      . Client API: Added version macros.
      . Began work on automatic driver probing, to intelligently choose the
        best driver for you.
      . Demo shell (mir_proving_server): Added desktop zoom feature using
        Super + mouse wheel.
      . Demo renamed: mir_demo_server_shell -> mir_proving_server
      . Other demo servers merged into -> mir_demo_server
      . Wider support for display buffer pixel formats in the mesa driver, for
        wider hardware support.
      . Performance: On mesa/desktop at least; only hold compositor buffers
        for the duration of the render, instead of the duration of the frame.
        Following this change the compositor report can now finally report
        render time instead of frame time.
      . Mir now starts reliably when a TV is connected by HDMI, and up to
        4K resolution (2160p) is known to work.
      . Plenty more enhancements logged in the bugs list below.
    - ABI summary: Servers need rebuilding, but clients do not;
      . Mirclient ABI unchanged at 8
      . Mircommon ABI unchanged at 3
      . Mirplatform ABI bumped to 5 
      . Mirserver ABI bumped to 28
    - Bug fixes:
      . [regression] Mir servers (since 0.9) randomly crash in malloc due to
        heap corruption (LP: #1401488)
      . USC - mouse cursor on AMD graphics is drawing incorrectly
        (LP: #1391975)
      . Mir fails to start when a TV is connected by HDMI
        [std::exception::what: Invalid or inconsistent display configuration]
        (LP: #1395405)
      . Input/event driven clients may freeze indefinitely (LP: #1396006)
      . Mir server crashes with "std::exception::what: Failed to get front
        buffer object" when trying to fullscreen a surface (LP: #1398296)
      . Switching windows with a Trusted Prompt Session active loses the
        trusted prompt session (LP: #1355173)
      . CI test failure in multiple tests (LP: #1401364)
      . dh_install: usr/bin/mir_demo_server exists in debian/tmp but is not
        installed to anywhere (LP: #1401365)
      . [regression] demo-shell: Instead of moving surfaces they now fly
        off-screen (LP: #1403702)
      . [regression] Binaries are no longer runnable on other machines (or in
        other directories) (LP: #1406073)
      . [i865] unity-system-compositor fails to start: Failed to choose ARGB
        EGL config (LP: #1212753)
      . Mir's compositor holds buffers (blocking clients) for the duration of
        the frame, even when not necessary. (LP: #1264934)
      . Screen goes blank (black) briefly during display config changes which
        don't affect the display mode (LP: #1274359)
      . [enhancement] There should be a quit signal sent to sessions instead
        of killing them directly (LP: #1304257)
      . MirMotionEvent.action needs stronger typing (to MirMotionAction etc)
        (LP: #1311699)
      . CompositorReport as used by DefaultDisplayBufferCompositor can't
        measure render time (LP: #1350716)
      . Full screen (bypassed) surfaces (e.g. GLMark2Test) are missing frames
        and appear to freeze or judder with swap interval 0 (LP: #1379685)
      . Trusted prompts need to be part of the lifecycle (LP: #1384950)
      . [testfail] BasicThreadPool.recycles_threads in CI (LP: #1391488)
      . acceptance_tests are too chatty (LP: #1394221)
      . mir_connection_create_surface callback is sometimes called twice on
        error (LP: #1394873)
      . File descriptor leaks in tests using UsingStubClientPlatform
        (LP: #1395762)
      . DisplayLayout resizes a surface to 1x1 if you ask it to fullscreen a
        surface that's partially offscreen (LP: #1398294)
      . Surfaces can consume input events before they're visible.
        (LP: #1400218)
      . dpkg-shlibdeps: Lots of warnings about libmirplatformstub.so
        (LP: #1401373)
      . Leaks in death tests can cause subsequent tests in the same process to
        fail (LP: #1402160)
      . [regression] lintian: E: mir-demos: binary-or-shlib-defines-rpath ...
        (LP: #1406098)
      . [regression] Mir utils can't run from the build tree any more
        (LP: #1407557)
      . fd reception code is not exeception-safe when unexpected numbers of
        fds are received (LP: #1394362)
      . Mir reports vertical refresh rates slightly inaccurately (LP: #1407558)
      . [Enhancement] Add an API to lock surface orientation (LP: #1382209)
      . Bootloop with system language Turkish on the Nexus 4 (LP: #1398984)
      . Remove the implicit assumption that there every surface can be mapped
        to an input handle. (LP: #1216727)
      . When revealing hidden surfaces wait for them to become exposed before
        sending events which we expect them to receive (LP: #1407783)

  [ Ubuntu daily release ]
  * New rebuild forced

 -- Ubuntu daily release <ps-jenkins@lists.canonical.com>  Wed, 07 Jan 2015 23:50:16 +0000

mir (0.9.0+15.04.20141125-0ubuntu1) vivid; urgency=medium

  [ Alberto Aguirre ]
  * New upstream release 0.9.0 (https://launchpad.net/mir/+milestone/0.9.0)
    - Enhancements:
      . New simpler API to configure and run a mir server.
      . The event loop is now based on GLib's main loop library instead of
        Boost.Asio.
      . For Android platforms, the server now sends buffer fence fds to its
        clients instead of potentially stalling the compositor thread waiting
        for them to be signalled.
      . New client debug interface to translate from surface to screen
        coordinates.
    - ABI summary: Servers need rebuilding, but clients do not;
      . Mirclient ABI unchanged at 8
      . Mircommon ABI bumped to 3
      . Mirplatform ABI bumped to 4
      . Mirserver ABI bumped to 27
    - Bug fixes:
      . Add a debug interface to translate from surface to screen coordinates
        (LP: #1346633)
      . Ensure a buffer requested by a surface is not delivered 
        after the surface is deleted (LP: #1376324)
      . Overlays are not displayed onscreen in some positions (LP: #1378326)
      . Server aborts when an exception is thrown from the main thread
        (LP: #1378740)
      . Fix race causing lost alarm notifications (LP: #1381925)
      . Avoid lifecycle notifications racing with connection release
        (LP: #1386646)
      . Improve error checking and reporting for the client library
       (LP: #1390388)
      . Mir demo-shell now detects power button using proper Linux scan codes
       (LP: #1303817)
      . A prompt session with an invalid application pid should be an error
        (LP: #1377968)
      . When XDG_RUNTIME_DIR is defined but pointing to a non-existing 
        directory use "/tmp" (LP: #1304873)
      . [regression] demo-shell bypass is not used on fullscreen surfaces if 
        there are windowed surfaces behind (LP: #1378706)
      . Mir upgrade through dist-upgrade installs incorrect platform
        (LP: #1378995)
      . Fix Mir progressbar example using internal glibc defines(LP: #239272)
      . Stop the default_lifecycle_event_handler raising SIGHUP while 
        disconnecting (LP: #1386185)
      . [regression] Mir fails to build with MIR_ENABLE_TESTS=OFF (LP: #1388539)
      . [regression] mir_demo_server_basic does not start (LP: #1391923)

  [ Ubuntu daily release ]
  * New rebuild forced

 -- Ubuntu daily release <ps-jenkins@lists.canonical.com>  Tue, 25 Nov 2014 17:49:24 +0000

mir (0.8.0+14.10.20141010-0ubuntu2) vivid; urgency=medium

  * No change rebuild to get debug symbols on all architectures.

 -- Brian Murray <brian@ubuntu.com>  Wed, 19 Nov 2014 11:33:10 -0800

mir (0.8.0+14.10.20141010-0ubuntu1) utopic; urgency=medium

  [ Daniel van Vugt ]
  * New upstream release 0.8.0 (https://launchpad.net/mir/+milestone/0.8.0)
    - Enhancements:
      . Less sensitivity to ABI breaks - many headers unused by external
        projects are now hidden and not installed by -dev packaes. If you
        require any headers that are missing, just ask.
      . Touchspots: --enable-touchspots to servers; visually shows touch
        locations (warning: This affects performance LP: #1373692).
      . Client performance reporting: Any Mir client can now get accurate
        performance information (frame rate, render time, buffer lag etc)
        logged to stdout. Just set env MIR_CLIENT_PERF_REPORT=log
      . Further improved touch responsiveness, with less lag and smoother
        scrolling (so long as you don't enable touchspots).
      . Slightly faster builds using precompiled headers.
      . Turn hardware overlays on by default. When in use, this halves the
        CPU usage of a Mir server. Already enabled in unity-system-compositor.
      . More scripting to detect ABI breaks.
      . Improved src/ tree consistency (renamed "src/shared" to "src/common").
      . Improved fatal signal design: Changed from SIGTERM to SIGHUP delivered
        to clients on unexpected server disconnection.
      . Improved library/package design to allow concurrent installations
        of different Mir versions without conflicts.
      . Fd reception code is now common to client and server.
    - ABI summary: Servers need rebuilding, but clients do not;
      . Mirclient ABI unchanged at 8
      . Mircommon ABI bumped to 2
      . Mirplatform ABI bumped to 3
      . Mirserver ABI bumped to 26
    - API changes between Mir 0.7 and 0.8:
      . Lots of headers removed from the public SDK! We have only hidden
        headers not known to be used by any known projects. Please let us
        know if anything is missing - https://bugs.launchpad.net/mir/+filebug
      . graphics::Platform - interface changed significantly.
      . Lots of server API changes to support touchspots.
      . File descriptors now passed as type Fd instead of int32_t.
    - Bug fixes:
      . [regression] Mir deb packages with versioned names cannot be installed
        simultaneously any more (LP: #1293944)
      . A frozen client can hang the whole server (LP: #1350207)
      . QtMir FTBFS: fatal error: mir/input/input_channel.h: No such file or
        directory (LP: #1365934)
      . [regression] platform-api fails to build against Mir 0.8 (LP: #1368354)
      . Mir FTBFS with gcc 4.9.1-14 (utopic update):
        auto_unblock_thread.h:44:46: error: no matching function for call to
        ‘std::thread::thread(<brace-enclosed initializer list>)’ (LP: #1369389)
      . [regression] Compositing is jerky and stutters during touch events
        (LP: #1372850)
      . unit test fails: AndroidInputReceiverSetup.slow_raw_input_doesnt_cause_
        frameskipping (LP: #1373826)
      . intermittent hang in TestClientInput (LP: #1338612)
      . TestClientInput.scene_obscure_motion_events_by_stacking fails
        intermittently (LP: #1361757)
      . [regression] First frame is composited as black (even though the client
        has provided a non-black frame) (LP: #1362444)
      . Some mali drivers crash after repeatedly creating/destroying the mir
        compositor threads (LP: #1362841)
      . [android] SIGTERM to server with connected client causes crash
        (LP: #1364637)
      . [regression] acceptance tests fails in
        ServerDisconnect.causes_client_to_terminate_by_default (LP: #1364772)
      . [regression] symbol lookup error:
        /usr/lib/arm-linux-gnueabihf/libmirserver.so.24: undefined symbol:
        _ZTIN7android7RefBaseE (libmirserver 0.6.1 doesn't work with
        libmircommon 0.7.0) (LP: #1364890)
      . [regression] Mir FTBFS with g++-4.8 [error: ISO C++ forbids casting
        between pointer-to-function and pointer-to-object] (LP: #1366134)
      . Intermittent CI failure in DemoPrivateProtobuf.client_calls_server
        (LP: #1367353)
      . Overly strict libmirplatform* dependencies are blocking CI
        (LP: #1370866)
      . [regression] mir demo servers segfault on shutdown (LP: #1371619)
      . Nested server crashes with SIGSEGV on shutdown in eglDestroyContext()
        (LP: #1372276)
      . [regression] Moving/resizing clients in a nested server is very
        jerky/stuttery (LP: #1372300)
      . [regression] Bypass/overlays are toggling constantly (LP: #1373689)
      . [regression] Mir server uses too much CPU during touch scrolling
        (LP: #1373809)
      . Intermittent test failures in TestClientCursorAPI.* (LP: #1342567)
      . clang emits lots of warnings about lttng headers (LP: #1348472)
      . [enhancement] Draw input event location (LP: #1323522)
      . demo shell: Keep colours consistent, regardless of the physical pixel
        format of your framebuffer (LP: #1375660)
      . tests: Fix SharedLibraryProber test runs on i386. (LP: #1375829)
      . Touchspots rendered as squares on some devices (LP: #1373698)
      . The headers needed to use features shown in the acceptance tests are
        not published (LP: #1375301)
      . update-all-ABI-sha1sums.sh and install_on_android.sh are no longer
        executable. (LP: #1376547)
      . Fix arm64 package by adding arm64 to the shared library prober test.
        (LP: #1379478)

 -- Ubuntu daily release <ps-jenkins@lists.canonical.com>  Fri, 10 Oct 2014 14:01:26 +0000

mir (0.7.3+14.10.20140918.1-0ubuntu1) utopic; urgency=medium

  [ Andreas Pokorny ]
  * New upstream release 0.7.3 (https://launchpad.net/mir/+milestone/0.7.3)
    - Bug fixes
      . Fix constructor syntax errors (LP: #1369389)
      . server: Workaround for unresponsive clients causing the server to hang 
        (LP: #1350207)
      . Relax strict dependencies of graphics drivers on an exact version
        of the libmirplatform2 package. It's blocking CI. (LP: #1370866)
      . Update cmake scripts to current version of gcovr.

  [ Ubuntu daily release ]
  * New rebuild forced

 -- Ubuntu daily release <ps-jenkins@lists.canonical.com>  Thu, 18 Sep 2014 14:54:51 +0000

mir (0.7.2+14.10.20140912-0ubuntu1) utopic; urgency=medium

  [ Alexandros Frantzis ]
  * New upstream release 0.7.2 (https://launchpad.net/mir/+milestone/0.7.2)
    - Bug fixes
      . Restore support for gcc-4.8/trusty (LP: #1366134)

 -- Ubuntu daily release <ps-jenkins@lists.canonical.com>  Fri, 12 Sep 2014 09:07:49 +0000

mir (0.7.1+14.10.20140909.1-0ubuntu1) utopic; urgency=medium

  [ Alberto Aguirre ]
  * New upstream release 0.7.1 (https://launchpad.net/mir/+milestone/0.7.1)
    - Bug fixes
      . Recycle compositor threads by using a thread pool (LP: #1362841) 

 -- Ubuntu daily release <ps-jenkins@lists.canonical.com>  Tue, 09 Sep 2014 18:28:01 +0000

mir (0.7.0+14.10.20140829-0ubuntu1) utopic; urgency=medium

  [ Daniel van Vugt ]
  * New upstream release 0.7.0 (https://launchpad.net/mir/+milestone/0.7.0)
    - Enhancements:
      . Test suite: Reworked mechanism to override Mir client functions
      . Demo shell: Detect custom rendering (decorations) to make it
        compatible with overlay optimizations
      . Make sure to preserve fd resources until the end of the sending
        of the message
      . Add test cases and script for tracking changes to the new ABIs:
        libmircommon, libmirplatform
      . Symbols file for libmirplatform
      . Symbols file for libmircommon
      . Symbols file for libmirserver
      . Various improvements to the SessionMediator test
      . Various build related improvements
      . Print testcase output during package build
      . Abort test when InProcessServer startup fails
      . Link the integration and unit tests against the server objects
      . Add a document detailing the useful tests to run and the useful
        logs to collect when troubleshooting a new android chipset
      . Enable motion event resampling and prediction for a more responsive
        touch experience.
    - ABI summary: Servers need rebuilding, but clients do not
      . Mirclient ABI unchanged at 8
      . Mircommon ABI bumped to 1
      . Mirplatform ABI bumped to 2
      . Mirserver ABI bumped to 25
    - API changes between Mir 0.6 and 0.7:
      . mirserver: Deleted function - frontend::Shell::create_surface_for().
        If you have the std::shared_ptr<frontend::Session> session, you can
        just do session->create_surface(params) instead to get a SurfaceId.
      . mirplatform: class BufferID has been replaced with a typedef. Also,
        the BufferIPCPacker interface has changed slightly [pack_fd()].
    - Bug fixes:
      . Ensure we process lifecycle events before the nested server is torn
        down (LP: #1353465)
      . Fix race in InputTestingServerConfiguration (LP: #1354446)
      . Fix fd leaks in prompt session frontend code and tests (LP: #1353461)
      . Detect the additional things the demo shell draws on the renderable
        list and avoid calling the optimized post function if they are being
        drawn (LP: #1348330)
      . Client: Fix SIGTERM dispatch in our default lifecycle event handler
        (LP: #1353867)
      . DemoRenderer: Don't try to create a texture of width zero. 
        (LP: #1358210)
      . Fix CI failures (LP: #1358698)
      . Fix build failure: "variable ‘rc’ set but not used" which happens in
        release mode when NDEBUG is set (LP: #1358625)
      . Only enumerate exposed input surfaces to avoid delivering events to
        occluded surfaces (LP: #1359264)
      . Android: do not post driver cancelled buffers (LP: #1359406)
      . Client: Ensure our platform library stays loaded for as long as it is
        needed by other objects (LP: #1358191)
      . Examples: Register the DemoCompositor with the Scene to properly
        process visibility events (LP: #1359487)
      . mir_demo_client_basic: Don't assert on user errors like failing to
        connect to a Mir server (LP: #1331958)
      . Tests: Explicitly depend on GMock target to avoid build races
        (LP: #1362646)
      . Some Mir clients spin at 100% CPU if the server dies (LP: #1340120)

  [ Ubuntu daily release ]
  * New rebuild forced

 -- Ubuntu daily release <ps-jenkins@lists.canonical.com>  Fri, 29 Aug 2014 16:12:54 +0000

mir (0.6.1+14.10.20140814-0ubuntu1) utopic; urgency=medium

  [ Daniel van Vugt ]
  * New upstream release 0.6.1 (https://launchpad.net/mir/+milestone/0.6.1)
    - Bugs fixed:
      . libmircommon-dev 0.6.0+14.10.20140811-0ubuntu1 fails to
        install/upgrade, does not replace mircommon-dev
        0.5.1+14.10.20140728-0ubuntu1 (LP: #1348515)
      . Nexus 4 client lock up observed (LP: #1352883)

  [ Ubuntu daily release ]
  * New rebuild forced

 -- Ubuntu daily release <ps-jenkins@lists.canonical.com>  Thu, 14 Aug 2014 22:34:18 +0000

mir (0.6.0+14.10.20140811-0ubuntu1) utopic; urgency=medium

  [ Cemil Azizoglu ]
  * New upstream release 0.6.0 (https://launchpad.net/mir/+milestone/0.6.0)
    - mirclient ABI unchanged at 8. Clients do not need rebuilding.
    - mirserver ABI bumped to 24. Servers need rebuilding, but probably don't
      need modification:
      . Host lifecycle event listener for nested servers introduced.
      . Add query function to BasicSurface.
      . The (deprecated) function the_ipc_factory() is now removed.
      . Removed legacy support for overriding the focus controller or the
        frontend shell.
      . Added support for a common type for managing fd's.
      . Moved testdraw library to examples directory.
      . Added support for droping stale frames when a surface becomes exposed.
    - Enhancements:
      . Split underlying data transport out of MirSocketRpcChannel.
      . Introduced two new client-side functions : mir_surface_get_focus and
        mir_surface_get_visibility.
      . Added symbolic names for cursors.
      . Made "shared" code a true shared library.
      . Provide linker scripts to control symbols exported by [mesa|android]
        libmirclientplatform.
      . Correct xcursor loader test to fail properly instead of segfaulting.
      . Make mir::Fd type copy constructible.
      . Miscellaneous packaging related enhancements.
      . Miscellaneous build related enhancements.
      . Added automated test cases for detecting ABI breakage.
      . examples/fingerpaint: Enable frame dropping so it's faster and more
        responsive.
      . mirprotobuf folded into new libmircommon.
      . Don't propagate exceptions to graphics driver code.
      . Dropped unused/minimally used dependencies : boost-filesystem,
        boost-thread, boost-chrono, boost-regex.
      . platform: provide support for customizing Mir's behavior when a
        fatal_error occurs.
      . Expose an interface for touch visualization.
    - Bugs fixed:
      . Mir servers crash with SIGABRT - assertion failed at
        buffer_queue.cpp:136 - "!pending_client_notifications.empty()"
        (LP: #1335481)
      . [regression][hammerhead] Mir fails to start on Nexus 5 & 10 as it
        fails to turn vsync signal on (LP: #1345533)
      . [qtcomp] Random crash in Mir input when running AP tests: [terminate
        called after throwing an instance of '...' what(): assign: File exists]
        when constructing a mir::AsioMainLoop::FDHandler (LP: #1346952)
      . CI builds fail when trying to install libmircommon-dev (LP: #1348518)
      . [regression] Mir 0.6 GL clients crash immediately on startup (Mesa is
        trying to use X11 instead of Mir) (LP: #1350163)
      . qmlscene crashed with SIGSEGV in _M_release() on quit (LP: #1342694)
      . Clients cannot create surfaces when the screen is off (LP: #1344024)
      . The packaging of headers and libraries is confused (LP: #1347522)
      . [regression] Intermittent CI failure in
        ClientLibrary.receives_surface_dpi_value (LP: #1348095)
      . Installing mir-demos also unexpectedly installs *-dev packages
        (LP: #1297100)
      . mir_unit_tests: XCursorLoader.loads_cursors_from_testing_theme crashes
        on N4 (LP: #1342029)
      . [performance] Mir is spending at least 8% of its time in
         __android_log_print() (LP: #1343074)
      . [performance] Mir demo shell spends ~12% of its time in vector
        allocation under DemoRenderer::tessellate_*() (LP: #1349698)
      . mir_client_library_debug.h functions do not have C linkage
        (LP: #1349742)
      . mir client API is missing getters for some surface attributes
        (LP: #1336553)
      . Building Mir outputs lots of warnings about Android logging functions
        in 3rd_party/ (LP: #1348467)
      . The "shared" code should be a shared library (LP: #1341502)
      . Finish the removal of mirprotobuf library (LP: #1351133)
      . Release overlay buffers when screen is turned off (LP: #1350961)
      . mir_demo_server_shell --disable-overlays false renders incorrectly
        on android (partial fix for LP: #1348330)
      . Remember to honor MIR_ENABLE_TESTS and not emit tests if it's disabled
        (LP: #1352800)
      . Make it easier to separate command line options used by Mir from those
        used elsewhere (LP: #1351255)
      . Expose create_native_platform in libmirplatformgraphics.so
        (LP: #1353658)
      . Add versioning and pkg config to libmirplatform (LP: #1293944)
      . unity-system-compositor FTBFS against Mir: undefined reference to
        `...@MIR_CLIENT_8' (LP: #1355021)

  [ Ubuntu daily release ]
  * New rebuild forced

 -- Ubuntu daily release <ps-jenkins@lists.canonical.com>  Mon, 11 Aug 2014 19:52:06 +0000

mir (0.5.1+14.10.20140728-0ubuntu1) utopic; urgency=medium

  [ Kevin Gunn ]
  * Fixed: Crash due to racing input registration & surface removal
    (LP: #1346952)

  [ Ubuntu daily release ]
  * New rebuild forced

 -- Ubuntu daily release <ps-jenkins@lists.canonical.com>  Mon, 28 Jul 2014 02:49:50 +0000

mir (0.5.0+14.10.20140724-0ubuntu1) utopic; urgency=medium

  [ Kevin Gunn ]
  * Fixed: Crashing on assert of empty client notification queue (LP: #1335481)

 -- Ubuntu daily release <ps-jenkins@lists.canonical.com>  Thu, 24 Jul 2014 08:22:05 +0000

mir (0.5.0+14.10.20140722-0ubuntu1) utopic; urgency=medium

  [ Kevin Gunn ]
  * Fixed: [regression] Mir fails to start on Nexus 5 / Nexus 10 (LP: #1345533)

 -- Ubuntu daily release <ps-jenkins@lists.canonical.com>  Tue, 22 Jul 2014 02:17:22 +0000

mir (0.5.0+14.10.20140717-0ubuntu1) utopic; urgency=medium

  [ Daniel van Vugt ]
  * New upstream release 0.5.0 (https://launchpad.net/mir/+milestone/0.5.0)
    - mirclient ABI unchanged at 8. Clients do not need rebuilding.
    - mirserver ABI bumped to 23. Servers need rebuilding, but probably don't
      need modification:
      . DefaultServerConfiguration/Cursor API: Cursor interfaces changed, most
        notably CursorImages moved from ::mir::graphics to ::mir::input.
      . DefaultServerConfiguration: New "prompt" API.
      . DefaultServerConfiguration: "clock" member is now static.
      . SessionAuthorizer: New functions.
      . ServerConfiguration: New function added: the_prompt_connector().
    - Enhancements:
      . Add AddressSanitizer cmake build type.
      . frontend, client API, tests: add support for prompt session
        permissions and for client detecting errors.
      . server: Ensure our emergency cleanup handling infrastructure is
        signal-safe.
      . Implement and enable an xcursor based image loader for cursors.
      . Fix warnings raised by the new g++-4.9.
      . shared, scene: Introduce a generic listener collection.
      . MirMotionEvent: Define a struct typedef to allow for
        pointer_coordinates to be used individually.
    - Bugs fixed:
      . Nexus 10 leaks during overlay operations (LP: #1331769)
      . MultiThreadedCompositor deadlocks (LP: #1335311)
      . Intermittent test failure in ClientSurfaceEvents can client query 
        orientation (LP: #1335741)
      . Intermittent test failure in ClientSurfaceEvents/OrientationEvents
        (LP: #1335752)
      . Intermittent memory error in ClientSurfaceEvents on
        orientation query (LP: #1335819)
      . mir_unit_tests.EventDistributorTest.* SEGFAULT (LP: #1338902)
      . [regression] Device locks randomly on welcome screen (LP: #1339700)
      . Intermittent deadlock when switching to session with custom display
        config & closing other session (LP: #1340669)
      . Mir cursor has no hotspot setting, assumes (0, 0) (LP: #1189775)
      . clang built mir_unit_tests.ProtobufSocketCommunicatorFD crashes
        intermittently (LP: #1300653)
      . g++-4.9 binary incompatibilities with libraries built with g++-4.8
        (LP: #1329089)
      . [test regression] SurfaceLoop fails sporadically on deleting surfaces
        for a disconnecting client (LP: #1335747)
      . Intermittent test failure ServerShutdown when clients are blocked
        (LP: #1335873)
      . [regression] mir_demo_client_multiwin is displayed with obviously
        wrong colours (LP: #1339471)
      . Partially onscreen surfaces not occluded when covered by another
        surface (LP: #1340078)
      . SurfaceConfigurator::attribute_set always say "unfocused" for focus
        property changes (LP: #1336548)

 -- Ubuntu daily release <ps-jenkins@lists.canonical.com>  Thu, 17 Jul 2014 07:58:53 +0000

mir (0.4.1+14.10.20140714-0ubuntu1) utopic; urgency=medium

  [ Daniel van Vugt ]
  * Bug fix release 0.4.1 (https://launchpad.net/mir/+milestone/0.4.1) fixes:
    - [regression] Device locks randomly on welcome screen (LP: #1339700)

 -- Ubuntu daily release <ps-jenkins@lists.canonical.com>  Mon, 14 Jul 2014 13:13:37 +0000

mir (0.4.0+14.10.20140701.1-0ubuntu1) utopic; urgency=medium

  * New upstream release 0.4.0 (https://launchpad.net/mir/+milestone/0.4.0)
    - mirclient ABI bumped to 8. Clients need rebuilding.
      . Add surface attribute for visibility.
      . Add surface orientation API.
    - mirserver ABI bumped to 22. Shells need rebuilding.
      . Change compositor::Scene to expose compositor::SceneElements instead
        of graphics::Renderables.
      . Change various input and Surface classes to support the client cursor
        API.
      . Support unregistering fd handlers in the EventHandlerRegister and
        related interfaces (MainLoop).
      . server: Change mc::Scene to deal in mc::SceneElements instead of
        mg::Renderables.
      . Add visibility tracking to mc::SceneElement interface and
        implementations.
      . Move InputChannelFactory into DefaultServerConfiguration.
    - Unregister FD Handler from EventHandlerRegister.
    - Sending user input events through Surfaces.
    - Allow setting the orientation of a server surface.
    - Enable client cursor API.
    - Enable support for USB touchscreens.
    - Various test improvements.
    - Bugs fixed:
      . can't display toolbar after dismissing it (LP: #1332632)
      . [regression] demo client connection crashes the server (LP: #1334010)
      . demo server locks up in certain scenarios with --disable-overlays
        false when starting/stopping second clients (LP: #1329868)
      . MultiThreadedCompositor deadlocks (LP: #1335311)
      . Intermittent memory error in
        ClientSurfaceEvents.client_can_query_current_orientation (LP: #1335819)
      . Intermittent hang & fail in mir_acceptance_tests.TestClientCursorAPI.*
        (LP: #1332011)
      . MirClientSurfaceTests tests leak fds and eventually hang when ran
        repeatedly (LP: #1333673)
      . [testfail] Intermittent "Invalid read" in MirSurfaceSwapBuffersTest.
        swap_buffers_does_not_block_when_surface_is_not_composited
        (LP: #1334287)
      . android: support alpha blending during hwc overlay (LP: #1329879)

 -- Ubuntu daily release <ps-jenkins@lists.canonical.com>  Tue, 01 Jul 2014 15:54:36 +0000

mir (0.3.0+14.10.20140618.1-0ubuntu1) utopic; urgency=medium

  [ Cemil Azizoglu ]
  * New upstream release 0.3.0 (https://launchpad.net/mir/+milestone/0.3.0)
    - mirclient ABI unchanged, still at 7. Clients do not need rebuilding.
    - mirserver ABI bumped to 21. Shells need rebuilding.
      . Divide swap_client_buffers into separate functions.
      . Allow buffer swapping even when compositor is turned off or blocked.
        (LP: #1308843, 1308844)
      . Wire the cursor client API through the session mediator to the surface
        observer.
      . Generate destination alpha for alpha enabled display buffers.
      . Named threads.
      . Support for prompt sessions :
        https://wiki.ubuntu.com/Security/TrustStoreAndSessions.

    - mirscreencast screenshots now produce images with correct color instead
      of transparency.
    - Rename bind_to_texture->gl_bind_to_texture.
    - Refinements in test infrastructure.
    - Phablet: allow disabling the overlays via a command line switch.
    - Unify the DisplayBuffer interface's optimization functions
      behind post_renderables_if_optimizable.
    - Clean up the DisplayDevice interface so that it doesn't require the
      functions are called in any particular order.
    - Phablet:  graphics: android: preserve buffer ownership for onscreen
      overlay layers until the subsequent display posting.
    - Allow the platform to register emergency cleanup handlers in order to
      restore the graphics system to a sane state when the server fails
      abruptly.

    - Bugs fixed:
       . Mirscreencast outputs translucency instead of shadows, producing
         incorrect images. (LP: #1301210)
       . JSON formatting. (LP: #1324902)
       . Fix input_area_contains to work properly in global coordinates even
         when input_rectangles is updated. (LP: #1261647)
       . Allow a moment for clients to acquire a buffer. (LP: #1317370)
       . Generate correct alpha by changing blending equation to assume
         pre-multiplied alpha sources. (LP: #1318852)
       . Rework the recomposition messaging so that the DisplayBufferCompositor
         is no longer involved. (LP: #1319907)
  [ Ubuntu daily release ]
  * New rebuild forced

 -- Ubuntu daily release <ps-jenkins@lists.canonical.com>  Wed, 18 Jun 2014 17:51:53 +0000

mir (0.2.0+14.10.20140605-0ubuntu1) utopic; urgency=medium

  [ Daniel van Vugt ]
  * New upstream release 0.2.0 (https://launchpad.net/mir/+milestone/0.2.0)
    - mirclient ABI unchanged, still at 7. Clients do not need rebuilding.
    - mirserver ABI bumped to 20. Shells need rebuilding.
      . Cursor::set_image() parameters changed.
      . Display::the_cursor() renamed to Display::create_hardware_cursor()
      . Platform::create_display() requires a new parameter; gl_program_factory
      . Renderable::buffer() no longer accepts any parameter at all. Multi-
        monitor frame sync is guaranteed in other ways now.
      . Scene::generate_renderable_list() renamed to renderable_list_for(id)
        where id is an opaque compositor ID of your choosing.
      . Scene::set_change_callback() replaced by the more generic:
        add_observer() and remove_observer() functions.
      . Added default implementation for SceneObserver.  
      . SessionCreator renamed to ConnectionCreator.
      . ConnectedSessions renamed to Connections.
      . ProtobufSessionCreator renamed to ProtobufConnectionCreator.
      . SessionAuthorizer: pid_t parameters replaced by SessionCredentials.
      . Massive architectural changes to Input-everything.
      . Surface no longer implements Renderable, but emits one via
        compositor_snapshot().
      . Pass the full renderable list to Renderer::render().
      . Graceful handling of exceptions thrown from server threads.
      . Clarify size position interfaces in the Surface classes.
      . Plumbing for trusted sessions.
      . Allow posting and managing custom main-loop actions.
      . Timer extension.
      . Identify client process when client connects to Mir not when socket
        connects.
      . Use the ServerActionQueue for display config.
      . Recomposition signal moved to the MultiThreadedCompositor.
      . Make timer service replaceable.
      . Clarify assumptions about how many buffers a client can fill without
        blocking.
      . Introduce EmergencyCleanup interface.
    - Demo shell enhancements:
      . You can now change graphics modes on the fly using Ctrl+Alt+(-/=).
        To reset to the preferred mode use Ctrl+Alt+0.
      . The above mode changing as well as existing screen rotation keys
        (Ctrl+Alt+arrows) are now per-display; only applied to the monitor
        the mouse pointer is on.
      . New shell controls documented.
    - A new testing category, performance test, was introduced. It currently
      runs glmark2-es2 and compares the result to a minimum threshold. 
    - MIR_VERSION_MINOR is tied to MIRSERVER_ABI in the sense that a change
      in the former now requires dependent projects that a rebuild is 
      necessary.
    - SwitchingBundle was replaced by BufferQueue.
    - Expand credentials to include uid/gid for session authorizer.
    - Bypass control is now Mesa-specific and tied to the command line options.
      So the environment variable MIR_BYPASS has changed to MIR_SERVER_BYPASS.
    - Ongoing architectural changes in the compositor/renderer logic to
      prepare for overlay support, and to reduce locking overhead.
    - Made InputDispatcher replaceable.
    - Progress made on new cursor interfaces with the end goal of client and
      toolkit control of the mouse cursor appearance. More work required.
    - Updated cross-compile docs and scripts to support the latest utopic
      devel images.
    - Replaced uses of android::sp with std::shared_ptr.
    - Client cursor API infrastructure.
    - Enabled eglSwapInternal(0).
    - Make texture caching algorithm reuseable.
    - Add a DPI surface attribute.
    - Exclude arm64 from build.
    - Bugs fixed:
      . Mir doesn't install cleanly if docs are not built. (LP: #1304271)
      . Unity-system-compositor crashed [what(): Failed to set DRM crtc].
        (LP: #1294510)
      . [regression] unity8 fails to load libmirplatformgraphics
        (undefined symbol: _ZN3mir8graphics9GLProgramD1Ev). (LP: #1317200)
      . [regression] unity8 rendering artifacts. (LP: #1317260)
      . [regression] [BufferQueue] 
        BufferQueueTest.compositor_never_owns_client_buffers occasionally
        crashes with: what(): unexpected release: buffer was not given to
        compositor. (LP: #1317801)
      . Hardcoded size for serialization buffers is neither reliable nor
        secure. (LP: #1320187)
      . [regression] [BufferQueue] mir does not composite last client given
        buffer. (LP: #1321861)
      . [regression] stale frame on seen on greeter when screen is unblanked
        and toolkit/apps are laggy/throttled. (LP: #1321886)
      . [regression] [BufferQueue] current_buffer_users vector memory usage
        grows unbounded. (LP: #1317808)
      . Intermittent test failures in 
        CustomInputDispatcherFixture.custom_input_dispatcher_receives_input.
        (LP: #1318587)
      . [regression] [BufferQueue] Race condition in 
        BufferQueue::compositor_acquire could underflow shared_ptr refcount and
        delete prematurely, crash. (LP: #1318632)
      . Overflow in 
        mir::client::rpc::MirSocketRpcChannel::receive_file_descriptors as
        reported by address sanitizer. (LP: #1320821)
      . [regression] [input] Scroll events are now always zero: 
        event.motion.pointer_coordinates[0].vscroll. (LP: #1321077)
      . CI failures in CustomInputDispatcherFixture
        .custom_input_dispatcher_gets_started_and_stopped. (LP: #1321215)
      . [regression] Mir cursor vanishes after switching VTs. (LP: #1323225)
      . Server library links against libmirserverlttng. (LP: #1323317)
      . [DRM/GBM] Killing (or crashing) Mir often leaves the screen blank and
        difficult to recover. (LP: #1189770)
      . Frame rates of GL clients are limited to 60Hz on Android, even with
        swapinterval=0. (LP: #1206400)
      . mir_surface_is_valid(NULL) crashes instead of returning false.
        (LP: #1248474)
      . [regression] tests/unit-tests/shell/test_mediating_display_changer.cpp
        is not compiled and executed. (LP: #1312832)
      . Android platform does not reset the compositionType to HWC_FRAMEBUFFER
        before prepare() on every frame. (LP: #1314399)
      . The client process is identified when the socket connects, not when the
        client connects to Mir. (LP: #1314574)
      . [regression] Clients can't acquire multiple buffers any more.
        (LP: #1315302)
      . [regression] Enabling SwitchingBundleTest 
        DISABLED_synchronous_clients_only_get_two_real_buffers now crashes with
        no usable stack trace. It used to only fail. (LP: #1315312)
      . [regression] [BufferQueue] double-buffered client freezes as no buffer
        is returned on compositor_release. (LP: #1319765)
      . Uninitialized mem in OutputBuilder.hwc_version_11_success.
        (LP: #1312867)
      . [enhancement] In the tests make it possible to get a
        DefaultConfiguration initialized from the command line (LP: #1316987)
      . ci train blocked due to missing arm64 libandroid-properties-dev.
        (LP: #1323504)
  [ Ubuntu daily release ]
  * New rebuild forced

 -- Ubuntu daily release <ps-jenkins@lists.canonical.com>  Thu, 05 Jun 2014 14:02:57 +0000

mir (0.1.9+14.10.20140430.1-0ubuntu1) utopic; urgency=medium

  [ Daniel van Vugt ]
  * New upstream release 0.1.9 (https://launchpad.net/mir/+milestone/0.1.9)
    - mirclient ABI unchanged, still at 7. Clients do not need rebuilding.
    - mirserver ABI bumped to 19. Shells need rebuilding.
    - More libmirserver class changes and reorganization, including;
      . Moving things from shell:: to scene::
      . Rewriting/refactoring surface factories.
    - Added an id() to Renderable.
    - Scene/Renderer interfaces:
      . Scene is no longer responsible for its own iteration (no for_each
        any more). Instead you should iterate over the list returned by
        Scene::generate_renderable_list().
    - Bugs fixed:
      . Stale socket issue. (LP: #1285215)
      . Qt render gets blocked on EGLSwapBuffers. (LP: #1292306)
      . Lock order violated found in helgrind (potential deadlock). 
        (LP: #1296544)
      . [regression] SwitchingBundle in framedropping mode can hang. 
        (LP: #1306464)
      . [DPMS] Display backlight turns back on almost immediately after
        being turned off. (LP: #1231857)
      . Wrong frame is seen on wake up/resume/unlock. (LP: #1233564)
      . Nested platform is not testable (LP: #1299101)
      . [regression] mir_demo_server_shell crashes on display resume. 
        (LP: #1308941)
      . Multi-threaded composition is actually mostly serialized by
        SurfaceStack::guard. (LP: #1234018)
      . Mirscreencast slows down compositing and makes it very jerky. 
        (LP: #1280938)
      . Mirscreencast can cause clients to render faster than the screen
        refresh rate. (LP: #1294361)
      . Screen turns on when a new session/surface appears. (LP: #1297876)
      . mir-doc package is >56MB in size, expands to >100MB of files. 
        (LP: #1304998)
      . [regression] Clang: 'mir::test::doubles::MockSurface::visible'
        hides overloaded virtual function [-Woverloaded-virtual]. 
        (LP: #1301135)
      . [regression] GLRenderer* unit tests have recently become noisy. 
        (LP: #1308905)
      . FocusController::set_focus_to() no longer seems to raise a session
        to the top. (LP: #1302689)

  [ Ubuntu daily release ]
  * New rebuild forced

 -- Ubuntu daily release <ps-jenkins@lists.canonical.com>  Wed, 30 Apr 2014 13:26:58 +0000

mir (0.1.8+14.04.20140411-0ubuntu1) trusty; urgency=medium

  [ Daniel van Vugt ]
  * New upstream release 0.1.8 (https://launchpad.net/mir/+milestone/0.1.8)
    - mirclient ABI unchanged, still at 7. Clients do not need rebuilding.
    - mirserver ABI bumped to 18. Shells need rebuilding.
    - Server API changes affecting shells:
      . GLRenderer::tessellate() changed syntax.
      . graphics::Platform::create_display() has a new parameter allowing you
        to customize the compositor's (E)GL configutation.
      . Renderable::buffer(unsigned long frameno) is now:
        Renderable::buffer(void const* user_id). See below.
      . Renderable::should_be_rendered_in() is replaced by a more natural:
        Renderable::visble()
      . input::Surface::name() returns by value instead of reference now,
        to ensure future thread safety.
    - Switched EventHub device enumeration and hotplug to Udev. NOTE! This
      means mir_test_* can't run natively on touch devices any more without
      some setup first:
        sudo mount -o remount,rw /
        sudo apt-get update
        sudo apt-get install -y umockdev
        umockdev-run -- bin/mir_unit_tests
    - Added logging for HWC events.
    - Continued consolidation of Surface classes toward a simpler architecture.
    - Introduced "RenderableList" as the way to sample the Scene contents,
      and started using that in the default compositor.
    - Introduced physical length units and conversion (geometry::Length) in
      preparation for arbitrary DPI rendering.
    - Added some decorations to demo-shell; shadows and basic title bars, all
      anti-aliased and high-DPI scalable.
    - Multi-monitor frame sync has been redesigned to eliminate the need for
      frame number tracking.
    - Bugs (and enhancements) resolved:
      . [enhancement] Please move input detection to libudev (LP: #1237784)
      . [enhancement] Add a clamping resize mode to GLRenderer (LP: #1259887)
      . [regression] Intermittent loss of multimonitor frame sync
        (LP: #1290306)
      . [enhancement] Make GL config options configurable (LP: #1290780)
      . memcheck-test doesn't test anything when DISABLED_GTEST_DISCOVERY is
        enabled (LP: #1291876)
      . "Error opening DRM device" is always followed by "Unknown error -(some
        negative number)" (LP: #1292384)
      . Rendering/composition gets stopped early (LP: #1293896)
      . Ubuntu Touch Settings and terminal apps are not rendering correctly on
        rotate. (LP: #1294048)
      . [regression] Apps are much slower to open (LP: #1294051)
      . Settings app opens to a blank screen unless given enough time to render
        or the app is touched (LP: #1294053)
      . TestClientInput/DemoPrivateProtobuf memory leak is causing regular CI
        test failures (LP: #1295231)
      . OSK touch events "fall through" and hit surface behind them
        (LP: #1297878)
      . [enhancement] add a test for composite of last client post
        (LP: #1298596)
      . [regression] Surfaces vanish as soon as their edges touch the edge of
        screen (LP: #1301115)
  * Cherry-picked from future release 0.1.9:
    - Bug fix: mirplatformgraphics does not have boost program options in its
      symbol table (LP: #1301040)
    - Bug fix: unity8 crashed with SIGSEGV in glDeleteTextures() from
      mir::scene::GLPixelBuffer::~GLPixelBuffer() from
      mir::scene::ThreadedSnapshotStrategy::~ThreadedSnapshotStrategy()
      (LP: #1256360)

  [ Ubuntu daily release ]
  * New rebuild forced

 -- Ubuntu daily release <ps-jenkins@lists.canonical.com>  Fri, 11 Apr 2014 21:03:54 +0000

mir (0.1.7+14.04.20140318-0ubuntu1) trusty; urgency=low

  [ Alberto Aguirre ]
  * Fix not compositing the client's last posted buffer (LP: #1294048,
    LP: #1294051, LP: #1294053, LP: #1290306) In single-display cases
    the number of ready buffers decreases after a buffer is acquired by
    the rendering operator. Determine if there will be uncomposited
    buffers before acquiring a buffer so it works for single and multi
    display use cases. (LP: #1294048, #1290306, #1294051, #1294053)

 -- Ubuntu daily release <ps-jenkins@lists.canonical.com>  Tue, 18 Mar 2014 18:38:01 +0000

mir (0.1.7+14.04.20140317.1-0ubuntu1) trusty; urgency=medium

  [ Daniel van Vugt ]
  * New upstream release 0.1.7 (https://launchpad.net/mir/+milestone/0.1.7)
    - mirserver ABI bumped to 17
    - mirclient ABI unchanged, still at 7. Clients do not need rebuilding.
    - Server API changes (AKA why doesn't my code build any more?):
      . Class "CompositingCriteria" has been removed. It's replaced by the more
        flexible "Renderable" interface. This also resulted in parameter
        changes for the Renderer and scene filtering classes.
      . The function "DisplayConfiguration::configure_output()" has been
        removed. Instead, please use the new mutable version of
        "DisplayConfiguration::for_each_output()" with which you can modify
        the output structure passed in on each iteration.
      . Exposed formerly private class "GLRenderer" and demonstrated how
        to override its behaviour in demo-shell. This area is under
        construction and may experience further major changes.
    - Added initial support for hardware (HWC) overlays to accelerate
      rendering and reduce power consumption. Not complete yet.
    - Screen rotation: Added mouse cursor rotation support, so you can now
      still control things on a rotated screen. Still missing rotation of
      the cursor bitmap itself.
    - Lots of fixes to support nested Mir servers (see below).
    - Major simplification to how surface size/position/transformation
      interact, making transformations much easier to manage and work with.
    - Bugs fixed:
      . ./cross-compile-chroot.sh: line 83: popd: build-android-arm: invalid
        argument popd: usage: popd [-n] [+N | -N] (LP: #1287600)
      . Key events sent to the wrong client (and delayed) (LP: #1213804)
      . Nested servers never receive input events (in their filters)
        (LP: #1260612)
      . Software clients crash immediately on nested servers - what(): Failed
        to mmap buffer (LP: #1261286)
      . MirMotionEvent lacks local coordinates. Reports only screen
        coordinates. (LP: #1268819)
      . Nested Mir crashes with - what():
        MesaNativePlatform::create_internal_client is not implemented yet!
        (LP: #1279092)
      . clients fail to find some libraries if mir installed via "make install"
        (LP: #1285566)
      . Nested server hangs with multimonitor and internal clients.
        (LP: #1287282)
      . [regression] Multi-monitor frame sync no longer works (not
        synchronized), and frames skip/jump/stutter (LP: #1288570)
      . Mir FTBFS: /usr/bin/ld: cannot find -lmirtestdraw (when cmake ..
        -DMIR_ENABLE_TESTS=OFF) (LP: #1283951)
      . nested Mir library calls next_buffer() during startup (LP: #1284739)
      . Building Mir produces lots of warnings from GLM headers about
        deprecated degrees values vs radians (LP: #1286010)
      . [enhancement] screencast of a single window (LP: #1288478)
      . Nexus4 + mir_demo_client_eglplasma starts to stutter after a while
        (LP: #1189753)
      . --host-socket documented default argument isn't used as default
        (LP: #1262091)

  [ Ubuntu daily release ]
  * New rebuild forced

 -- Ubuntu daily release <ps-jenkins@lists.canonical.com>  Mon, 17 Mar 2014 15:12:00 +0000

mir (0.1.6+14.04.20140310-0ubuntu1) trusty; urgency=medium

  [ Kevin Gunn ]
  * Cherry-picked from future release 0.1.7:
    - Enhancement: options: Make it easier to customize DefaultConfiguration
    - Bug fix: Don't pass a parameter to bash's popd command. It doesn't expect
      one and will return an error from cross-compile-chroot.sh. (LP: #1287600)
  * New upstream release 0.1.6 (https://launchpad.net/mir/+milestone/0.1.6)
    - mirserver ABI bumped to 16.
    - Server API changes:
      . Report classes have moved to new namespaces/components. Please
        consult the server headers.
      . General clean-ups and virtual function changes affecting the ABI
        (a rebuild is required for all shells).
    - mirclient ABI unchanged, still at 7. Clients do not need rebuilding.
    - Add new feature: Screen recording ("screencasting") as demonstrated by
      the new mir-util "mirscreencast".
    - debian: Provide platform packages managed with dpkg alternatives.
    - Add new valgrind suppressions (mostly for armhf right now)
    - tools: Add new libmirclientplatform.so to install_on_android.sh.
    - Add "mir_demo_standalone_render_overlays", which is a free-standing
      example of overlay support.
    - Proper DisplayConfiguration for the AndroidDisplay to be better 
      prepared for multi-monitor Android.
    - Commenced/continued simplifying the surface class hierarchy: BasicSurface
      has now absorbed SurfaceData.
    - Dynamically load the client platform library.
    - Bugs fixed:
      . Exceptions thrown from within compositing threads were untraceable,
        resulting in a bunch of undebuggable crash reports (LP: #1237332)
      . Ensure we close drm device file descriptors on exec. (LP: #1284081)
      . nested render_surfaces fails on N4 [std::exception::what: Failed to
        compile vertex shader:] (LP: #1284597)
      . examples: correct "fullscreen-surfaces" option. (LP: #1284554)
      . Fix mutex data race reported by helgrind in integration test:
        SwapperSwappingStress (LP: #1282886)
      . scene: Return null snapshots for sessions without surfaces 
        (LP: #1281728)
      . tests: Address some raciness in
        MesaDisplayTest.drm_device_change_event_triggers_handler. 
        (LP: #1283085)
      . tests: Suppress spurious memory errors occuring when running the
        unit tests on armhf with valgrind. (LP: #1279438)
      . Mir shows an old frame on client startup (for Mesa GL clients)
        (LP: #1281938)
      . tests: Add expectation to validate second SessionAuthorizer method
        is called wit correct parameter. (LP: #1218436)
      . Set field "current_format" when sending a display config to the
        server. (LP: #1277343)
      . Fix crash in android devices by working around a subtle threading
        bug, use a dummy thead_local array to push the gl/egl context TLS 
        into a region where the future wait code does not overwrite it. 
        (LP: #1280086)
      . compositor: calling SwitchingBundle::force_requests_to_complete()
        can be a no-op when there are no requests. (LP: #1281145)
      . tests: Don't emit an "add" uevent manually when adding a device
        (LP: #1281146)
      . config: reduce size of default RPC thread pool. (LP: #1233001)
      . Clients freeze on startup if 10 or more are already running
        (LP: #1267323)
      . Fix Nexus 10 leaking FDs in the hwc prepare/set loop. (LP: #1278658)
      . Parallelize page flipping with rendering of the next frame, fixing
        stuttering observed in multi-monitor clone mode (LP: #1213801)
      . Ubuntu trusty update "glm 0.9.5.1-1" broke Mir builds. Work around the
        change. (LP: #1285955)
      . Screencast feature by compositing to offscreen buffer (LP: #1207312)

  [ Ubuntu daily release ]
  * New rebuild forced

 -- Ubuntu daily release <ps-jenkins@lists.canonical.com>  Mon, 10 Mar 2014 19:28:46 +0000

mir (0.1.5+14.04.20140212-0ubuntu1) trusty; urgency=medium

  [ Kevin Gunn ]
  * Cherry-picked from future release 0.1.6:
    - frontend, shell: provide the client process ID in the shell::Session
      interface (LP: #1276704)
  * New upstream release 0.1.5 (https://launchpad.net/mir/+milestone/0.1.5)
    - mirclient ABI bumped to 7
    - mirserver ABI bumped to 15
    - Refactoring to support client-controled RPC.
    - Add an translucent server example (use sparingly, this will kill
      performance!)
    - Add workaround for Qualcomm Snapdragon 8960 driver bug.
    - android-input: Improve debug output
    - Screen rotation support half done (rotation of the screen works but input
      rotation not implemented yet).
    - Add groundwork for overlay support to take better advantage of mobile
      hardware features and optimize composition in future.
    - Add support for HWC 1.2 (Android 4.4)
    - Add groundwork for screencasting (screen recording).
    - Optimized surface resizing, significantly reducing event flooding for
      some input configurations like touch.
    - Bugs fixed:
      . Surfaces no longer visible at all on Nexus 10 (LP: #1271853)
      . mir nested server failure: what(): error binding buffer to texture
        (LP: #1272041)
      . Unity does not process events from evdev device created before unity is
        restarted (autopilot tests) (LP: #1238417)
      . mir_unit_tests can't run on touch images any more (missing
        libumockdev.so.0) (LP: #1271434)
      . chmod 777 /tmp/mir_socket is no longer sufficient for non-root clients
        to connect to a root server (LP: #1272143)
      . Nexus7(2013) flo framerate maxes out at 30fps (LP: #1274189)
      . libmirserver user is unable to #include
         <mir/frontend/template_protobuf_message_processor.h> (LP: #1276162)
      . libmirclient user cannot "#include <mir/client/private.h>"
        (LP: #1276565)
      . AndroidInternalClient.internal_client_creation_and_use hangs on Nexus
        10 (LP: #1270685)
      . Tests that use the InProcessServer bind the default socket file
        (LP: #1271604)
      . BasicConnector threads exit immediately (LP: #1271655)
      . Integration tests TestClientIPCRender.test_accelerated_render fails on
        Galaxy Nexus and Nexus4 (LP: #1272597)
      . Android backend unit-tests FTBS on amd64 (LP: #1276621)
      . Erroneous use of last_consumed in SwitchingBundle::compositor_acquire
        (LP: #1270964)

 -- Ubuntu daily release <ps-jenkins@lists.canonical.com>  Wed, 12 Feb 2014 18:29:29 +0000

mir (0.1.4+14.04.20140204-0ubuntu1) trusty; urgency=medium

  [ Daniel van Vugt ]
  * New upstream release 0.1.4 (https://launchpad.net/mir/+milestone/0.1.4)
    - Fixed snapshotting and flicker problems for Unity8 on various Nexus
      devices.
    - Enhanced reporting of performance information:
      . Report input latency in InputReport/InputReceiverReport.
      . Added a CompositorReport for logging compositor performance and state.
    - Added a new package "mir-utils" containing new tools:
      . mirping: Displays round-trip times between client and server
      . mirout: Displays the monitor layout/configuration details
    - Added GL texture caching to improve performance when multiple surfaces
      are visible.
    - Added opacity controls to mir_demo_server_shell
    - Mir server ABI bumped to 13. Client ABI bumped to 5.
    - Removed lots of Android headers, replaced by build-dep: android-headers
    - Added support for translucent nested servers.
    - tests: Fix unitialized values and incorrect fd closing loops
    - Fix unitialized values and incorrect fd closing loops.
    - client: Add basic MirScreencast C API.
    - config: start moving default values for config options from all the
      call sites to the setup
    - tests: Provide a helper for running clients with a stub ClientPlatform.
    - android: split out HWC layers into their own file and add a
      mga::CompositionLayer type that depends on the interface mg::Renderable.
    - client: Add basic MirOutputCapture class.
    - client: Don't create mesa ClientBuffer objects from invalid
      MirBufferPackages.
    - Optimize surface resizing to avoid doing anything if the dimensions
      are unchanged.
    - SwitchingBundle - add operator<< for debugging.
    - support hwcomposer 1.2 for android 4.4 on nexus 4 (which needs hwc1.2
      support). This patch adds hwc1.2 device construction, as well as progs
      the 'skip' layer in HWC to the buffer properties of the framebuffer.
    - demo-shell: Add simple keyboard controls to rotate outputs; Ctrl +
      Alt + <arrow-key>. Fixes: https://bugs.launchpad.net/bugs/1203215.
    - frontend: exposing internals of the RPC mechanism to enable custom
      function calls to be added.
    - Make udev wrapper into a top-level citizen
    - compositor: ignore double requests to start or stop the
      MultiThreadedCompositor.
    - Add DisplayBuffer::orientation(), to tell the Renderer if we need it
      to do screen rotation in GL (for platforms which don't implement 
      rotation natively) Fixes: https://bugs.launchpad.net/bugs/1203215.
    - graphics: add an post_update function that takes a list of renderables
      to the display buffer. This will let the display buffer take advantage
      of full-surface overlays on android.
    - android-input: Improve debug output
    - the stock qcom 8960 hwcomposer chokes on getDisplayAttributes if the
      submitted arrays are not at least size 6. patched the qcom android 4.2
      hwcomposer driver on the ubuntu touch images to work properly, but
      causes us problems with in-the wild drivers, and the new 4.4 drivers.
      Make sure we always submit a larger-than-needed array to this function.
    - frontend: refactoring to make it easier to expose the underlying RPC
      transport on the server side.
    - Don't assume pressure value is zero if not yet known
    - build: Expose options to allow building but not running tests by default.
    - Translucent Server which prefers a transparent pixel format
    - frontend: refactor ProtobufMessageProcessor to separate out generic
      response sending logic from specific message handling.
    - client: expose the part of the client RPC infrastructure needed for
      downstream to prototype their own message sending.
    - Bugs fixed:
      . unity8 display flickers and stops responding on Nexus 7 (grouper)
        (LP: #1238695)
      . Mir gets textures/buffers confused when running both scroll and flicker
        demos (LP: #1263592)
      . Some snapshots on Nexus10 upside-down (LP: #1263741)
      . mir_unit_tests is crashing with SIGSEGV in libhybris gl functions
        (LP: #1264968)
      . Some snapshots on Nexus10 have swapped red/blue channels (LP: #1265787)
      . Bypass causes some non-bypassed surfaces (on top) to be invisible
        (LP: #1266385)
      . helgrind: Possible data race - MirConnection::mutex not used
        consistently (LP: #1243575)
      . helgrind: Lock order violated (potential deadlock) in
        ConnectionSurfaceMap (LP: #1243576)
      . helgrind: Possible data race - inconsistent locking in PendingCallCache
        (LP: #1243578)
      . helgrind: Lock order violated in
        mir::client::ConnectionSurfaceMap::erase(int) (LP: #1243584)
      . [enhancement] Allow a Mir nested server to have a transparent
        background (LP: #1256702)
      . Compiling without tests fails (-DMIR_ENABLE_TESTS=NO) (LP: #1263724)
      . examples, doc: Make it clear and consistent how to use
        a non-root client with a root compositor endpoint. 
        (LP: #1272143)
      . Avoid linking to umockdev on platforms (android) which don't yet
        use it. This allows mir_unit_tests to run on touch images again
        (LP: #1271434)
      . Workaround for N4 nested server issue. This change removes
        mir_pixel_format_bgr_888 - HAL_PIXEL_FORMAT_RGB_888 from the
        list of supported pixel formats on android. (LP: #1272041)
      . Don't ask glUniformMatrix4fv to transpose your matrix. That option
        was officially deprecated between OpenGL and OpenGL|ES. And some
        drivers like the Nexus 10 don't implement it, resulting in incorrect
        transformations and even nothing on screen! (LP: #1271853)
      . Fixes: bug 1272143 (LP: #1272143)
      . fix integration test failure on the galaxy nexus that was due to
        creating two surfaces and registering the same buffer twice. Fixes:
        (LP: #1272597)
      . Implement screen rotation in GLRenderer, for platforms
        which can't do it natively in DisplayBuffer.
        (LP: #1203215)
      . Add an "orientation" field to output structures in preparation for
        screen rotation. It's not yet functionally wired to anything.
        (LP: #1203215)
      . Only use SwitchingBundle::last_consumed after it has been
        set. Otherwise SwitchingBundle::compositor_acquire could follow a bogus
        code path. (LP:#1270964)
      . tests: Override configuration to avoid creating an (unused)
        filesystem endpoint for connections when using InProcessServer. 
        (LP: #1271604)
      . frontend: ensure that BasicConnector threads don't exit
        immediately. (LP: #1271655)

  [ Ubuntu daily release ]
  * New rebuild forced

 -- Ubuntu daily release <ps-jenkins@lists.canonical.com>  Tue, 04 Feb 2014 14:49:07 +0000

mir (0.1.3+14.04.20140108-0ubuntu3) trusty; urgency=medium

  * No-change rebuild against libprotobuf8 (this time from a clean tree)

 -- Steve Langasek <steve.langasek@ubuntu.com>  Mon, 03 Feb 2014 13:46:05 -0800

mir (0.1.3+14.04.20140108-0ubuntu2) trusty; urgency=medium

  * No-change rebuild against libprotobuf8

 -- Steve Langasek <steve.langasek@ubuntu.com>  Sat, 01 Feb 2014 00:08:28 +0000

mir (0.1.3+14.04.20140108-0ubuntu1) trusty; urgency=low

  [ Daniel van Vugt ]
  * Preparing for release 0.1.3

  [ Ubuntu daily release ]
  * Automatic snapshot from revision 1170

 -- Ubuntu daily release <ps-jenkins@lists.canonical.com>  Wed, 08 Jan 2014 02:04:38 +0000

mir (0.1.2+14.04.20131128.1-0ubuntu2) trusty; urgency=low

  * No-change rebuild for ust.

 -- Mathieu Trudel-Lapierre <mathieu-tl@ubuntu.com>  Fri, 06 Dec 2013 15:03:27 -0500

mir (0.1.2+14.04.20131128.1-0ubuntu1) trusty; urgency=low

  [ Kevin Gunn ]
  * New upstream release 0.1.2
    - graphics: android: improve interface for mga::DisplayDevice so its
      just concerned with rendering and posting.
    - surfaces: rename "surfaces" component to "scene".
    - surfaces, shell: Migrate Session data model from shell to surfaces.
    - graphics: change fill_ipc_package() to use real pointers.
    - mir_client_library.h: Fix typo "do and locking" should be "do any
      locking".
    - API enumerations cleanup: Remove slightly misleading *_enum_max_
      values, and replace them with more accurate plural forms.
    - test_android_communication_package: Do not expect opened fd to be >0,
      we may have closed stdin making this a valid value (LP: #1247718).
    - Update docs about running Mir on the desktop to mention new package
      ubuntu-desktop-mir.
    - offscreen: Add a display that renders its output to offscreen buffers
    - graphics: android: fix regression for hwc1.0 devices introduced in r1228
      (LP: #1252433).
    - OffscreenPlatform provides the services that the offscreen display
      needs from the Platform.
    - graphics: android: consolidate the GLContexts classes in use.
    - Fix uninitialized variable causing random drm_auth_magic test
      failures. (LP: #1252144).
    - Add a fullyish functional Udev wrapper. This currently sits in
      graphics/gbm, but will be moved to the top-level when input device
      detection migrates.
    - Add resizing support to example code; demo-shell and clients.
    - eglapp: Clarify messages about pixel formats (LP: #1168304).
    - Adds support to the MirMotionEvent under pointer_coordinates called
      tool_type. This will allow clients to tell what type of tool is
      being used, from mouse/finger/etc. (LP: #1252498)
    - client,frontend: Report the real available surface pixel formats to
      clients. (LP: #1240833)
    - graphics: android: 1) change hwc1.1 to make use of sync fences during
      the compositor's gl renderloop. Note that we no longer wait for the
      render to complete, we pass this responsibility to the driver and the
      kernel. 2) support nexus 10. (LP: #1252173) (LP: #1203268)
    - shell: don't publish SurfacesContainer - it can be private to shell.
    - gbm: Don't mess up the VT mode on setup failure Only restore the
      previous VT mode during shutdown if it was VT_AUTO.
    - Fix a crash due to a failed eglMakeCurrent() call when in nested mode.
    - shell: unity-mir uses shell::FocusSetter - make the header public again
    - Add resize support to client surfaces (mir::client::MirSurface).
    - graphics: android: support 'old aka 2012' nexus 7 hwc (nvidia tegra3
      SoC) better. (LP: #1231917)
    - Add resize support to *ClientBuffer classes. Now always get dimensions
      from the latest buffer package.
    - android: support driver hooks for the Mali T604 (present in nexus 10)
    - Add width and height to the protocol Buffer messages, in preparation
      for resizable surfaces.
    - surfaces, shell, logging, tests: don't publish headers
      that can be private to surfaces. surfaces/basic_surface.h,
      surfaces/surface_controller.h and shell/surface_builder.h
    - examples: Restore GL framebuffer binding when destroying the render
      target
    - examples, surfaces, shell: remove render_surfaces dependency on
      BasicSurface
    - geometry: remove implementation of streaming operators from headers
      (LP: #1247820)
    - Eliminate the registration order focus sequence, folding it's
      functionality in to the session container.
    - Ensure the session mediator releases acquired buffer resources before
      attempting to acquire a new buffer on behalf of the client. This fixes
      performance regression (LP: #1249210).
    - Some cleanups to test_client_input.cpp.
    - Factor out a bunch of "ClientConfigCommon".
    - Small cleanup to session container test to increase encapsulation.
    - shell, surfaces: Another step in "fixing" the surfaces hierarchies -
      only publish interfaces and putting the data model into surfaces.
    - graphics: android: HWC1.1 use EGL to get further information about
      the framebuffer pixel format.
    - Fix FTBS using use_debflags=ON (building for android-armhf).
      (LP: #1248014)
    - Add a client input receiver report.
    - doc: doxygen 1.8.4 complains about an obsolete config so ran "doxygen
      u Doxyfile.in".
    - Implement resize() for the server-side Surface classes.
    - android: clean up mga::DisplayBuffer and mga::DisplayBufferFactory
    - Add resize() support to BufferStream, in preparation for resizable
      surfaces.
    - Merge metadata changes from the newly reconstructed lp:mir
    - tests: Deduplicate mg::GraphicBufferAllocator stubs.
    - examples: Remove spurious use of mir/shell/surface.h.
    - frontend: remove ClientTrackingSurface from the Surface class
      hierarchy
    - Bumping ABI on server to libmirserver11.
    - Don't mention "Renderable". That interface hasn't existed for quite
      some time now.
    - android-input: Assign more unique touch ids

  [ Ubuntu daily release ]
  * Automatic snapshot from revision 1167

 -- Ubuntu daily release <ps-jenkins@lists.canonical.com>  Thu, 28 Nov 2013 10:05:20 +0000

mir (0.1.1+14.04.20131120-0ubuntu1) trusty; urgency=low

  [ Daniel van Vugt ]
  * New upstream release 0.1.1
    - Add unit tests for V/H scroll events.
    - surfaces: avoid publishing some internal headers, tidy up default
      configuration, integrate surfaces report.
    - client: Add mir_connection_drm_set_gbm_device()
    - graphics: avoid publishing some internal headers.
    - Fixed: unity-system-compositor FTBFS on trusty against new Mir
      (libmirserver9) (LP: #1244192)
    - compositor: avoid publishing some internal headers.
    - shell: Add set_lifecycle_state() to the Session interface.
    - frontend: avoid publishing some internal headers
    - logging: avoid publishing some internal headers.
    - Allow specifying the nested server name by passing --name= or setting
      MIR_SERVER_NAME=.
    - graphics,gbm: Inform the EGL platform about the used gbm device when
      using the native GBM platform
    - examples: Restore GL state after initializing buffers, fixing crashes 
      observed in render_surfaces (LP: #1234563)
    - Continue refactoring the mir android display classes.
    - shell: Hoist focus control functions needed by unity-mir into
      FocusController interface
    - client: Remove the timeout for detecting server crashes
    - Avoid a race condition that could lead to spurious failures of server
      shutdown tests (LP: #1245336)
    - test_client_input.cpp: Bump reception time-out in client test fixture.
      (LP: #1227683)
    - Ensure StubBufferAllocator returns buffers with the properties requested,
      and not the same old hardcoded constants.
    - Update docs and scripting for trusty.
    - compositor: Make DefaultDisplayBufferCompositorFactory private to the
      compositor component.
    - Ignore warnings clang treats as errors, about unused functions being
      generated from macros in <lttng/tracepoint.h> (LP: #1246590)
    - Add resize() support to BufferBundle. This is the first step and lowest
      level of surface resize support.
    - Clean up constants relating to SwitchingBundle.
    - Fix the armhf chroot setup script to point to the right library, so
      cross compiling can work again (LP: #1246975)
    - shell: avoid publishing some internal headers.
    - input: avoid publishing some internal headers.
  * Bump timeouts used in socket testing. It seems 100ms isn't always
    enough, which leads to spurious test failures (LP: #1252144) (LP:
    #1252144)
  * Fix uninitialized variable causing random drm_auth_magic test
    failures. (LP: #1252144). (LP: #1252144)

  [ Ubuntu daily release ]
  * Automatic snapshot from revision 1165

 -- Ubuntu daily release <ps-jenkins@lists.canonical.com>  Wed, 20 Nov 2013 07:36:15 +0000

mir (0.1.0+14.04.20131030-0ubuntu1) trusty; urgency=low

  [ Ubuntu daily release ]
  * New rebuild forced

  [ Alan Griffiths ]
  * client: Remove the timeout for detecting server crashes There are
    valid cases when the server blocks for an indeterminate amount of
    time during a client request, like when a next_buffer request blocks
    because a surface is not visible or the server is paused. In such
    cases, the timeout mechanism we used to detect server crashes caused
    the clients to fail. Furthermore, the clients seem able to detect
    server crashes without the timeout, rendering it needless anyway.
    (LP: #1245958)

  [ Ubuntu daily release ]
  * Automatic snapshot from revision 1161

 -- Ubuntu daily release <ps-jenkins@lists.canonical.com>  Wed, 30 Oct 2013 18:37:21 +0000

mir (0.1.0+14.04.20131028-0ubuntu1) trusty; urgency=low

  [ Daniel van Vugt ]
  * Bump version 0.1.0
  * Add method for testing if Rectangle::contains(Rectangle), which is
    the basis of any occlusion detection. (LP: #1227739)
  * Add support for traversing the Scene from front surface to back.
    This is required for occlusion detection at least (coming soon). .
    (LP: #1227739)
  * Optimization: Turn off blending for surfaces that are not blendable.
    On some systems this can have a noticeable performance benefit.
  * Avoid rendering surfaces that are fully hidden by other surfaces.
    This is particularly important for mobile device performance. (LP:
    #1227739) . (LP: #1227739)
  * Remove orphaned tags, which appear to have come from the Compiz
    project (!?) Add tags for the most recent releases up to 0.0.16. No
    files changed, only tags.
  * Fix significant performance issues LP: #1241369 / LP: #1241371, and
    probably more(!) Added regression test to catch such regressions and
    revert the offending commit r1049. (LP: #1241369, #1241371)

  [ Brandon Schaefer ]
  * When Scroll events come in we don't keep around the android vscroll
    hscroll data. Store it now. (LP: #1233089)

  [ Albert Astals ]
  * Fix mismatched free() / delete / delete [] reported by valgrind

  [ Alexandros Frantzis ]
  * server: Extend server status (formerly pause/resume) listener to
    report "started" events This change is needed by users of
    libmirserver, so they can properly synchronize external interactions
    with the server. (LP: #1239876)
  * graphics,examples: Don't enable more outputs than supported when
    changing the display configuration. (LP: #1217877)
  * client: Allow clients to call API functions after a connection break
    has been detected When a client tries to call an API function after
    a connection break has been detected in a previous API call, the
    client blocks in the new call. This happens because in
    MirSocketRpcChannel::notify_disconnected() the pending RPC calls are
    not forced to complete, since the channel has already been marked as
    'disconnected' by the failure in the previous call. Note that if the
    break is first detected while calling an API function, then that
    call doesn't block, since this is the first time we call
    MirSocketRpcChannel::notify_disconnected() and the pending RPC calls
    are forced to complete. This commit solves this problem by always
    forcing requests to complete when a communication failure occurs,
    even if a disconnection has already been handled. This is preferred
    over the alternative of manually calling the completion callback in
    a try-catch block when calling an RPC method because of: 1.
    Correctness: In case the communication problem first occurs in that
    call, the callback will be called twice, once by
    notify_disconnected() and once manually. 2. Consistency: The
    callback is called from one place regardless of whether the
    communication problem is first detected during that call or not.
    (LP: #1201436)
  * graphics: Improve signature of native platform initialization method
    Use an interface to provide the functionality needed by native
    platforms.

  [ Eleni Maria Stea ]
  * Test GBMBufferAllocatorTest.bypass_disables_via_environment
    overrides the MIR_BYPASS env variable, causing other tests that use
    the MIR_BYPASS to fail when we run the unit-tests with --
    gtest_repeat=N, N>1. Set back the MIR_BYPASS env. var. (LP:
    #1238000)

  [ Kevin DuBois ]
  * fix: lp 1239577 TestClientIPCRender (an android-only gfx driver
    test) was hanging due to changes in signal handling. refactor the
    test, changing the cross-process sync mechanism so it doesn't use
    sigcont. (LP: #1239577)
  * graphics: android: eliminate one of the two DisplayBuffers. both
    hwc/gpu displays use the same displaybuffer now. .

  [ Daniel d'Andrada ]
  * Add InputReader performance test.

  [ Alan Griffiths ]
  * logging: correct component tag in connector report.
  * client: fix hang(s) in client API when server dies. (LP: #1227743)
  * Fix failing acceptance-test:
    ServerShutdown/OnSignal.removes_endpoint_on_signal (LP: #1237710)
    Avoid fatal_signal_cleanup getting caught in a loop restoring itself
    and then re-entering itself. This could happen in some permutations
    of acceptance-tests where run_mir is entered with
    fatal_signal_cleanup already set up from previous tests' server
    instances. (LP: #1237710)
  * CMake: remove creation of link to non-existent file.
  * shared: some utility functions to provide some consistent ways to
    use RAII and application of these functions to some code that has
    had RAII related discussions recently.
  * config: separate out the configuration options from the
    configuration builder.
  * config: ensure USC can access
    DefaultConfigurationOptions::parse_options (LP: #1244192) (LP:
    #1244192)

  [ Ubuntu daily release ]
  * Automatic snapshot from revision 1161

 -- Ubuntu daily release <ps-jenkins@lists.canonical.com>  Mon, 28 Oct 2013 02:04:31 +0000

mir (0.0.15+13.10.20131014-0ubuntu2) trusty; urgency=low

  * No change rebuild for Boost 1.54 transition.

 -- Dmitrijs Ledkovs <xnox@ubuntu.com>  Mon, 21 Oct 2013 15:06:19 +0100

mir (0.0.15+13.10.20131014-0ubuntu1) saucy; urgency=low

  [ Kevin Gunn ]
  * bump version 0.0.15

  [ Ubuntu daily release ]
  * Automatic snapshot from revision 1133

 -- Ubuntu daily release <ps-jenkins@lists.canonical.com>  Mon, 14 Oct 2013 23:55:33 +0000

mir (0.0.14+13.10.20131011-0ubuntu1) saucy; urgency=low

  [ thomas-voss ]
  * Clean up duplicate instances of the valid connections set. Remove
    the static instances from the header file. (LP: #1238312) Requested
    to be merged directly to lp:mir by didrocks, tvoss. (LP: #1238312)

  [ Ubuntu daily release ]
  * Automatic snapshot from revision 1097

 -- Ubuntu daily release <ps-jenkins@lists.canonical.com>  Fri, 11 Oct 2013 06:59:30 +0000

mir (0.0.14+13.10.20131010-0ubuntu1) saucy; urgency=low

  [ Colin Watson ]
  * Don't build-depend on valgrind on arm64 for now, as it is not yet
    ported there.

  [ Ubuntu daily release ]
  * Automatic snapshot from revision 1095

 -- Ubuntu daily release <ps-jenkins@lists.canonical.com>  Thu, 10 Oct 2013 01:17:01 +0000

mir (0.0.14+13.10.20131009.4-0ubuntu1) saucy; urgency=low

  [Kevin Gunn]
  * bump version to 0.0.14

  [ Robert Carr ]
  * Hold ms::Surface alive from msh::Surface, and remove the explicit
    throw calls. This way holding a shared_ptr to msh::Surface becomes
    safe (as long as you drop it eventually!). (LP: #1234609). (LP:
    #1234609)

  [ Alan Griffiths ]
  * client: use lock_guard as it is simpler than unique_lock. (fix for
    mallit) frontend: Remove the endpoint first when shutting down.
    Fixes bug lp#1235159. (LP: #1235159)

  [ Ubuntu daily release ]
  * Automatic snapshot from revision 1093

 -- Ubuntu daily release <ps-jenkins@lists.canonical.com>  Wed, 09 Oct 2013 21:57:59 +0000

mir (0.0.13+13.10.20131003-0ubuntu1) saucy; urgency=low

  [ Kevin Gunn ]
  * bump version to 0.0.13

  [ Daniel d'Andrada ]
  * Fix for LP#1233944 Fixes the Mir-side of bug
    https://bugs.launchpad.net/mir/+bug/1233944 Event files are first
    created with root:root permissions and only later udev rules are
    applied to it, changing its permissions to root:android-input and
    therefore making it readable by unity8-mir in short: Retry opening a
    file when its permissions change as it might be readable now. (LP:
    #1233944)

  [ Robert Carr ]
  * Fix for LP#1233944 Fixes the Mir-side of bug
    https://bugs.launchpad.net/mir/+bug/1233944 Event files are first
    created with root:root permissions and only later udev rules are
    applied to it, changing its permissions to root:android-input and
    therefore making it readable by unity8-mir in short: Retry opening a
    file when its permissions change as it might be readable now. (LP:
    #1233944)

  [ Ubuntu daily release ]
  * Automatic snapshot from revision 1089

 -- Ubuntu daily release <ps-jenkins@lists.canonical.com>  Thu, 03 Oct 2013 06:34:41 +0000

mir (0.0.12+13.10.20131001.1-0ubuntu1) saucy; urgency=low

  [ Michael Terry ]
  * merge latest dev branch.

  [ Kevin DuBois ]
  * merge latest dev branch.

  [ Daniel d'Andrada ]
  * merge latest dev branch.

  [ Ubuntu daily release ]
  * Automatic snapshot from revision 1086

 -- Ubuntu daily release <ps-jenkins@lists.canonical.com>  Tue, 01 Oct 2013 10:04:25 +0000

mir (0.0.12+13.10.20130926.1-0ubuntu1) saucy; urgency=low

  [ Robert Ancell ]
  * Bump version to 0.0.12

  [ Alexandros Frantzis ]
  * tests: Fix compiler warning about maybe-uninitialized struct member

  [ Ubuntu daily release ]
  * Automatic snapshot from revision 1084

 -- Ubuntu daily release <ps-jenkins@lists.canonical.com>  Thu, 26 Sep 2013 08:39:29 +0000

mir (0.0.11+13.10.20130924.1-0ubuntu1) saucy; urgency=low

  [ kg ]
  * bump version for ABI break (LP: #1229212)

  [ Robert Ancell ]
  * Allow an application to override the options being populated.
  * Pass the program options to parse_options().
  * Add missing include for std::cerr.
  * Report when paused and resumed via configuration. (LP: #1192843)
  * Add missing directory separator when searching for a config file to
    parse.

  [ Kevin Gunn ]
  * change test timeouts and fix fence.

  [ Alexandros Frantzis ]
  * examples: Only check key information for key events This fixes a
    memory error reported by valgrind for examples that use eglapp.
  * shell: Apply the base configuration on a hardware change only if no
    per-session configuration is active.
  * graphics: consolidated fixed for nested code and examples on android
    stack.

  [ Eleni Maria Stea ]
  * graphics: Pull in Eleni's changes to get the DRM fd to init GBM from
    the host Mir instance.

  [ Didier Roche ]
  * remove (unused in the ppa as we have libmirserver3) hack to force
    depending and building against the exact same version.

  [ Robert Carr ]
  * Add DPMS configuration API. (LP: #1193222)
  * Deduplicate mtd::NullDisplayConfig and
    mtd::NullDisplayConfiguration.
  * Fix multiple internal client surfaces on android. (LP: #1228144)
  * change test timeouts and fix fence.
  * Add DPMS API and GBM/android impls.

  [ Kevin DuBois ]
  * platform, graphics: support nested (mir-on-mir) rendering on the
    Android platform.

  [ Michael Terry ]
  * Change how Mir chooses socket locations to make it simpler for a
    nested-Mir world, by using MIR_SOCKET as the host socket if no other
    host socket is provided and passing MIR_SOCKET on to any children.
    Also, change --nested-mode to --host-socket for clarity and add --
    standalone to force standalone mode.

  [ Daniel d'Andrada ]
  * android-input housekeeping - Updated README - Removed some dead
    code.

  [ Daniel van Vugt ]
  * Add DPMS configuration API. (LP: #1193222)
  * Add a "flags" field to MirBufferPackage so that clients can find out
    if the buffer they've been given is scanout-capable. This is
    normally something a client should never need to know. However there
    are two specialized cases where it's required to fix bugs in the
    intel and radeon X drivers:   LP: #1218735, LP: #1218815 The intel
    fix (already landed) contains a hack which will be updated after
    this branch lands. (LP: #1218815, #1218735)
  * GBM: Ensure that we don't create scanout buffers if bypass is
    explicitly disabled from the environment. (LP: #1227133) . (LP:
    #1227133)

  [ Alan Griffiths ]
  * graphics: Pull in Eleni's changes to get the DRM fd to init GBM from
    the host Mir instance.
  * input: Separate the code for dispatching input from that reading it.
  * graphics: Hook up nested surfaces events to input.
  * input: Connect nested input relay to input dispatch.
  * graphics: Simplify NativeAndroidPlatform out of existence.
  * tests: Fixes to get the tests "passing" on android/arm stack. (LP:
    #1226284)
  * graphics: consolidated fixed for nested code and examples on android
    stack.
  * examples: add command-line options to examples so the Mir server
    connection can be selected.
  * change test timeouts and fix fence.
  * client: Add client side support for connecting via an existing FD.

  [ Łukasz 'sil2100' Zemczak ]
  * Revert revision 1054 ABI-change (the libmirclient3 one), which seems
    to cause a lot of problems.

  [ Ubuntu daily release ]
  * Automatic snapshot from revision 1081

 -- Ubuntu daily release <ps-jenkins@lists.canonical.com>  Tue, 24 Sep 2013 06:04:59 +0000

mir (0.0.10+13.10.20130904-0ubuntu1) saucy; urgency=low

  [ Kevin DuBois ]
  * fix lp:1220441 (a test for android display ID was not updated). (LP:
    #1220441)

  [ Ubuntu daily release ]
  * Automatic snapshot from revision 1051

 -- Ubuntu daily release <ps-jenkins@lists.canonical.com>  Wed, 04 Sep 2013 06:04:46 +0000

mir (0.0.10+13.10.20130903-0ubuntu1) saucy; urgency=low

  [ Daniel van Vugt ]
  * SwitchingBundle: Simplify and clarify guarantees that
    compositor_acquire always has a buffer to return without blocking or
    throwing an exception. The trade-off is that to enforce the
    guarantee we need to permanently reserve one buffer for compositing.
    This reduces the flexibility of SwitchingBundle a little, such that
    minimum nbuffers is now 2. This was originally requested by
    Alexandros, as the potential throw concerned him. Although, it was
    logically guaranteed to never happen for other reasons. The second
    reason for doing this is to eliminate recycling logic, which while
    safe and correct, was quite confusing. So this change further proves
    that that logic (now removed) is not to blame for frame ordering
    bugs. .

  [ Christopher James Halse Rogers ]
  * Synthesise an unfocused event on destruction of a focused window We
    probably need to rethink focus entirely, but this is an incremental
    improvement that I need.

  [ Ubuntu daily release ]
  * Automatic snapshot from revision 1049

 -- Ubuntu daily release <ps-jenkins@lists.canonical.com>  Tue, 03 Sep 2013 14:04:56 +0000

mir (0.0.10+13.10.20130902-0ubuntu1) saucy; urgency=low

  [ Alan Griffiths ]
  * graphics: tidy up the roles and responsibilities of nested classes.

  [ Ubuntu daily release ]
  * Automatic snapshot from revision 1046

 -- Ubuntu daily release <ps-jenkins@lists.canonical.com>  Mon, 02 Sep 2013 18:05:02 +0000

mir (0.0.10+13.10.20130830.1-0ubuntu1) saucy; urgency=low

  [ Alan Griffiths ]
  * config, input: make nested::HostConnection available in
    input::NestedInput.

  [ Ubuntu daily release ]
  * Automatic snapshot from revision 1044

 -- Ubuntu daily release <ps-jenkins@lists.canonical.com>  Fri, 30 Aug 2013 18:04:58 +0000

mir (0.0.10+13.10.20130830-0ubuntu1) saucy; urgency=low

  [ Daniel van Vugt ]
  * Dramatically improved multi-monitor frame synchronization, using a
    global frame count equivalent to the highest refresh rate of all
    monitors. This is much more reliable than the old logic which was
    based on timers. This fixes LP: #1210478. (LP: #1210478)
  * Remove dead code: surfaces::Surface::compositor_buffer() It's
    unused. Though I suspect in future we might or should go back to
    using it instead of accessing the buffer stream directly (r856). .

  [ Alan Griffiths ]
  * graphcs, config: make the nested HostConnection available in
    configuration.

  [ Ubuntu daily release ]
  * Automatic snapshot from revision 1042

 -- Ubuntu daily release <ps-jenkins@lists.canonical.com>  Fri, 30 Aug 2013 10:04:58 +0000

mir (0.0.10+13.10.20130829.2-0ubuntu1) saucy; urgency=low

  [ Daniel van Vugt ]
  * eglapp: Add a new option -oN to force the surface placement onto
    output N. Unfortunately we haven't yet written any tool to tell you
    what your output IDs are.

  [ Ubuntu daily release ]
  * Automatic snapshot from revision 1038

 -- Ubuntu daily release <ps-jenkins@lists.canonical.com>  Thu, 29 Aug 2013 18:05:29 +0000

mir (0.0.10+13.10.20130829.1-0ubuntu1) saucy; urgency=low

  [ Alan Griffiths ]
  * config, input: default_android_input_configuration.cpp should only
    use public headers.
  * config, input: Stubbed version of input for nested mir.

  [ Ubuntu daily release ]
  * Automatic snapshot from revision 1036

 -- Ubuntu daily release <ps-jenkins@lists.canonical.com>  Thu, 29 Aug 2013 14:05:26 +0000

mir (0.0.10+13.10.20130829-0ubuntu1) saucy; urgency=low

  [ Daniel van Vugt ]
  * Add "composition bypass" support, whereby fullscreen surfaces are
    allowed to go straight to the display hardware without being
    composited at all, hence avoiding the overhead of any OpenGL or
    texturing where possible. Hardware support: intel: Excellent radeon:
    Good, but REQUIRES kernel 3.11.0 nouveau: Good, but REQUIRES kernel
    3.11.0 android: No bypass implemented yet. (LP: #1109963)

  [ Ubuntu daily release ]
  * Automatic snapshot from revision 1033

 -- Ubuntu daily release <ps-jenkins@lists.canonical.com>  Thu, 29 Aug 2013 10:04:53 +0000

mir (0.0.10+13.10.20130828.1-0ubuntu1) saucy; urgency=low

  [ Daniel van Vugt ]
  * I've noticed some confusion in the community around the purposes of
    the mir_demo_* binaries. For example: - Users expected
    mir_demo_client to do something. - Users expected mir_demo_server to
    be useful, when they would get more use from mir_demo_server_shell.
    - Users thought mir_demo_client_{un}accelerated were the only
    examples of {un}accelerated clients. This proposal renames
    mir_demo_client_* to more accurately describe what they are and what
    they do. .

  [ Alan Griffiths ]
  * graphics: make nested code compatable with "bypass" branch.

  [ Ubuntu daily release ]
  * Automatic snapshot from revision 1031

 -- Ubuntu daily release <ps-jenkins@lists.canonical.com>  Wed, 28 Aug 2013 22:05:08 +0000

mir (0.0.10+13.10.20130828-0ubuntu1) saucy; urgency=low

  [ Alan Griffiths ]
  * graphics.nested: sketch out NestedOutput implementation.

  [ Eleni Maria Stea ]
  * removed the struct NativeGBMPlatform from gbm_platform.cpp and added
    a NativeGBMPlatform class instead.

  [ Ubuntu daily release ]
  * Automatic snapshot from revision 1028

 -- Ubuntu daily release <ps-jenkins@lists.canonical.com>  Wed, 28 Aug 2013 10:04:57 +0000

mir (0.0.10+13.10.20130827.1-0ubuntu1) saucy; urgency=low

  [ Alan Griffiths ]
  * ipc: add a protocol version to the wire protocol so that we can bump
    it in future.
  * graphics::nested: Handling of output configuration changes.
  * graphics.nested: Hookup NestedDisplay to display change
    notifications.

  [ Daniel van Vugt ]
  * Introducing mir_demo_client_progressbar. It's pretty boring;
    designed to simulate key repeat scrolling in a terminal, as an aid
    for tracking down bug 1216472. . (LP: #1216472)

  [ Eleni Maria Stea ]
  * changed the GBMBufferAllocator constructor and class to use the
    gbm_device instead of the GBMPlatform to remove the dependency from
    the mg::Platform interface - this way we can use the
    GBMBufferAllocator with the NativeGBMPlatform (nested mir).

  [ Ubuntu daily release ]
  * Automatic snapshot from revision 1025

 -- Ubuntu daily release <ps-jenkins@lists.canonical.com>  Tue, 27 Aug 2013 18:04:47 +0000

mir (0.0.10+13.10.20130827-0ubuntu1) saucy; urgency=low

  [ Robert Ancell ]
  * Allow the Mir server socket to be set with the MIR_SOCKET enviroment
    variable.

  [ Ubuntu daily release ]
  * Automatic snapshot from revision 1019

 -- Ubuntu daily release <ps-jenkins@lists.canonical.com>  Tue, 27 Aug 2013 06:04:57 +0000

mir (0.0.10+13.10.20130826.1-0ubuntu1) saucy; urgency=low

  [ Christopher James Halse Rogers ]
  * Fix server-side tracking of client buffers When the server knows the
    client has a given buffer cached it only needs to send the BufferID
    rather than the full IPC package. While this is an optimisation,
    it's also required for correctness - the client will not clean up
    fds for buffers it has cached, so if the server sends a full IPC
    package for a buffer the client knows about any buffer fds leak. The
    buffer cache is per-surface on the client side, but was per-session
    on the server side. This meant that the server did not accurately
    track the client's buffers, resulting in it sending unexpected fds
    that the client then leaked. Fix this by making the buffer tracker
    per-surface server-side.

  [ Ubuntu daily release ]
  * Automatic snapshot from revision 1017

 -- Ubuntu daily release <ps-jenkins@lists.canonical.com>  Mon, 26 Aug 2013 14:04:34 +0000

mir (0.0.10+13.10.20130826-0ubuntu1) saucy; urgency=low

  [ Daniel van Vugt ]
  * Fix uninitialized fields causing strange exceptions in some clients
    such as fingerpaint and multiwin since r991. (LP: #1215754) The
    uninitialized field output_id was only introduced in r991. Of
    course, giving it an invalid value should not cause such wacky
    exceptions. I'll log a bug to improve the error checking separately.
    (LP: #1215754)

  [ Ubuntu daily release ]
  * Automatic snapshot from revision 1015

 -- Ubuntu daily release <ps-jenkins@lists.canonical.com>  Mon, 26 Aug 2013 04:52:13 +0000

mir (0.0.10-0ubuntu1) saucy; urgency=low

  * New release

 -- Robert Ancell <robert.ancell@canonical.com>  Mon, 26 Aug 2013 11:36:02 +1200

mir (0.0.9+13.10.20130825.1-0ubuntu1) saucy; urgency=low

  [ Daniel van Vugt ]
  * Disambiguate an exception message which could come from three
    places: Output has no associated crtc with more rich and meaningful
    information: Output <NAME> has no associated CRTC to <ACTION> on.

  [ Robert Carr ]
  * SessionMediator must hold only a weak reference to the session. (LP:
    #1195089)

  [ Ubuntu daily release ]
  * Automatic snapshot from revision 1012

 -- Ubuntu daily release <ps-jenkins@lists.canonical.com>  Sun, 25 Aug 2013 14:04:38 +0000

mir (0.0.9+13.10.20130825-0ubuntu1) saucy; urgency=low

  [ Ricardo Mendoza ]
  * Add whitespace to prevent errors in non -fpermissive compilations.

  [ Ubuntu daily release ]
  * Automatic snapshot from revision 1009

 -- Ubuntu daily release <ps-jenkins@lists.canonical.com>  Sun, 25 Aug 2013 10:05:08 +0000

mir (0.0.9+13.10.20130823.3-0ubuntu1) saucy; urgency=low

  [ Alan Griffiths ]
  * mir: std::hash support for mir::IntWrapper<> .

  [ Ubuntu daily release ]
  * Automatic snapshot from revision 1007

 -- Ubuntu daily release <ps-jenkins@lists.canonical.com>  Fri, 23 Aug 2013 22:04:51 +0000

mir (0.0.9+13.10.20130823.2-0ubuntu1) saucy; urgency=low

  [ Ricardo Mendoza ]
  * * Implement lifecycle events interface.

  [ Ubuntu daily release ]
  * Automatic snapshot from revision 1005

 -- Ubuntu daily release <ps-jenkins@lists.canonical.com>  Fri, 23 Aug 2013 18:04:51 +0000

mir (0.0.9+13.10.20130823.1-0ubuntu1) saucy; urgency=low

  [ Kevin DuBois ]
  * Send focus notifications to client. (LP: #1196744, #1192843,
    #1102757, #1201435)

  [ Robert Carr ]
  * Send focus notifications to client. (LP: #1196744, #1192843,
    #1102757, #1201435)

  [ Alan Griffiths ]
  * graphics: spike of NestedDisplayConfiguration.

  [ Ubuntu daily release ]
  * Automatic snapshot from revision 1003

 -- Ubuntu daily release <ps-jenkins@lists.canonical.com>  Fri, 23 Aug 2013 14:05:22 +0000

mir (0.0.9+13.10.20130823-0ubuntu1) saucy; urgency=low

  [ Daniel van Vugt ]
  * event_sender.cpp: I've never seen this before. So it should not have
    my name on it.

  [ Ubuntu daily release ]
  * Automatic snapshot from revision 1000

 -- Ubuntu daily release <ps-jenkins@lists.canonical.com>  Fri, 23 Aug 2013 06:05:00 +0000

mir (0.0.9+13.10.20130822.1-0ubuntu1) saucy; urgency=low

  [ Daniel van Vugt ]
  * Revert the grey background. It's too visually intrusive while we
    don't yet have the ability to give a shell any control over
    compositing (and override GLRenderer::clear) like it should
    eventually have. (LP: #1215322). (LP: #1215322)

  [ Alan Griffiths ]
  * graphics: Fills in some more bits of NestedDisplay.

  [ Ubuntu daily release ]
  * Automatic snapshot from revision 998

 -- Ubuntu daily release <ps-jenkins@lists.canonical.com>  Thu, 22 Aug 2013 14:04:56 +0000

mir (0.0.9+13.10.20130822-0ubuntu1) saucy; urgency=low

  [ Daniel van Vugt ]
  * eglplasma: Don't include the alpha component in gradient
    calculations. We want the whole surface to be opaque. (LP:
    #1215285). (LP: #1215285)

  [ Ubuntu daily release ]
  * Automatic snapshot from revision 995

 -- Ubuntu daily release <ps-jenkins@lists.canonical.com>  Thu, 22 Aug 2013 10:05:21 +0000

mir (0.0.9+13.10.20130821.1-0ubuntu1) saucy; urgency=low

  [ Daniel van Vugt ]
  * Make compositor::Scene lockable. This allows us to do multiple
    operations on a scene atomically using a nice simple:
    std::lock_guard<Scene> lock(scene); In the short term, this is
    required by the bypass branch. In the longer term it will also be
    useful if/when Scene gets an iterator.
  * Check a connection is valid (not NULL) before trying to dereference
    it. Such a NULL dereference led to worrying valgrind errors seen in
    LP: #1212516. (LP: #1212516)

  [ Alan Griffiths ]
  * graphics: hard-wire nested Mir to create an output for every host
    output.

  [ Alexandros Frantzis ]
  * Allow clients to specify the output they want to place a surface in.
    Only fullscreen placements are supported for now, but the policy is
    easy to change. This MP breaks the client API/ABI, so I bumped the
    client ABI version. I took this opportunity to rename some fields in
    MirDisplayConfiguration to improve consistency. .

  [ Ubuntu daily release ]
  * Automatic snapshot from revision 993

 -- Ubuntu daily release <ps-jenkins@lists.canonical.com>  Wed, 21 Aug 2013 14:05:07 +0000

mir (0.0.9+13.10.20130821-0ubuntu1) saucy; urgency=low

  [ Brandon Schaefer ]
  * Release the mir surfaces when done in multiwin demo.
  * Clean up config->cards when were are deleting the display config.

  [ Alexandros Frantzis ]
  * server: Handle both user initiated and hardware display changes with
    MediatingDisplayChanger Enhance MediatingDisplayChanger to handle
    both user initiated display changes and hardware changes, by making
    it implement two interfaces for the two responsibilities
    (mg::DisplayChanger, mf::DisplayChanger).
  * shell: Notify sessions when the display configuration changes This
    patchset implements client notifications for display configuration
    changes. It also adds a mir_demo_client_display_config example which
    can be used to test and demo client initiated display configuration
    changes. Use of the example uncovered some issues that are also
    fixed by this patchset (see individual commits for more info).
  * shell: Add infrastructure for emitting and handling session related
    events.
  * shell: Support per-session display configurations This MP adds
    support for per-session display configurations, i.e., configurations
    that are active only when the client that submitted them has the
    focus. mir_connection_apply_display_config() now changes the session
    display configuration instead of the base/global one.

  [ Alan Griffiths ]
  * graphics::nested: sketch out some more of the nested mir
    implementation.
  * tests: Workaround for test timeout under valgrind. (LP: #1212518)
  * config: use the DisplayServer to hold ownership of system
    components, not the DefaultServerConfiguration.
  * graphics: Start on the NativePlatform interface.
  * graphics: Split the output state out of the NestedDisplay class.

  [ Daniel van Vugt ]
  * setup-android-dependencies.sh: Update for saucy flipped phablet
    images.
  * Give Mir a grey background by default, so you can see which monitors
    it is using.

  [ Eleni Maria Stea ]
  * graphics::nested: sketch out some more of the nested mir
    implementation.
  * nested_platform.cpp functions.

  [ Robert Carr ]
  * Pass session through placement strategy.

  [ Christopher James Halse Rogers ]
  * Add a little extra debugging API.
  * Add missing mutex around display config call.

  [ Ubuntu daily release ]
  * Automatic snapshot from revision 988

 -- Ubuntu daily release <ps-jenkins@lists.canonical.com>  Wed, 21 Aug 2013 06:04:49 +0000

mir (0.0.9+13.10.20130813-0ubuntu1) saucy; urgency=low

  [ Daniel d'Andrada ]
  * Add mir_surface_type_inputmethod enum value.

  [ Ubuntu daily release ]
  * Automatic snapshot from revision 970

 -- Ubuntu daily release <ps-jenkins@lists.canonical.com>  Tue, 13 Aug 2013 02:04:54 +0000

mir (0.0.9+13.10.20130812.4-0ubuntu1) saucy; urgency=low

  [ Alexandros Frantzis ]
  * server,client: Add type, preferred mode and max. simultaneous
    outputs information to the display configuration.

  [ Ubuntu daily release ]
  * Automatic snapshot from revision 968

 -- Ubuntu daily release <ps-jenkins@lists.canonical.com>  Mon, 12 Aug 2013 18:05:30 +0000

mir (0.0.9+13.10.20130812.3-0ubuntu1) saucy; urgency=low

  [ Daniel van Vugt ]
  * eglapp: Add sizing parameters: -f (fullscreen) and -s WxH (specific
    size).

  [ Alan Griffiths ]
  * frontend, examples, tests: provide a utility to adapt
    frontend::Surface to the graphics::InternalSurface interface.

  [ Ubuntu daily release ]
  * Automatic snapshot from revision 966

 -- Ubuntu daily release <ps-jenkins@lists.canonical.com>  Mon, 12 Aug 2013 14:04:37 +0000

mir (0.0.9+13.10.20130812.2-0ubuntu1) saucy; urgency=low

  [ Robert Ancell ]
  * Remove apport hook - we're not installing it and libraries don't
    have hooks anyway. Apps that use libmirserver will have hooks
    (unity-system-compositor, unity-mir). (LP: #1204284)

  [ Alexandros Frantzis ]
  * protobuf: Pass a DisplayConfiguration submessage with the
    Connection.

  [ Ubuntu daily release ]
  * Automatic snapshot from revision 963

 -- Ubuntu daily release <ps-jenkins@lists.canonical.com>  Mon, 12 Aug 2013 11:04:00 +0000

mir (0.0.9+13.10.20130812.1-0ubuntu1) saucy; urgency=low

  [ Robert Ancell ]
  * Fix libmirserver dependent packages requiring the exact version - it
    hadn't been updated for the soname change in revision 948. (LP:
    #1210811)

  [ Alan Griffiths ]
  * platform: workaround link errors on i386/g++ 4.8.1. (LP: #1208774)

  [ Ubuntu daily release ]
  * Automatic snapshot from revision 960

 -- Ubuntu daily release <ps-jenkins@lists.canonical.com>  Mon, 12 Aug 2013 06:04:36 +0000

mir (0.0.9-0ubuntu1) saucy; urgency=low

  * New release

 -- Robert Ancell <robert.ancell@canonical.com>  Mon, 12 Aug 2013 09:19:43 +1200

mir (0.0.8+13.10.20130810-0ubuntu1) saucy; urgency=low

  [ Robert Ancell ]
  * Remove documentation on the system-compositor-testing PPA now
    everything is in main/universe in saucy.

  [ Kevin DuBois ]
  * Add an object for sending display config change messages to all
    connected clients (globally).

  [ Daniel van Vugt ]
  * Fix the compositor side of lag observed between input events and the
    screen. This is half the fix for LP: #1199450. The other half of the
    fix is to resolve client buffers arriving out of order, which has
    not been fully diagnosed but is known to be resolved by the "switch"
    branch. . (LP: #1199450)

  [ Ubuntu daily release ]
  * Automatic snapshot from revision 956

 -- Ubuntu daily release <ps-jenkins@lists.canonical.com>  Sat, 10 Aug 2013 02:04:55 +0000

mir (0.0.8+13.10.20130809.4-0ubuntu1) saucy; urgency=low

  [ Michael Terry ]
  * Pass on the owning Session when creating Surfaces. (LP: #1200035)

  [ Ubuntu daily release ]
  * Automatic snapshot from revision 952

 -- Ubuntu daily release <ps-jenkins@lists.canonical.com>  Fri, 09 Aug 2013 18:05:05 +0000

mir (0.0.8+13.10.20130809.3-0ubuntu1) saucy; urgency=low

  [ Daniel van Vugt ]
  * Simplify and generalize buffer swapping to support arbitrary numbers
    of: - buffers - compositors - clients This is a unified N-buffers
    algorithm which supports any positive number of buffers, as well as
    dynamically switching between synchronous and asynchronous
    behaviour. So it does everything the existing code does and more.
    The key requirement is to support an arbitrary number of (different)
    simultaneous compositor acquisitions, as is needed for bypass
    support (coming soon). This then leads to the requirement that a
    compositor and a snapshot buffer should be acquired differently.
    Because a snapshot should never consume frames, only observe them.
    On the other hand, a compositior acquire must consume a frame (if
    available) so as to guarantee correct ordering when more than one
    are acquired simultaneously in bypass mode. Also fixes LP: #1199717
    and is half the fix for LP: #1199450. (LP: #1199450, #1199717)

  [ Alan Griffiths ]
  * doc, tools: update instructions for "flipped" image.

  [ Christopher James Halse Rogers ]
  * Split out unversioned Mir platform package to fix upgrades across
    libmirserver SONAME bumps.

  [ Ubuntu daily release ]
  * Automatic snapshot from revision 950

 -- Ubuntu daily release <ps-jenkins@lists.canonical.com>  Fri, 09 Aug 2013 11:14:41 +0000

mir (0.0.8+13.10.20130808.2-0ubuntu1) saucy; urgency=low

  [ Alexandros Frantzis ]
  * gbm: Don't try to allocate buffers with unsupported formats. (LP:
    #1124948)

  [ Ubuntu daily release ]
  * Automatic snapshot from revision 946

 -- Ubuntu daily release <ps-jenkins@lists.canonical.com>  Thu, 08 Aug 2013 15:18:56 +0000

mir (0.0.8+13.10.20130808.1-0ubuntu1) saucy; urgency=low

  [ Robert Ancell ]
  * VT switch on alt+ctrl+Fn.
  * Add missing iostream import. This was accidentally removed in
    revision 939. Local builds and CI builds both seem to have treated
    this as a warning; debian package builds as an error. Fixes
    packaging builds.

  [ Robert Carr ]
  * Add an interface by which the shell may be notified of and interfere
    with surface configuration requests.

  [ Alexandros Frantzis ]
  * Bring back revision 931 with a fix for the crash it caused (LP:
    #1209053). (LP: #1209053)
  * examples: Quit the example servers and standalone programs when
    Ctrl+Alt+Backspace is pressed.

  [ Maarten Lankhorst ]
  * Re-introduce console support, and ignore control characters. (LP:
    #1102756, #1195509)

  [ Ubuntu daily release ]
  * Automatic snapshot from revision 944

 -- Ubuntu daily release <ps-jenkins@lists.canonical.com>  Thu, 08 Aug 2013 05:03:26 +0000

mir (0.0.8+13.10.20130807.3-0ubuntu1) saucy; urgency=low

  [ Robert Ancell ]
  * platform: Install and use mirplatform headers. (LP: #1209104)

  [ Daniel van Vugt ]
  * Revert r931. It is causing instant and widespread crashes (LP:
    #1209053). (LP: #1209053)

  [ Alan Griffiths ]
  * platform: remove spurious ${MIR_COMMON_PLATFORM_LIBRARIES}.
  * platform: Install and use mirplatform headers. (LP: #1209104)

  [ Christopher James Halse Rogers ]
  * Fix multihead API usage in EGL example clients.

  [ Ubuntu daily release ]
  * Automatic snapshot from revision 937

 -- Ubuntu daily release <ps-jenkins@lists.canonical.com>  Wed, 07 Aug 2013 16:24:16 +0000

mir (0.0.8+13.10.20130807.1-0ubuntu1) saucy; urgency=low

  [ Kevin DuBois ]
  * Add support for sending display change events to the client to the
    api/protocol.

  [ Ricardo Salveti de Araujo ]
  * Just use libhardware instead of libhybris when building mir (avoid
    conflicts with egl/gles) .

  [ Alan Griffiths ]
  * graphics: Split off platform abstraction as a shared library.
  * graphics: Split off platform abstraction as an LGPL shared library.

  [ Alexandros Frantzis ]
  * display_server: Don't configure the display while the display server
    is paused Don't configure the display while the display server is
    paused. Postpone the configuration until the display server resumes.
  * server: Make EventFilter customization easier.

  [ Ubuntu daily release ]
  * Automatic snapshot from revision 932

 -- Ubuntu daily release <ps-jenkins@lists.canonical.com>  Wed, 07 Aug 2013 06:10:58 +0000

mir (0.0.8+13.10.20130806-0ubuntu1) saucy; urgency=low

  [ Kevin DuBois ]
  * Add protobuf message and api for requesting display configuration
    change. Requests to change the display are authorized by the shell
    authorizer .

  [ Alan Griffiths ]
  * 1. establish a MirConnection during the NestedPlatform
    initialization 2. check that the socket filename that is used by the
    nested mir to accept connections is not the same with the host mir's
    socket filename 3. release the connection when the NestedPlatform is
    deleted.

  [ Eleni Maria Stea ]
  * 1. establish a MirConnection during the NestedPlatform
    initialization 2. check that the socket filename that is used by the
    nested mir to accept connections is not the same with the host mir's
    socket filename 3. release the connection when the NestedPlatform is
    deleted.

  [ Colin Watson ]
  * The upcoming arm64 architecture is called arm64, not armel64.

  [ Alexandros Frantzis ]
  * gbm,compositor: Misc multimonitor related fixes. (LP: #1208354)

  [ Ubuntu daily release ]
  * Automatic snapshot from revision 925

 -- Ubuntu daily release <ps-jenkins@lists.canonical.com>  Tue, 06 Aug 2013 00:02:45 +0000

mir (0.0.8+13.10.20130803-0ubuntu1) saucy; urgency=low

  [ Daniel van Vugt ]
  * fingerpaint: Paint on single clicks, and not just drags. This helps
    in testing input/buffer lag issues ;).

  [ Robert Carr ]
  * Replace SingleVisibilityFocusMechanism with a simpler and more
    flexible mechanism based around raising the surface.
  * Do not target hidden surfaces for pointer events.

  [ Alan Griffiths ]
  * graphics: Break the dependency of graphics platforms on MainLoop.

  [ Christopher James Halse Rogers ]
  * Fix mir_connection_get_display_info There's no guarantee that
    config->displays[0] will be valid, and indeed it's always invalid in
    all my tests. This causes a segfault when trying to dereference the
    current mode of an inactive display.

  [ Ubuntu daily release ]
  * Automatic snapshot from revision 920

 -- Ubuntu daily release <ps-jenkins@lists.canonical.com>  Sat, 03 Aug 2013 00:02:40 +0000

mir (0.0.8+13.10.20130802-0ubuntu1) saucy; urgency=low

  [ Daniel van Vugt ]
  * Fix crashing demo clients, since the introduction of multimonitor.
    (LP: #1207145). (LP: #1207145)
  * tools/install_on_android.sh: Don't upload to/test in Android
    directories. We don't need to now that the phablet images are
    flipped. /tmp is much safer. Also don't hardcode a particular ABI
    (which was wrong). .

  [ Alan Griffiths ]
  * graphics, compositor: Move compositor/buffer_properties.h and
    compositor/graphic_buffer_allocator.h to graphics.
  * graphics, compositor: Move buffer_ipc_packer.h to graphics.
  * graphics/gbm: negate negative error codes returned by drm so they
    can be interpreted by boost.

  [ Alexandros Frantzis ]
  * examples: Add option to specify the display configuration policy to
    use We offer three display configuration policies to all the
    examples that use configurations based on
    mir::example::ServerConfiguration: 1. clone (default) 2. sidebyside
    (outputs are placed side-by-side in the virtual space, in increasing
    connector id order) 3. single (only the first, in connector id
    order, is used).

  [ Ubuntu daily release ]
  * Automatic snapshot from revision 914

 -- Ubuntu daily release <ps-jenkins@lists.canonical.com>  Fri, 02 Aug 2013 00:02:52 +0000

mir (0.0.8+13.10.20130801-0ubuntu1) saucy; urgency=low

  [ Kevin DuBois ]
  * connect multi-display info from the display, to the client by
    improving SessionMediator.
  * prepare for global event sending (like display resizing) by
    separating the ability to send messages into distinct classes that
    is used in the client request service loops clean up constructors
    that aren't used, functions that aren't needed as well.

  [ Robert Carr ]
  * Support monitor input channels for the shell.

  [ Eleni Maria Stea ]
  * stub Platform functions to NestedPlatform replaced
    create_nested_platform with a call to the NestedPlatform constructor
    in the default_server_configuration.cpp.

  [ Alexandros Frantzis ]
  * gbm: Handle the cursor properly with multiple monitors.

  [ Ubuntu daily release ]
  * Automatic snapshot from revision 907

 -- Ubuntu daily release <ps-jenkins@lists.canonical.com>  Thu, 01 Aug 2013 00:02:49 +0000

mir (0.0.8+13.10.20130731.2-0ubuntu1) saucy; urgency=low

  [ Dmitrijs Ledkovs ]
  * Use explicit boost-dev packages.

  [ Alexandros Frantzis ]
  * gbm: Support non-cloned display configurations.

  [ Thomas Voß ]
  * Adjust documentation to account for lightdm/packaging changes.
  * Don't make Mir become a process group leader, to avoid CTRL-C
    killing the X server.

  [ Alan Griffiths ]
  * test_framework: Provide boost exception diagnostics.
  * graphics: Remove use of frontend::Surface from graphics interface &
    implementation.

  [ Daniel van Vugt ]
  * Don't run Android commands which are no longer valid in flipped
    phablet images. They will only kill your connection to the device.
    (LP: #1206369). (LP: #1206369)
  * Fix documentation to suit the new "flipped" phablet images. Also
    remove extraneous comment which could cause copy/paste mistakes.

  [ Eleni Maria Stea ]
  * mir option --nested-mode <host-socket>.
  * added a native platform interface in
    include/server/mir/graphics/native_platform.h added a new static
    library for the nested platform added some stub
    create_native_platform and create_nested_platform functions to be
    called when mir runs in nested mode.

  [ Ubuntu daily release ]
  * Automatic snapshot from revision 901

 -- Ubuntu daily release <ps-jenkins@lists.canonical.com>  Wed, 31 Jul 2013 12:55:57 +0000

mir (0.0.8+13.10.20130730-0ubuntu1) saucy; urgency=low

  [ Robert Ancell ]
  * Use the soname in the filename of all the public libraries.
    Explicityly set soname for libmirserver and libmirprotobuf.

  [ Daniel van Vugt ]
  * Separate MockBufferAllocator for reuse in other test cases.
  * Silence noisy integration tests (Uninteresting mock function calls)
    (LP: #1192618). (LP: #1192618)
  * Distinguish between a buffer locked for composition vs snapshotting.
    The difference will become very important with the introduction of
    bypass. Stay tuned.

  [ Alexandros Frantzis ]
  * graphics, shell: move GLPixelBuffer to shell.
  * compositor: Introduce and use a different DisplayBufferCompositor
    object per non-cloned output.
  * geometry: Use an closed-open representation for Rectangle end
    points.

  [ Thomas Voß ]
  * Adjust the Process class to correctly trace child processes. This
    should help a lot in avoiding/diagnosing races on armhf.

  [ Kevin DuBois ]
  * expand client api so that multiple MirDisplayInfo can be returned
    for multimonitor situations.
  * add a function to the client api to query the possible formats to
    create a surface with.
  * client: decouple MirConnection from MirEvent a bit. stop two-step
    initialization of the client rpc channel.

  [ Robert Carr ]
  * Add surface lifecycle notification to the session listener.
  * Build test_android_input_registrar.cpp.

  [ Alan Griffiths ]
  * graphics, shell: move GLPixelBuffer to shell.

  [ Maarten Lankhorst ]
  * Fixes LP: #1195509. (LP: #1195509)

  [ Ubuntu daily release ]
  * Automatic snapshot from revision 890

 -- Ubuntu daily release <ps-jenkins@lists.canonical.com>  Tue, 30 Jul 2013 00:03:17 +0000

mir (0.0.8-0ubuntu1) saucy; urgency=low

  * New release

 -- Robert Ancell <robert.ancell@canonical.com>  Mon, 22 Jul 2013 10:07:38 +1200

mir (0.0.7+13.10.20130721ubuntu.unity.next-0ubuntu1) saucy; urgency=low

  [ Robert Ancell ]
  * Update debian/copyright for 3rd_party files. (LP: #1194073)
  * update to xmir instructions.
  * Put demos back into bin, not libexec. It's confusing, conflicts with
    the documentation and makes it harder to run them.
  * Add some XMir diagnostic and recovery documentation.
  * Update docs to refer to saucy, not raring.
  * Display command line options error when failed.
  * Remove dead tag code in SessionManager.
  * Remove dead code in ProtobufSocketCommunicator.
  * Releasing 0.0.6
  * Close the platform file descriptors on destruction of MirConnection.
    (LP: #1198022)
  * Remove libancilliary and implement required functionality directly.
  * add xmir guide to debug.
  * Only use a DRM device if it has connections. (LP: #1197708)
  * Add instructions on how to compile Mesa and X.Org with Mir support.
    (LP: #1193261)

  [ Jussi Pakkanen ]
  * Explicitly create output directory before running custom command.

  [ Alexandros Frantzis ]
  * graphics: Implement GLBufferPixels to extract buffer pixels using
    GL.
  * lttng: Install tracepoint provider libraries in private lib
    subdirectory.
  * surfaces: Fix Surface::flag_for_render() Fixes lp:1195105. (LP:
    #1195105)
  * compositor: Manage the rendering target properly in the compositing
    threads.
  * shell: Implement Session::take_snapshot() method.
  * graphics: Add Display::configure() method.
  * server: Support handlers for file descriptors in MainLoop.
  * graphics: Reconfigure the Display when the display configuration
    changes.
  * tests: Fix race condition in MockDRM leading to memory errors
    Previously, because we allocated and returned memory in two step,
    using a unique storage point to hold the allocated memory, there was
    the potential for memory errors (e.g. double frees) in multithreaded
    tests (like
    drm_close_not_called_concurrently_on_ipc_package_destruction). (LP:
    #1197408)
  * server: Make symbols of loaded SharedLibraries available globally.
  * gbm: Provide different functions for validating server and client
    Mesa EGL native displays. (LP: #1177902)
  * gbm: Update mesa egl native display validation function names Update
    mesa egl native display validation function names to match the ones
    used by Mesa.
  * graphics: Introduce a DisplayConfigurationPolicy to set up
    DisplayConfigurations.
  * geometry: Add Rectangles class to hold a collection of rectangles.
  * android: Separate Display and DisplayBuffer implementations.
  * graphics: Fall back to reading RGBA pixel data in GLPixelBuffer if
    BGRA is not supported.
  * Replace ViewableArea with more fitting interfaces.

  [ Eleni Maria Stea ]
  * minor fix of typo in the example: mir_client_accelerated.
  * fixed invalid C++ code, which was using a non-standard gcc language
    extension, for named initialization of structure elements.

  [ Stephen M. Webb ]
  * disable running the integration test suite on arm architecture
    during the packaging builds (lp: #1195265). (LP: #1195265, #1195260)

  [ Didier Roche ]
  * lttng: Install tracepoint provider libraries in private lib
    subdirectory.
  * build-dep on valgrind as it's used in integration tests. (LP:
    #1195265)
  * only build on archs we support.
  * Don't build on powerpc.
  * Disable unity armhf tests, they are failing the armhf build on
    buildds.

  [ Kevin DuBois ]
  * unify advance_client_buffer and client_buffer() interfaces on
    ms::Surface. change the ms::Surface class so that it does not hold
    the client resource on behalf of the clients, the frontend or native
    windows do.
  * android drivers have an interface for the drivers to obtain a strong
    reference to the native window type. Allow the drivers to acquire
    this strong reference to the buffer backing their texture/fbo.
  * Activate sending a "swapinterval" signal over IPC. Add client api
    for software clients to request different swapintervals.
    (eglSwapInterval is not glued together just yet) Currently only
    swapinterval of 0 or 1 is supported. (LP: #1130553)
  * link eglSwapInterval hook in gbm driver to the ipc message to enable
    swapinterval0. This makes eglSwapInterval (1) or (0) work for gbm
    ipc clients only.
  * fix: lp:1196647 (test bug results in crash in android unit tests)
    bug was just in test code on android. (LP: #1196647)
  * fix: lp1192742 by cleaning up FD's when an android client
    unregisters its native_handle_t. (LP: #1192742)
  * saucy's default boost version is 1.53, yet the cross compile script
    was still on 1.49. switch script to 1.53.
  * begin cleanup of ms::Surface by breaking "ms::Surface : public
    mi::SurfaceTarget" inheritance the input system was using the
    surface object (specifically the std::weak_ptr<mi::SurfaceTarget> to
    the ms::Surface) as its 'key' for coordinating the surfaces. This
    bound the input system tightly to the surface stack, which prevented
    any proxying of ms::Surface and made the lifetime of ms::Surface
    tangled. This change breaks this dependency by making ms::Surface
    own an InputChannel, instead of it being a SurfaceTarget.
  * remove google mock from the internal source tree. Rather, use the
    google-mock package and build the source externally. (LP: #1185265,
    #1194017)
  * disable running the integration test suite on arm architecture
    during the packaging builds (lp: #1195265). (LP: #1195265, #1195260)
  * break ms::Surface : public mg::Renderable dependency, paving the way
    for a more sensible interface surrounding our ms::Surface object.
    Also ensure that graphics data is maintained synchronously. Remove
    most state from ms::Surface.
  * fixes: lp:1200782 by freeing fd's associated with buffer package.
    (LP: #1200782)

  [ Kevin Gunn ]
  * this is to change the doc's fpr preinstalled binaries to reference
    using the system-compositor-testing ppa.
  * update to xmir instructions.
  * add xmir guide to debug.

  [ Alan Griffiths ]
  * graphics, config: Dynamically load the graphics platform.
  * config: allow graphics platform library to be selected by command-
    line/config. (LP: #1118909)
  * docs: A move towards house style for the webpages.
  * Make gmock and umockdev dependencies of the tests, clean up, and
    make not building tests an option. (LP: #1196987)
  * client: remove some unnecessary memory allocation, copying and
    threading.
  * frontend: Guard SessionMediator::session against race conditions.
  * frontend: remove redundant and misleading comment.
  * frontend: cut down memory allocations by pre-allocating and reusing
    buffers.
  * geometry: more tractable construction of objects. (LP: #1199756)
  * tests: rework test to prevent test input events being missed before
    handler is registered. (LP: #1200236)
  * geometry: make geometry compound types easier to construct. (LP:
    #1199756)
  * doc: use house font and colors for coding guidelines.
  * mir: Simpler IntWrapper that doesn't need type tags upfront.
  * graphics, conpositor: Move dependencies of graphics platform into
    graphics.
  * graphics: Delete unused file -
    include/server/mir/graphics/framebuffer_backend.h.
  * graphics, compositor: Move the rendering interfaces and code to
    compositor.
  * graphics, compositor: move BufferBasic to graphics.
  * graphics::gbm: delete unused headers.

  [ Christopher James Halse Rogers ]
  * Improve GBM platform's device probing, by actually making it probe
    devices.
  * Fix clearly-broken code, for which clang produced deliberately
    broken output.
  * Fix two issues caught by Clang's static analyser.
  * I like clang's error messages. Let's keep Mir building on clang.
  * Make libmirclient not aggressively signal-unsafe by blocking signals
    on our IO thread. Fixes infinite loop in XMir (LP: #1199319). (LP:
    #1199319)
  * Document XMir drivers too.

  [ Sebastien Bacher ]
  * Small copyright fixes (lp: #1195647). (LP: #1195647)

  [ Daniel van Vugt ]
  * Cache the transformation matrix; only recalculate it when some part
    of the transformation changes. (LP: #1193020) . (LP: #1193020)
  * Don't pass a clang-only option to gcc. It will not understand and
    cause build failure (LP: #1194385). (LP: #1194385)
  * Fix build failure due to differing exception specifiers. noexcept
    destructors should be enforced in derived classes if the base uses
    them. (LP: #1194703). (LP: #1194703)
  * Document thread safety pitfalls about client-side callbacks. .
  * Fix mismatched destructor exception specifiers causing build failure
    in gcc 4.7. Also fix struct/class mismatches that some compilers
    will treat as an error. (LP: #1196415). (LP: #1196415)
  * mir_demo_client_unaccelerated: Add an FPS count, and a "-n" option
    to disable vsync (set swap interval to 0).
  * mir_demo_client_egl*: Add a "-n" option to disable syncing to vblank
    (hence to use swap interval == 0).
  * Initial attempts at making the Mir client API thread safe.
    Ordinarily you would not build locking into an API, however the fact
    that Mir clients implicitly get multiple threads created for them
    makes it important for the API itself to be automatically thread
    safe. I've tried to avoid API changes, but adding a new function:
    mir_wait_for_one was necessary. This is because mir_wait_for doesn't
    work if multiple threads are waiting on the same thing
    simultaneously. And the fact that waiting at all is optional means
    we can't change the behaviour of mir_wait_for -- it must always wait
    for all outstanding results (which is only safe in clients where the
    waiting happens in a single thread). .
  * Work around GCC issue 50043 which is causing build failures on
    raring. (LP: #1199210) The gcc bug is only fixed in 4.8/saucy. (LP:
    #1199210)
  * MockDisplayConfigurationPolicy: Work around gcc-4.7 bugs causing
    build failure on raring. (LP: #1200064). (LP: #1200064)
  * Another workaround for gcc-4.7 bugs causing build failure. (LP:
    #1200107). (LP: #1200107)
  * buffer_swapper_spin.h: Remove dead code: initialize_queues.
  * Remove unused interface surfaces::GraphicRegion It became unused
    when Kevin's work landed in r856 yesterday. .
  * Rename compositor::Renderables --> compositor::Scene What is a
    "Renderables"? It's the interface by which we know the scene graph,
    or the model of how all the surfaces relate to each other. Right,
    then call it a scene graph... but the word "graph" might imply a
    particular structure. And we don't want to imply such things in an
    interface. So just call it "scene". That makes slightly more sense
    than imagining what a "Renderables" (singular) is.
  * Fix comments which mention incorrect namespaces for Buffer following
    yesterday's landings.

  [ Ricardo Mendoza ]
  * Fix broken tests/unit-
    tests/client/android/test_client_android_registrar.cpp due to unused
    return value.

  [ Thomas Voß ]
  * Wait for vt to become active if we need to activate it.
  * Remove disabling asio's epoll reactor implementation from the
    package build flags.
  * Introduce cmake options to be able to selectively switch acceptance,
    integration and unit tests on/off. (LP: #1195265)

  [ Thomi Richards ]
  * Remove workaround for bug #1198022. (LP: #1198022)

  [ Robert Carr ]
  * Add raise method to surface stack.
  * Remove cucumber and all references. (LP: #1194075)
  * Add support for shaped input regions.
  * Store MirMotionAction as integer due to usage of extra bits by
    android input stack. (LP: #1197108)
  * Fix obscurance of touch events according to stacking.
  * Extract DefaultServerConfiguration::the_cursor_listener from
    DefaultServerConfiguration::the_input_configuration. (LP: #1192916)
  * Implement a connection authorization mechanism.
  * Correct test_surface_stack.cpp ordering tests.
  * Move the DepthId in surface creation to
    msh::SurfaceCreationParameters.

  [ Ubuntu daily release ]
  * Automatic snapshot from revision 874 (ubuntu-unity/next)

 -- Ubuntu daily release <ps-jenkins@lists.canonical.com>  Sun, 21 Jul 2013 00:03:59 +0000

mir (0.0.7-0ubuntu1) saucy; urgency=low

  * New release

 -- Robert Ancell <robert.ancell@canonical.com>  Mon, 15 Jul 2013 09:29:56 +1200

mir (0.0.6-0ubuntu1) saucy; urgency=low

  * New release

 -- Robert Ancell <robert.ancell@canonical.com>  Thu, 27 Jun 2013 15:47:06 +1200

mir (0.0.5-0ubuntu1) saucy; urgency=low

  * Misc a numerous package fixes.
  * Automatic snapshot from revision 766 (bootstrap)

 -- Didier Roche <didrocks@ubuntu.com>  Mon, 24 Jun 2013 19:02:49 +0200

mir (0.0.4-0ubuntu1) raring; urgency=low

  * change mesa header to clean up the file and add swapinterval 0 hook

 -- Kevin DuBois <kevin.dubois@canonical.com>  Mon, 17 Jun 2013 18:02:32 -0700

mir (0.0.3-0ubuntu1) raring; urgency=low

  [ Bryce Harrington ]
  * Add apport hook, source_mir.py

 -- Robert Ancell <robert.ancell@canonical.com>  Wed, 15 May 2013 11:47:32 +1200

mir (0.0.2-0ubuntu2) raring; urgency=low

  * Put mir in split mode

 -- Didier Roche <didrocks@ubuntu.com>  Wed, 20 Feb 2013 14:51:48 +0000

mir (0.0.2-0ubuntu1) raring; urgency=low

  * New upstream release
  * debian/control:
    - libmirclient-demos breaks older version of mir

 -- Robert Ancell <robert.ancell@canonical.com>  Tue, 12 Feb 2013 14:22:17 +1300

mir (0.0.1-0ubuntu1) quantal; urgency=low

  * Initial release

 -- Thomas Voß <thomas.voss@canonical.com>  Thu, 10 Jan 2013 08:53:02 +0100<|MERGE_RESOLUTION|>--- conflicted
+++ resolved
@@ -1,7 +1,4 @@
-<<<<<<< HEAD
-mir (1.1.0) xenial; urgency=medium
-=======
-mir (1.1.2) UNRELEASED; urgency=medium
+mir (1.1.2) xenial; urgency=medium
 
   * New upstream release 1.1.2
 
@@ -65,7 +62,6 @@
  -- Alan Griffiths <alan.griffiths@canonical.com>  Thu, 14 Feb 2019 12:19:00 +0100
 
 mir (1.1.0) UNRELEASED; urgency=medium
->>>>>>> 7be556cc
 
   * New upstream release 1.1.0
 
