<<<<<<< HEAD
mir (0.32.0) bionic; urgency=medium
=======
mir (0.32.1) UNRELEASED; urgency=medium

  * New upstream release 0.32.1(https://github.com/MirServer/mir/projects/5)

    - ABI summary:
      . mirclient ABI unchanged at 9
      . miral ABI unchanged at 3
      . mirserver ABI unchanged at 47
      . mircommon ABI unchanged at 7
      . mirplatform ABI unchanged at 16
      . mirprotobuf ABI unchanged at 3
      . mirplatformgraphics ABI unchanged at 15
      . mirclientplatform ABI unchanged at 5
      . mirinputplatform ABI unchanged at 7
      . mircore ABI unchanged at 1
      . mircookie ABI unchanged at 2
    - Enhancements:
      . [libmiral] Launcher for internal Wayland clients. (#410)
      . [miral-shell] Reinstate the "spinner" when starting miral-shell
        (re-implementing it in Wayland)
    - Bugs fixed:
      . [mesa-kms] Select EGLConfig matching our GBM format. (#435)
      . [Wayland] Don't send output events that are not supported in the agreed
        protocol version. (#389)
      . [Wayland] Ensure resize configuration events are not superseded. (#449)

 -- Alan Griffiths <alan.griffiths@canonical.com>  Tue, 10 Jul 2018 14:39:00 +0100

mir (0.32.0) UNRELEASED; urgency=medium
>>>>>>> cbd99534

  * New upstream release 0.32.0(https://github.com/MirServer/mir/projects/2)

    - ABI summary:
      . mirclient ABI unchanged at 9
      . miral ABI unchanged at 3
      . mirserver ABI bumped to 47
      . mircommon ABI unchanged at 7
      . mirplatform ABI unchanged at 16
      . mirprotobuf ABI unchanged at 3
      . mirplatformgraphics ABI bumped to 15
      . mirclientplatform ABI unchanged at 5
      . mirinputplatform ABI unchanged at 7
      . mircore ABI unchanged at 1
      . mircookie ABI unchanged at 2
    - Enhancements:
      . [Wayland] Implement subsurface support
      . [Wayland] Initial support for copy, cut and paste
      . [Wayland] Make use of the specified output in fullscreen requests.
        (Fixes #423)
      . [libmiral] Update miral::Keymap to get the default keymap from udev
      . [libmiral] Extend the logic for launching apps to support Wayland apps
        and provide it as an API for servers to use it. (Fixes #300)
      . logind support
      . libinput backend: Support running without root privs
      . [miral-shell] Options to use toolkit libmirclient support in
        miral-desktop, miral-app and miral-run
      . [miral-shell] Fix default font on Ubuntu 18.04 and Arch
      . [wlcs] Fixes to test framework, more test coverage
    - Bugs fixed:
      . [Wayland] Implement subsurface support for touches. (Fixes #347)
      . [Wayland] Implement Input regions. (Fixes #306)
      . [Wayland] Implement/correct implementation of window state changes in
        xdg-shell V6. (Fixes #297)
      . [Wayland] Implement the common state changing logic in
        WlAbstractMirWindow. (Fixes: #311)
      . [Wayland] Don't hold a lock in mf::WlShmBuffer while potentially
        destroying an object that uses it. (Fixes #355)
      . [Wayland] Disconnect a sink when its target window is destroyed
        (Fixes #357)
      . [Wayland] Send frame notifications even if there is no buffer,
        this fixes the gedit lockup when subsurfaces are dismissed.
      . Don't synthesize pointer events during gestures. (Fixes #179)
      . Notify the compositor of surfaces that have content before they are
        added to the scene. (Fixes #328)
      . Retry drmSetMaster() a few times and if it doesn't work die.
        (Fixes #373)
      . Defer initializing DefaultServerConfiguration::reports until any
        subclasses have been fully constructed. (Fixes #361)
      . Ensure ExternalInputDeviceHub::remove_observer() synchronizes memory
        across threads. (Fixes #359)
      . Correct the glm matrix used for software cursor transformation
        (Fixes #322)

 -- Alan Griffiths <alan.griffiths@canonical.com>  Tue, 12 Jun 2018 14:23:00 +0100

mir (0.31.2) UNRELEASED; urgency=medium

  * New upstream release 0.31.2

    - ABI summary:
      . mirclient ABI unchanged at 9
      . miral ABI unchanged at 3
      . mirserver ABI unchanged at 46
      . mircommon ABI unchanged at 7
      . mirplatform ABI unchanged at 16
      . mirprotobuf ABI unchanged at 3
      . mirplatformgraphics ABI unchanged at 13
      . mirclientplatform ABI unchanged at 5
      . mirinputplatform ABI unchanged at 7
      . mircore ABI unchanged at 1
    - Enhancements:
      . [miral-XXX scripts] Provide options to use toolkit libmirclient support
    - Bugs fixed:
      . Fixed bug with XWayland apps not appearing. (Fixes #328)
      . Fixed segfault on exit. (Fixes #327, #112)

 -- William Wold <william.wold@canonical.com>  Thu, 19 Apr 2018 12:43:00 -0500

mir (0.31.1) UNRELEASED; urgency=medium

  * New upstream release 0.31.1(https://github.com/orgs/MirServer/projects/4)

    - ABI summary:
      . mirclient ABI unchanged at 9
      . miral ABI unchanged at 3
      . mirserver ABI unchanged at 46
      . mircommon ABI unchanged at 7
      . mirplatform ABI unchanged at 16
      . mirprotobuf ABI unchanged at 3
      . mirplatformgraphics ABI unchanged at 13
      . mirclientplatform ABI unchanged at 5
      . mirinputplatform ABI unchanged at 7
      . mircore ABI unchanged at 1
    - Enhancements:
    - Bugs fixed:
      . Fix a couple of warnings from g++ 8.0.1
      . src/miral/CMakeLists.txt has some hardcoded compile flags.
        These should be inherited from the parent project instead. (Fixes #266)
      . [Wayland] Subcompositor fixes: subsurface offset issue and sync behavior
      . [Wayland] stopped frame.done being called if frame has been destroyed
      . [Wayland] Implement WlSurface::set_cursor(): Enable Wayland clients to
        set and hide the cursor
      . [Wayland] Configure new surfaces after attaching observers: For tiling,
        we need to set the surface state to "maximized" so that Wayland clients
        obey exactly. That wasn't working as the wayland_frontend wasn't being
        notified of the actual state.
      . Don't remember recent surface events after the input dispatcher is
        stopped: The event "goes stale" and can cause a segfault.  (Fixes #276)
      . [Wayland] Sequence xdg-top-level and xdg-surface configure events
        correctly: qtwayland gets confused by receiving these event out of
        order. (Fixes #280)
      . [Wayland] fixed timestamp scaling. Fixes double-click.

 -- Alan Griffiths <alan.griffiths@canonical.com>  Tue, 27 Mar 2018 11:21:00 +0000

mir (0.31.0) UNRELEASED; urgency=medium

  * New upstream release 0.31.0(https://github.com/orgs/MirServer/projects/1)
    - ABI summary:
      . mirclient ABI unchanged at 9
      . miral ABI bumped to 3
      . mirserver ABI bumped to 46
      . mircommon ABI unchanged at 7
      . mirplatform ABI unchanged at 16
      . mirprotobuf ABI unchanged at 3
      . mirplatformgraphics ABI unchanged at 13
      . mirclientplatform ABI unchanged at 5
      . mirinputplatform ABI unchanged at 7
      . mircore ABI unchanged at 1
    - Enhancements:
      . Miral version 2.0 - API cleanup and support for CSD initiated "resize"
      . Reorganized examples and reworked miral server examples
      . Better organization of, and fixes to, Wayland server code
      . Initial support for Wayland xdg-shell
    - Bugs fixed:
      . [miral] CommandLineOption should accept lambdas (Fixes #215)
      . [miral] Implement the policy addenda in WindowManagementTrace
        (Fixes #192)
      . [Wayland] Send repeat info (Fixes #180)
      . Explicitly initialise glm matricies, (Fixes #200)
      . KMS platform - fallback if crtc mode invalid (LP: #1661295)

 -- Alan Griffiths <alan.griffiths@canonical.com>  Thu, 15 Mar 2018 11:21:00 +0000

mir (0.29.0) UNRELEASED; urgency=medium

  * New upstream release 0.29.0(https://launchpad.net/mir/+milestone/0.29.0)
    - ABI summary:
      . mirclient ABI unchanged at 9
      . miral ABI unchanged at 2
      . mirserver ABI bumped to 46
      . mircommon ABI unchanged at 7
      . mirplatform ABI unchanged at 61
      . mirprotobuf ABI unchanged at 3
      . mirplatformgraphics ABI unchanged at 13
      . mirclientplatform ABI unchanged at 5
      . mirinputplatform ABI unchanged at 7
      . mircore ABI unchanged at 1
    - Enhancements:
      . Update docs to reflect recent changes
      . Initial cut at integrating Wayland conformance tests
      . Fix Wayland conformance test failures
      . Fix build & runtime issues on Fedora 26, 27 & rawhide
      . benchmarks: Use standard options to install perf framework on
        non-Debian distros
      . Test (and fix) SeatObserver
      . Added the "smoke test" script from old CI
    - Bugs fixed:
      . [mir_demo_server] extend (not replace) the default error reporting.
        (LP: #1728581)
      . Releasing Wayland buffers must occur on the executor thread.
        (LP: #1728069)
      . [miral-desktop] Check that user is logged into the VT before using it
        (LP: #1728574)
      . Allow alternative cursor themes to be specified in a list. (Fixes #16)
      . Enable screen capture to SHM buffers. (Fixes #47)
      . Get mirscreencast working on Fedora. (Fixes #38)
      . [miral-shell] Check for titlebars when placing windows. (Fixes #37)
      . Create a mir_performance_tests executable (Fixes #69, #70)

 -- Alan Griffiths <alan.griffiths@canonical.com>  Mon, 7 Nov 2017 11:13:47 +0000

mir (0.28.1) UNRELEASED; urgency=medium

  * New upstream release 0.28.1(https://launchpad.net/mir/+milestone/0.28.1)
    - ABI summary:
      . mirclient ABI unchanged at 9
      . miral ABI unchanged at 2
      . mirserver ABI unchanged to 45
      . mircommon ABI unchanged at 7
      . mirplatform ABI unchanged at 61
      . mirprotobuf ABI unchanged at 3
      . mirplatformgraphics ABI unchanged at 13
      . mirclientplatform ABI unchanged at 5
      . mirinputplatform ABI unchanged at 7
      . mircore ABI unchanged at 1
    - Enhancements:
      . Fix build (and add instructions) for Fedora
      . Wayland support for keymaps
      . Don't use Mir EGL if it isn't available.
      . [miral-app, miral-desktop] Default to using SDL's Wayland support.
      . Use system GMock detection (unless cross-compiling)
    - Bugs fixed:
      . Wayland demo client doesn't cross-compile. (LP: #1723971)
      . mir fails to find drm.h. (LP: #1722147)
      . Don't treat failing to bypass buffers as a fatal error. (LP: #1723235)
      . Build process depends on Debian toolchain. (LP: #1724202)
      . XWayland clients updates not causing redraw (LP: #1720223)

 -- Alan Griffiths <alan.griffiths@canonical.com>  Tue, 17 Oct 2017 14:14:37 +0100

mir (0.28.0-0ubuntu1) UNRELEASED; urgency=medium

  * New upstream release 0.28.0(https://launchpad.net/mir/+milestone/0.28.0)
    - ABI summary:
      . mirclient ABI unchanged at 9
      . miral ABI introduced at 2
      . mirserver ABI bumped to 45
      . mircommon ABI unchanged at 7
      . mirplatform ABI unchanged at 61
      . mirprotobuf ABI unchanged at 3
      . mirplatformgraphics ABI unchanged at 13
      . mirclientplatform ABI unchanged at 5
      . mirinputplatform ABI unchanged at 7
      . mircore ABI unchanged at 1
    - Enhancements:
      . Update licences to (L)GPL3 or (L)GPL2.
      . Initial support for Wayland clients
      . [mir_demo_client_display_config] add orientation changing
      . RPC: Don't require the server ACK client's buffer-release requests.
      . Added libmirclientcpp to Mir source package
      . Added libmiral to Mir source package
      . Various small improvements to miral-shell example
      . [libmiral, miral-shell] handle display reconfiguration better and allow
        shells to customize maximized placements.
      . Enable CommandLineOptions to be processed before server initialization
    - Bugs fixed:
      . Fix handling of invalid display configuration. (LP: #1643446)
      . Move full responsibility for buffer IPC into frontend. (LP: #1395421)
      . Don't destroy an IPC "closure" object when it may yet be used
        (LP: #1672960)
      . [mesa-kms] Respect display orientation when painting cursor.
        (LP: #1610078)
      . Respect cursor hotspot when hosted on Mir. (LP: #1705284)
      . mcl::BufferVault: Fix lock inversion.
      . Handle mir_event_type_close_window in examples (LP: #1706004),
        (LP: #1705439)
      . Drop BufferStream::suitable_for_cursor()
      . Only notify resize events for valid surfaces (LP: #1643446)
      . Don't leak DRM fds in platform-eglstream probe.
      . Remove obsolete & broken example code. (LP: #1663130)
      . Move buffer-release IPC to a dedicated IPC thread. (LP: #1395421)
      . [NestedServerWithTwoDisplays] Look for the last of a series of
        synthetic events to ensure that the queue is drained before the test
        exits. (LP: #1709666)
      . floating window manager allows resizing maximized windows (LP: #1704776)
      . [miral-shell] doesn't work with breeze X cursor theme (LP: #1699084)
      . [miral-shell] Don't allow splashscreen to be occluded (LP: #1705973)
      . [miral-shell] Update maximized windows on display changes (LP: #1705695)
      . Make racy DragAndDrop test reliable. (LP: #1704780)
      . [libmiral] Define default window settings in one place and clamp the
        actual values to avoid ldiv0. (LP: #1717061)
      . [miral-kiosk] Apply fullscreen logic when hidden windows are restored.
        (LP: #1717910)
      . [mir-on-x11] Less annoying clipping of Mir-on-X11 window when it exceeds
        display bounds. (LP: #1668599)

 -- Alan Griffiths <alan.griffiths@canonical.com>  Thu, 10 Aug 2017 11:54:30 +0000

mir (0.27.0-0ubuntu1) UNRELEASED; urgency=medium

  * New upstream release 0.27.0 (https://launchpad.net/mir/+milestone/0.27.0)
    - ABI summary:
      . mirclient ABI unchanged at 9
      . mirserver ABI bumped to 44
      . mircommon ABI unchanged at 7
      . mirplatform ABI bumped to 61
      . mirprotobuf ABI unchanged at 3
      . mirplatformgraphics ABI bumped to 13
      . mirclientplatform ABI unchanged at 5
      . mirinputplatform ABI bumped to 7
      . mircore ABI unchanged at 1
    - Enhancements:
      . Mostly groundwork required to support major enhancements coming in
        future Mir versions.
      . Removed android-input and eliminated the entire "3rd_party/" subtree.
        Now the Mir source tree contains original code only.
      . Added mir_prompt_session_new_fds_for_prompt_providers_sync API.
      . mirout: Added load and save options for keeping display configs
        on disk.
      . mirout: Added "--" support for applying configuration changes under
        Unity8.
      . Fixed failure of DRM hardware cursor {hide(); show(image);}
      . Added server option: "--cursor software" (MIR_SERVER_CURSOR=software)
      . Added letterboxing/black bars support to the GL renderer in preparation
        for generic output cloning.
      . Added client API for getting the logical size of an output.
      . Migrated MirCookie to use SHA-256.
      . Ensure RealKMSOutputConfiguration stays in sync with actual hardware
        state.
      . Added support for drag-and-drop.
      . Lots of other client API enhancements.
      . Minor clean-ups, optimizations and dead code removal.
      . Added support for building on Ubuntu 17.10 artful.
      . Update example code to use undeprecated API.
      . mesa-kms: Support hardware cursors in hybrid setups.
      . Rework and publish the graphics platform APIs
    - Bugs fixed:
      . [enhancement] Make able to get version information from client /
        server APIs (LP: #1195540)
      . Touch screen coordinates don't rotate with the screen (LP: #1349660)
      . Subpixel order not included in Mir display information (LP: #1393578)
      . [enhancement] Missing client API for relative surface movement (e.g.
        dragging client-decorated windows) (LP: #1420334) . Mir does not reset
        key states when paused or resumed (modifiers get stuck after VT
        switching) (LP: #1536279)
      . NBS never uses mc::MultiMonitorMode::single_monitor_fast, even when
        only a single monitor is plugged in (LP: #1561418)
      . Inconsistent behaviour of Num Lock (LP: #1588237)
      . A scaled (not panned or clipped) mirror/clone mode is desired
        (LP: #1639226)
      . Rotating an output left or right without restarting the
        compositor distorts the image (LP: #1643488)
      . support display scaling slider in unity8 (LP: #1645372)
      . [ FAILED ] NestedInputWithMouse.mouse_pointer_coordinates_in_nested_
        server_are_accumulated (LP: #1646375)
      . [ FAILED ] NestedInputWithMouse.mouse_pointer_position_is_in_sync_with_
        host_server (LP: #1646558)
      . abi_check doesn't check mircore (LP: #1649354)
      . [testsfail] PromptSessionClientAPI.client_pid_is_associated_with_
        session hangs and times out (LP: #1655929)
      . EDID does not change when hotplugging a monitor (LP: #1660017)
      . [regression] Mir 0.26.0 - spinner loading animation, minimize, maximize
        too fast (LP: #1661072)
      . [regression] Unity8 stutters constantly (like half frame rate) using
        Mir 0.26.0 (LP: #1661128)
      . [regression] mir_demo_server refuses to quit on Ctrl+Alt+Backspace or
        Ctrl+C in its terminal (deadlock in DefaultInputDeviceHub::add_device)
        (LP: #1661151)
      . [regression] mirout crashes when connecting to unity8 or any nested
        server: [libprotobuf FATAL
        /usr/include/google/protobuf/repeated_field.h:1408] CHECK failed:
        (index) < (current_size_): (LP: #1661163)
      . [ FAILED ] DefaultInputManagerTest.forwards_pause_continue_state_
        changes_to_platform (LP: #1661187)
      . [regression] Segfault on detect_fd_leaks during acceptance tests (in
        DisplayConfiguration/{DisplayFormatSetting,DisplaySubpixelSetting})
        (LP: #1661498)
      . [regression] Nested server segfaults or rapidly logs exceptions when a
        fullscreen client starts [in mir_presentation_chain_set_dropping_mode
        ... std::exception::what: Operation not permitted] (LP: #1661508)
      . [regression] Windowed clients of nested servers are all black
        (LP: #1661521)
      . mir_window_request_persistent_id_sync seg faults when called twice
        (LP: #1661704)
      . mir_acceptance_tests now takes 10 seconds longer (in r4002 compared to
        r4001) (LP: #1662044)
      . Mir graphics platform ABI broke in series 0.26 but sonames never
        changed (LP: #1662455)
      . libmirclient-dev missing build depndency on libmircore-dev
        (LP: #1662942)
      . [regression] mirscreencast hangs during screencast creation
        (LP: #1662997)
      . [regression] Software clients of nested servers with size >=480x480
        are all black in Mir 0.25.0 and later (or stretched and distorted under
        Unity8) (LP: #1663062)
      . mir_window_spec_set_cursor_name() doesn't trigger
        mir::scene::SurfaceObserver::cursor_image_set_to (LP: #1663197)
      . android complaint during mirscreencast of nested server (LP: #1664562)
      . qtubuntu sends wrong text as part of QKeyEvent (LP: #1664610)
      . Mir server crashed with SIGSEGV in
        mir::compositor::TemporaryBuffer::size() called from
        mir::gl::tessellate_renderable_into_rectangle() (LP: #1664760)
      . mirout reports logical size of a rotated display incorrectly
        (LP: #1665271)
      . Nested servers (Unity8) periodically stutter (half frame rate) with
        Mir 0.26.1 (LP: #1666372)
      . If the only surface in a session cannot take focus the server crashes
        (LP: #1667645)
      . [regression] OSK input shaping no longer works correctly (LP: #1669444)
      . GTK window functions `Always on Top, Move and Resize' don't work in
        Mir/Unity8 (LP: #1669524)
      . [regression] mir_proving_server mode hotkeys (Ctrl+Alt+=/-) cause the
        server to segfault (LP: #1669752)
      . Test takes minutes to complete: MediatingDisplayChangerTest.confirmed_
        configuration_doesnt_revert_after_timeout (LP: #1671033)
      . [ FAILED ] PosixRWMutex.prefer_writer_nonrecursive_prevents_writer_
        starvation (Timeout waiting to acquire write lock) (LP: #1671037)
      . [regression] Mixing screen rotation with mode changes makes the image
        squished (LP: #1672269)
      . unity-system-compositor crashed with SIGSEGV in
        libinput_device_config_accel_is_available() from
        libinput_device_config_accel_set_speed() from
        mir::input::evdev::LibInputDevice::apply_settings() (LP: #1672955)
      . Presentation chains should support various Vulkan presentation modes
        (LP: #1673533)
      . Need an extension for GBM buffers to replace
        mir_buffer_get_buffer_package() (LP: #1673534)
      . cross-compile-chroot.sh (to zesty) fails to build [cannot find -ludev]
        due to libudev.so being in a different directory to where libudev.pc
        searches for it (LP: #1674201)
      . Please transition to Boost 1.62 (LP: #1675138)
      . [regression] Mir is assigning the first output ID = 0 (==
        mir_display_output_id_invalid) (LP: #1675331)
      . Mir sending key repeat events continually to nested shell after VT
        switch (causes Unity8 lockup for a while) (LP: #1675357)
      . mirout commands don't work when followed by -- (LP: #1676320)
      . mir_demo_standalone_render_overlays fails to link (LP: #1677239)
      . [regression] doxygen processing for capnproto/protobuf broken
        (LP: #1679248)
      . mir_window_spec_set_cursor_render_surface does not work (LP: #1679836)
      . [regression] Some fullscreen apps render nothing until the window has
        been resized (LP: #1686620)
      . Correct eglsquare example: Don't paint from the window event handler.
        (LP: #1695221)

 -- Daniel van Vugt <daniel.van.vugt@canonical.com>  Mon, 03 Apr 2017 11:28:15 +0800

mir (0.26.3+17.10.20170526.3-0ubuntu1) artful; urgency=medium

  [ Daniel van Vugt ]
  * New upstream release 0.26.3 (https://launchpad.net/mir/+milestone/0.26.3)
    - Enhancements:
      . Make deprecations optional (and default to off for builds on 16.04 LTS)
      . Added support for building on Ubuntu 17.10 artful.
    - Bugs fixed:
      . Mir needs to be updated to 0.26 in 16.04LTS (LP: #1685186)
      . unity-system-compositor crashed with SIGSEGV in
        libinput_device_config_accel_is_available() from
        libinput_device_config_accel_set_speed() from
        mir::input::evdev::LibInputDevice::apply_settings() (LP: #1672955)
      . Please transition to Boost 1.62 (LP: #1675138)
      . Mir sending key repeat events continually to nested shell after VT
        switch (causes Unity8 lockup for a while) (LP: #1675357)
      . mir_demo_standalone_render_overlays fails to link (LP: #1677239)

 -- Alan Griffiths <alan.griffiths@canonical.com>  Fri, 26 May 2017 16:57:20 +0000

mir (0.26.2+17.04.20170322.1-0ubuntu2) zesty; urgency=medium

  [ Mattia Rizzolo ]
  * Patch the code to use unversioned runtime boost libraries (LP: #1675138).

 -- Gianfranco Costamagna <locutusofborg@debian.org>  Fri, 24 Mar 2017 22:58:36 +0100

mir (0.26.2+17.04.20170322.1-0ubuntu1) zesty; urgency=medium

  [ Daniel van Vugt ]
  * New upstream release 0.26.2 (https://launchpad.net/mir/+milestone/0.26.2)
    - Bugs fixed:
      . EDID does not change when hotplugging a monitor (LP: #1660017)
      . [regression] mirout crashes when connecting to unity8 or any nested
        server: [libprotobuf FATAL /usr/include/google/protobuf/repeated_field.
        h:1408] CHECK failed: (index) < (current_size_) (LP: #1661163)
      . Mir server crashed with SIGSEGV in
        mir::compositor::TemporaryBuffer::size() called from
        mir::gl::tessellate_renderable_into_rectangle() (LP: #1664760)
      . Nested servers (Unity8) periodically stutter (half frame rate) with
        Mir 0.26.1 (LP: #1666372)
      . Don't dereference the end iterator in ms::ApplicationSession::
        surface_after() (LP: #1667645)
      . [regression] OSK input shaping no longer works correctly (LP: #1669444)
      . Setting MirWindowSpec parameters always causes window's input_region
        to be reset (LP: #1670876)
      . Subpixel order not included in Mir display information (LP: #1393578)
      . Presentation chains should support various swap interval modes
        (LP: #1673533)
      . Need an extension for GBM buffers to replace
        mir_buffer_get_buffer_package() (LP: #1673534)
      . Seg fault on detect_fd_leaks (LP: #1661498)

 -- Cemil Azizoglu <cemil.azizoglu@canonical.com>  Wed, 22 Mar 2017 04:54:19 +0000

mir (0.26.1+17.04.20170209.1-0ubuntu1) zesty; urgency=medium

  * New upstream release 0.26.1 (https://launchpad.net/mir/+milestone/0.26.1)
    - ABI summary:
      . mirclient ABI unchanged at 9
      . mirserver ABI unchanged at 43
      . mircommon ABI unchanged at 7
      . mirplatform ABI bumped to 15
      . mirprotobuf ABI unchanged at 3
      . mirplatformgraphics ABI bumped to 12
      . mirclientplatform ABI unchanged at 5
      . mirinputplatform ABI unchanged at 6
      . mircore ABI unchanged at 1
    - Enhancements:
      . Support for MirBuffer API that allows for better management of
        hardware/software buffers.
      . Support for MirPresentationChain API that allows better control
        over {de}queueing of individual buffers {from}to the server.
      . Interim support for MirRenderSurface API that provides a unit of
        renderable for lower level content such as MirBufferStreams and
        MirPresentationChains, etc.. MirRenderSurface API is marked
        deprecated as it (and the relevant entry points) will be renamed to
        MirSurface before general availability. It will initially be used for
        revamping support for EGL drivers.
      . Synchronous version of mir_prompt_session_new_fds_for_prompt_providers()
        API (mir_prompt_session_new_fds_for_prompt_providers_sync()) added for
        convenience.
      . Better name for MirPersistentId-->MirWindowId. MirPersistentId has now
        been deprecated.
    - Bugs fixed:
      . [regression] Unity8 stutters constantly (like half frame rate).
        (LP: #1661128)
      . mir 0.26 - spinner loading animation, minimize, maximize too fast.
        (LP: #1661072)
      . [regression] Nested server segfaults or rapidly logs exceptions when a
        fullscreen client starts [in mir_presentation_chain_set_dropping_mode
        ... std::exception::what: Operation not permitted] (LP: #1661508)
      . mir_window_request_persistent_id_sync seg faults when called twice.
        (LP: #1661704)
      . [regression] Windowed clients of nested servers are all black.
        (LP: #1661521)
      . Mir graphics platform ABI broke in series 0.26 but sonames never
        changed (LP: #1662455)
      . Fixes for 0.26 changelog.
      . [regression] mirscreencast hangs during screencast creation. (LP: #1662997)
      . libmirclient-dev missing build dependency on libmircore-dev. (LP: #1662942)
      . mir_window_spec_set_cursor_name() doesn't trigger
        mir::scene::SurfaceObserver::cursor_image_set_to. (LP: #1663197)
      . [regression] Software clients of nested servers are all black in Mir 0.25.0
        and later. (LP: #1663062)

 -- Cemil Azizoglu <cemil.azizoglu@canonical.com>  Thu, 09 Feb 2017 21:46:32 +0000

mir (0.26.0+17.04.20170126.3-0ubuntu1) zesty; urgency=medium

  * New upstream release 0.26.0 (https://launchpad.net/mir/+milestone/0.26.0)
    - ABI summary:
      . mirclient ABI unchanged at 9
      . mirserver ABI bumped to 43
      . mircommon ABI unchanged at 7
      . mirplatform ABI unchanged at 14
      . mirprotobuf ABI unchanged at 3
      . mirplatformgraphics ABI unchanged at 11
      . mirclientplatform ABI unchanged at 5
      . mirinputplatform ABI unchanged at 6
      . mircore ABI unchanged at 1
    - Enhancements:
      . New and improved client APIs: MirInputConfig, MirWindow, DisplayConfig,
        MirScreencastSpec.
      . Support for setting the input configuration.
      . Introduced an extension mechanism for platform-specific APIs.
      . Support for screencasting to a specific MirBuffer.
      . Added DisplayConfigurationController::base_configuration() so
        downstreams can get the base configuration (weirdly they can already
        set it).
      . X11 platform: Allow adjustable scale parameter.
      . Added monitor EDID support to both the client API and server-side.
      . mirout: Now shows scaling factor, subpixel arrangement, form factor and
        EDID.
      . mirout: Can now change the monitor configuration as well as report it.
      . Replace the mir::Server-overridable Reports with Observers.
      . Deprecate legacy toolkit APIs that will be removed in Mir 1.0
      . Introduced client-side vsync which dramatically reduces latency
        from the client to the screen, by up to 44ms.
      . Removed all input resampling logic. We now expect toolkits to do their
        own, if at all. This reduces input lag by up to 16.9ms, or 8.4ms on
        average.
    - Bugs fixed:
      . [performance] Restore support for better-than-triple buffering by
        default. (LP: #1240909)
      . Frame rate is artificially low on Diamondville Intel Atom systems due
        to aggressive power management (LP: #1388490)
      . [testsfail] failure in CI in
        AndroidInputReceiverSetup.slow_raw_input_doesnt_cause_frameskipping
        (LP: #1394369)
      . [trusted prompt sessions] Can't open two prompt sessions at the same
        time (LP: #1494197)
      . Changing scale, formFactor or DPI in display configuration causes
        renderer teardown/recreate unnecessarily (LP: #1556142)
      . [testsfail] ApplicationNotRespondingDetection.failure_to_pong_is_
        noticed (LP: #1570327)
      . CI failure in TestClientInput.receives_one_touch_event_per_frame
        (LP: #1570698)
      . Mir-on-X mouse input is jerky/stuttery compared to Mir-on-KMS
        (LP: #1576600)
      . [regression] Two fingers in mir_proving_server now resizes/moves app
        windows (two finger apps unusable) (LP: #1586311)
      . Pointer/cursor input lag in unity8 session (LP: #1591328)
      . PointerConfinement.test_we_update_our_confined_region_on_a_resize
        (LP: #1606418)
      . [ FAILED ] ClientLatency.throttled_input_rate_yields_lower_latency
        (LP: #1624188)
      . Valgrind failure on mir_acceptance_tests - leak on incoming buffer in
        Requests::free_buffer(int) (LP: #1628794)
      . Add support for returning monitor EDIDs (LP: #1634868)
      . When pointer motion crosses window borders SurfaceInputDispatcher
        injected events increase accumulated relative motion (LP: #1639749)
      . [ FAILED ] ClientLatency.dropping_latency_is_limited_to_one (AKA
        dropping_latency_is_closer_to_zero_than_one) (LP: #1640366)
      . Server::override_the_coordinate_translator() cannot be effectively used
        downstream (LP: #1641166)
      . [regression] FTBFS when cross compiling to yakkety from zesty:
        test_client_extensions.cpp: error: ‘Ne’ was not declared in this scope
        (LP: #1642473)
      . [regression] mir_proving_server crashes with std::exception::what:
        add_options() must be called before the_options() (LP: #1642504)
      . [ FAILED ] NestedServer.nested_platform_connects_and_disconnects
        (LP: #1643432)
      . googletest 1.8.0-2 (on zesty) breaks existing builds [add_library
        cannot create target "gmock" ...] (LP: #1644062)
      . [regression] Those mir_demo_client_* which default to fullscreen now
        ignore the size parameter (-s WIDTHxHEIGHT) (LP: #1644075)
      . Shell doesn't know when base display config has changed (LP: #1644189)
      . miral::ActiveOutputsMonitor (and therefore miral-shell --window-manager
        tiling) are broken by lp:mir (LP: #1645284)
      . mir_proving_server's four finger swipe to switch apps leaks touch
        events to the clients (LP: #1646700)
      . [regression] Cross compiling from zesty to yakkety fails with *** No
        rule to make target 'gmock/libs/googlemock/gtest/libgtest.a' (LP:
        #1646704)
      . [ FAILED ] ThreadedDispatcherDeathTest.destroying_dispatcher_from_a_
        callback_is_an_error (LP: #1647573)
      . [regression] eglapps now all have window title "default" (LP: #1647575)
      . Package mirtest-dev is missing a dependency on mir-renderer-gl-dev
        (LP: #1651391)
      . EDID data is missing in nested servers (LP: #1651633)
      . [regression] Latency for fullscreen interval 0 clients (e.g. games and
        benchmarks) increased with the introduction of nested passthrough
        (LP: #1651638)
      . Race between MirConnection::released() and
        MirConnection::~MirConnection() causes deadlocks, possible crashes and
        memory corruption (LP: #1653658)
      . DisplayConfigurationTest.configure_session_removed_display failure
        (LP: #1653789)
      . [regression] Development headers reference unknown header
        "mir_toolkit/mir_input_device_types.h" so some clients can't build at
        all any more (LP: #1654023)
      . [regression] mir_acceptance_tests' death tests leave behind core files
        (LP: #1654478)
      . Setting the event handler after the surface has been created does
        nothing (LP: #1654612)
      . [ FAILED ] RaiseSurfaces.key_event_with_cookie (LP: #1655293)
      . Black screen with Raspberry Pi 3 VC4 Mesa driver (LP: #1656164)
      . i386 FTBFS:
        src/platforms/eglstream-kms/server/kms_display_configuration.cpp:88:47:
        error: narrowing conversion of ‘..._drmModeConnector::connector_id’
        from ‘uint32_t {aka unsigned int}’ to ‘EGLAttrib {aka int}’ inside { }
        [-Werror=narrowing] (LP: #1656633)
      . android: overlays no longer are activated (LP: #1657755)
      . Mir FTBFS with MIR_USE_PRECOMPILED_HEADERS=OFF: error: ISO C++11
        requires at least one argument for the "..." in a variadic macro
        [-Werror] (LP: #1658604)
      . [regression] Mir cross-compile to vivid/armhf FTBFS with:
        mock_input_device_hub.h:33:18: error: ‘add_observer’ is not a type
        (LP: #1658605)
      . Caught exception at Mir/EGL driver boundary (in setSwapInterval) in
        clients and tests (LP: #1659298)
      . Support display scaling slider in unity8 (LP: #1645372)

 -- Cemil Azizoglu <cemil.azizoglu@canonical.com>  Thu, 26 Jan 2017 23:29:33 +0000

mir (0.25.0+17.04.20161203-0ubuntu1) zesty; urgency=medium

  * New upstream release 0.25.0 (https://launchpad.net/mir/+milestone/0.25.0)
    - ABI summary:
      . mirclient ABI unchanged at 9
      . mirserver ABI bumped to 42
      . mircommon ABI bumped to 7
      . mirplatform ABI bumped to 14
      . mirprotobuf ABI unchanged at 3
      . mirplatformgraphics ABI bumped to 11
      . mirclientplatform ABI unchanged at 5
      . mirinputplatform ABI bumped to 6
      . mircore ABI added, at version 1
    - Enhancements:
      . Added pointer confinement support
      . Identify Raspberry Pi output types correctly
      . Added dead key and compose key support
      . Added gamma support for KMS hardware
      . Added yakkety and zesty gcc-6 support
      . Added surface passthrough support for fullscreen clients of nested
        servers
      . Introduced a new library `libmircore'
      . Began migrating from Protobuf to Cap'n Proto starting with events
      . Began support for VirtualBox (servers now start instead of crashing
        but full support for GL clients is still missing)
      . Began support for high precision frame timing, implemented for the
        KMS, Android and X11 backends so far
      . Added --display-report support for the X11 backend
      . Improved reliability of `mirvanity' latency test tool
      . Moved to using the CSS cursor naming scheme internally, although
        the old symbolic indentifiers remain unchanged and still work
      . Added refresh rate to MirSurfaceOutputEvent
      . Many improvements to automated test quality and coverage
      . Smoother desktop zoom using mir_proving_server (Super + two fingers)
    - Bugs fixed:
      . FTBFS On Zesty: invalid use of
        'struct native_handle' (LP: #1638774)
      . libmirclient-debug-extension-dev install debug/surface.h
        twice (LP: #1639153)
      . Mir crashes on virtual box drmModeCrtcSetGamma
        Function not implemented (LP: #1638220)
      . Flickering in mir_demo_client_multistream (LP: #1635273)
      . Camera apps (camera & vanity) never exit (LP: #1635010)
      . Clients cannot connect when MIR_SOCKET="" (LP: #1634508)
      . mirtest-dev packaging fails to sepcify boost depends (LP: #1633537)
      . cursor.h is unclear about mir_diagonal_resize_* (LP: #1626924)
      . Inconsistent underscores in cursor names (LP: #1632617)
      . [regression] Accidental libmircommon.so.6 break (LP: #1617865)
      . [regression] mir demo server fails to start with mx4 (LP: #1615703)
      . [regression] Trust prompt now shown when starting camera (LP: #1612256)
      . [regression] make abi-check fails to build (LP: #1626866)
      . Nested servers prevent overlays or fullscreen bypass (LP: #1262116)
      . Failed to get PRIME fd from gbm bo (LP: #1607812)
      . Mir-on-X is difficult to use on 1366x768 laptop (LP: #1590959)
      . Remove useless message 'Surface 0 DPI' in demos (LP: #1559831)
      . Mir fails to cross-build with newer sbuild (LP: #1628507)
      . Infinite loop in AbstractShell::focus_next_session (LP: #1625401)
      . Destroying a presentation chain doesn't trigger ownership
        notification to client (LP: #1626503)
      . Keyboard layout not applied on the shell (LP: #1626435)
      . Warning, No syntax specified for the proto file (LP: #1624971)
      . display-report=log reports vsync on non-existent output number
        (LP: #1621352)
      . libmirserver-dev missing uuid-dev depends (LP: #1617435)
      . debian/control missing epoxy (LP: #1617256)
      . Downstreams need to disable clang diagnostic "-Wreturn-type-clinkage"
        to build against public headers (LP: #1615587)
      . mirtest-dev: mock_display_configuration.h uses mg namespace without
        using it (LP: #1614983)
      . FTBFS using clang (LP: #1609612)
      . mesa-kms doesn't fall back to using software cursor if hardware
        cursor is unavailable (LP: #1610054)
      . StubGraphicsPlatform::create_display() leaves a dubious state
        (LP: #1611337)
      . Mir build/tests fail with gcc-6 and LTO (LP: #1610215)
      . Cross compiling on xenial fails (LP: #1609329)
      . Building with -DMIR_PLATFORM=anroid fails (LP: #1609916)
      . unity-system-compositor crashes on start-up with "Mir fatal error:
        Failed to schedule page flip" (LP: #1584894)
      . mir_connection_create_spec_for_tooltip doesn't meet requirements
        (LP: #1603922)
      . Updating surface size/location needs to update the pointer confinement
        (LP: #1604673)
      . ServerConfigurationOption is not ptest safe (LP: #1607351)
      . HWC's vsync_signal_on is never called when using HWC 1.0 (LP: #1613373)
      . mir_connection_create_spec_for_tooltip does not set aux_rect
        (LP: #1632335)
      . VMware virtual connector recognized by Mir as "unknown" (LP: #1248072)
      . Fix code to match the documentation of CoordinateTranslator - vis "It is
        acceptable ...[to] throw a std::runtime_error" (LP: #1641166)
      . Test timeout MesaDisplayConfigurationTests.* (LP: #1613352)
      . Tests fail when built against lp:mir (LP: #1621917)
      . CI failure MultiThreadedCompositor (LP: #1595940)
      . CI failure in DisplayConfiguration (LP: #1563210)
      . CI failure  NestedServer.given_client_set_display_configuration*
        (LP: #1617036)
      . CI failure on krillin in NestedServer.* testes (LP: #1628828)
      . CI failure: PosixRWMutex hangs (LP: #1633920)
      . googletest 1.8.0-2 (on zesty) breaks existing builds [add_library
        cannot create target "gmock" ...] (LP: #1644062)

 -- Brandon Schaefer <brandon.schaefer@canonical.com>  Sat, 03 Dec 2016 12:42:33 +0000

mir (0.24.1+16.10.20160928-0ubuntu1) yakkety; urgency=medium

  * New upstream release 0.24.1 (https://launchpad.net/mir/+milestone/0.24.1)
    - ABI summary:
      . All ABI numbers remain unchanged.
      . mircommon ABI at 6, but now including a symbol misplaced in 0.24.0
    - Bugs fixed:
      . mirserver ignored further keymap configuration changes after a keyboard 
        is configured (LP: #1626435)
      . fix for libmircommon.so.6 ABI break: version stanza of
        mir::dispatch::ReadableFd* moved to newer version (LP: #1617865)
      . clang builds fail (again) (LP: #1609612)
      . Valgrind errors in NesterServer.* cause subsequent tests
        (ServerDisconnect, ServerStartup, UnresponsiveClient) to fail
        (LP: #1612012)
      . Break potentially infinite loop in search for next session to focus
        (LP: #1625401)

 -- Andreas Pokorny <andreas.pokorny@canonical.com>  Wed, 28 Sep 2016 12:09:49 +0000

mir (0.24.0+16.10.20160815.3-0ubuntu1) yakkety; urgency=medium

  * New upstream release 0.24.0 (https://launchpad.net/mir/+milestone/0.24.0)
    - ABI summary:
      . mirclient ABI unchanged at 9
      . mirserver ABI bumped to 41
      . mircommon ABI unchanged at 6
      . mirplatform ABI bumped to 12
      . mirprotobuf ABI unchanged at 3
      . mirplatformgraphics ABI bumped to 10
      . mirclientplatform ABI unchanged at 5
      . mirinputplatform ABI unchanged at 5
    - Enhancements:
      . Added a new tool 'mirvanity' which can use a high speed video camera
        to measure client-to-screen latency.
      . Added (build-time) support for desktop full OpenGL servers (disabled
        by default in favor of GLESv2).
      . Introduced new buffer semantics (NBS) and enabled it by default.
      . Avoided using libmirserver in mir_demo_standalone_render_overlays,
        making bringup traces less cluttered.
      . Removed TilingWindowManager from example servers.
      . Added two new mir_*_performance_test tools that are run as part of
        'mir_performance_tests'.
      . Added pointer confinement to the client API.
      . Added new platform supporting software EGLStreams.
      . Added an input platform that the nested server can use.
      . Allow configuration of the application_not_responding_detector
      . Handle server-side keymapping using XKBMapper.
      . Remove the offscreen display.
      . Add callback option to notify shells that the server is about to stop.
      . Add logging for ANativeWindow events on Android.
    - Bugs fixed:
      . usage of std:call_once in mirclient causes TLS collisions with some
        android devices (LP: #1599867)
      . AltGr not working on external keyboards (LP: #1565236)
      . [regression] unity8 fails to start when built with 0.24 series (lp:mir)
        (LP: #1597717)
      . CI failure in MirSurfaceVisibilityEvent.exposed_received_when_surface_
        raised_over_occluding_surface [called twice - over-saturated and active]
        (LP: #1556045)
      . package-built mir_demo_server does not start on device (LP: #1577357)
      . During surface creation, first stream in spec becomes default stream.
        (LP: #1577967)
      . mouse is getting stuck on a phantom edge (LP: #1580774)
      . [testsfail] in MirSurfaceVisibilityEvent.exposed_received_when_surface_
        raised_over_occluding_surface [never called] (LP: #1581385)
      . [enhancement] Add support for full OpenGL compositing (LP: #1420581)
      . [testsfail] ServerSignal.terminate_handler_is_called_for_SIGINT|SIGTERM
        (LP: #1570353)
      . [testsfail] ClientLatency.triple_buffered_client_has_less_than_two_
        frames_latency (LP: #1576690)
      . [testsfail] NestedServer.when_monitor_plugged_in_client_is_notified_of_
        new_display_configuration (LP: #1576760)
      . mir server crashed in what(): drmModeMoveCursor failed (returned -13)
        (LP: #1579630)
      . mirtest-dev is hard to use as the objects used are compiled with LTO
        (LP: #1583536)
      . [testsfail] ClientLogging.reports_performance [Value of: lag]
        (LP: #1583970)
      . [ FAILED ] ClientLogging.reports_performance (Value of: nbuffers)
        (LP: #1584603)
      . [ FAILED ] ClientLogging.reports_performance (Value of: render)
        (LP: #1584605)
      . ClientCredsTestFixture.session_authorizer_receives_pid_of_connecting_
        clients failure (LP: #1587604)
      . Mir on X11 ignores mir::graphics::GLConfig depth & stencil buffer size
        (LP: #1589632)
      . Need to support pointer confinement (LP: #1590099)
      . [tests] given_nested_server_set_base_display_configuration_when_
        monitor_plugged_in_configuration_is_reset fails (LP: #1591354)
      . CI failure in DemoInProcessServerWithStubClientPlatform.surface_
        creation_does_not_leak_fds (LP: #1598802)
      . Screen is squashed/distorted when rotated in Mir-on-X11 (LP: #1577262)
      . --display-report=log shows some invalid uninitialized EGL attribute
        values (LP: #1582066)
      . mir_demo_client_eglplasma falls back to software rendering on i915
        (Intel Atoms), which explains why it's so slow (LP: #1583532)
      . [regression] x11 platform only draws to a small part of the x11 window
        (LP: #1598267)
      . mir ftbfs in yakkety builders (LP: #1600343)
      . Autolanding keeps failing: mock_egl.h:89:7: error: type 'struct
        MockEGL' violates one definition rule [-Werror=odr] (LP: #1603303)
      . [regression] The Super/Windows key doesn't work any more (LP: #1602966)
      . mir_acceptance_tests.bin: double free or corruption (fasttop)
        (LP: #1603114)
      . ftbfs in linking libmir-test-assist.a in xenial+overlay and
        yakkety+overlay (LP: #1601810)
      . [testsfail] failure in NestedInput.on_input_device_state_nested_*
        (LP: #1602646)  
      . mirtest-dev provides an incorrect .pc file (LP: #1603080)
      . mir_test_framework::server_platform_path(), 
        mir_test_framework::server_platform() don't support use in a downstream
        test built against mir-test-assist (LP: #1603091)
      . Servers based on Mir need a hook to execute code when the server is
        closing (LP: #1593655)
      . Android graphics platform doesn't get packaged for arm64 (LP: #157866)
      . memory leaks in unit tests on android (LP: #1253486)
      . Physical "screen" size reported by the X11 backend is same as pixel
        count, fixing dpi to 25.4 (LP: #1596051)
      . Mir build and test failures with gcc-6 and LTO (LP: #1610215)
      . [regression] Trust prompt not shown when starting camera (LP: #1612256)
 
 -- Kevin DuBois <kevin.dubois@canonical.com>  Mon, 15 Aug 2016 16:29:03 +0000

mir (0.23.5+16.10.20160729-0ubuntu2) yakkety; urgency=medium

  * No-change rebuild for boost soname change.

 -- Matthias Klose <doko@ubuntu.com>  Thu, 04 Aug 2016 08:25:48 +0000

mir (0.23.5+16.10.20160729-0ubuntu1) yakkety; urgency=medium

  * New upstream release 0.23.5 (https://launchpad.net/mir/+milestone/0.23.5)
    - ABI summary:
      . No ABI changes in any libraries.
    - Enhancements:
      . Enable new buffer semantics (NBS) by default.
    - Bugs fixed:
      . Mir fails to build in: COMPOSITOR_TRACE_CALL (LP: #1584601)
      . [testsfail] Process.* (memory leak in libhybris generated when probing
        android platforms) (LP: #1602199)
      . unity8/libmirclient gives up and terminates prematurely with
        "std::exception::what: disconnected: no new buffers" via
        ExchangeSemantics::submit() (LP: #1506358)

 -- Kevin DuBois <kdub432@gmail.com>  Fri, 29 Jul 2016 11:31:02 +0000

mir (0.23.4+16.10.20160719.1-0ubuntu1) yakkety; urgency=medium

  * New upstream release 0.23.4 (https://launchpad.net/mir/+milestone/0.23.4)
    - ABI summary:
      . No ABI changes in any libraries. Bugfix release only.
    - Bugs fixed:
      . Android graphics platform doesn't get packaged for arm64 (LP: #1579866)

 -- Cemil Azizoglu <cemil.azizoglu@canonical.com>  Tue, 19 Jul 2016 17:49:47 +0000

mir (0.23.3+16.10.20160707.1-0ubuntu1) yakkety; urgency=medium

  * New upstream release 0.23.3 (https://launchpad.net/mir/+milestone/0.23.3)
    - ABI summary:
      . No ABI changes in any libraries. Bugfix release only.
    - Bugs fixed:
      . usage of std:call_once in mirclient causes TLS collisions with some
        android devices (LP: #1599867)

 -- Alberto Aguirre <alberto.aguirre@canonical.com>  Thu, 07 Jul 2016 17:07:38 +0000

mir (0.23.2+16.10.20160624-0ubuntu1) yakkety; urgency=medium

  * New upstream release 0.23.2 (https://launchpad.net/mir/+milestone/0.23.2)
    - ABI summary:
      . No ABI changes in any libraries. Bugfix release only.
    - Bugs fixed:
      . Refine Android display format selection LP: #1584657

 -- Cemil Azizoglu <cemil.azizoglu@canonical.com>  Fri, 24 Jun 2016 19:56:05 +0000

mir (0.23.1+16.10.20160610.1-0ubuntu1) yakkety; urgency=medium

  [ Kevin DuBois ]
  * New upstream release 0.23.1 (https://launchpad.net/mir/+milestone/0.23.1)
    - ABI summary:
      . No ABI changes in any libraries. Bugfix release only.
    - Bugs fixed:
      . Turn off NBS as workaround to LP: #1590765
 
  [ Daniel van Vugt, Kevin DuBois ]
  * Mir 0.23.1 bugfix release. Fix flickering issue seen with onscreen
    keyboard (LP: 1590765)

 -- Kevin DuBois <kdub432@gmail.com>  Fri, 10 Jun 2016 22:40:55 +0000

mir (0.23.0+16.10.20160602.1-0ubuntu1) yakkety; urgency=medium

  [ Kevin DuBois ]
  * New upstream release 0.23.0 (https://launchpad.net/mir/+milestone/0.23.0)
    - ABI summary:
      . mirclient ABI unchanged at 9
      . mirserver ABI bumped to 40
      . mircommon ABI bumped at 6
      . mirplatform ABI unchanged at 11
      . mirprotobuf ABI unchanged at 3
      . mirplatformgraphics ABI unchanged at 9
      . mirclientplatform ABI unchanged at 5
      . mirinputplatform ABI unchanged at 5
    - Enhancements:
      . Enable internal usage of more flexible graphics buffer submission,
        precursing client API additions. 
    - Bug fixes:
      . Potential NBS performance loss after resize (LP: #1579076)
      . Performance loss with NBS and overlays on (LP: #1578159)
      . Mir crashes with useless backtrace when mg::Platform methods throw
        (LP: #1553549)
      . Virtual output is not removed when screencast client disappears
        (LP: #1573572)
      . Can't VT switch from mir_demo_server (any more) (LP: #1576260)
      . mir_demo_server(_minimal): Window movement/resizing stops responding
        when the cursor leaves the surface, and can lead to windows 1px wide
        and unrecoverable. (LP: #1447886)
      . Virtual display output configuration is set to LVDS (LP: #1573782)
      . Mir-on-X11 doesn't pass Alt+primary button drag to Mir (LP: #1575765)
      . Mir-on-X11 breaks mir_proving_server resize logic (LP: #1575192)
      . Resizing can crash mir_demo_server (LP: #1575211) 
      . [regression] Cursor stops at phantom edge on M10 and N7 (LP: #1580774)
      . [regression] MIR_CLIENT_PERF_REPORT is showing bogus render times and
        buffer lag (LP: #1581368)
      . Test failures in ClientLogging.reports_performance due to the above
        fix. (LP: #1583970, LP: #1584603, LP: #1584605)
      . Do not throw when creating some objects under HWC 1.5 (LP: #1583086)
      . Correct black frame issue under Xmir (LP: #1584784)

  [ Tarmac, Kevin DuBois <kevin.dubois@canonical.com>, Daniel van Vugt <daniel.van.vugt@canonical.com>, Andreas Pokorny <andreas.pokorny@canonical.com>, Alberto Aguirre ]
  * 0.23.0 Mir release

 -- Kevin DuBois <kdub432@gmail.com>  Thu, 02 Jun 2016 13:18:03 +0000

mir (0.22.1+16.04.20160516.2-0ubuntu1) xenial; urgency=medium

  [ Andreas Pokorny ]
  * New upstream release 0.22.1 (https://launchpad.net/mir/+milestone/0.22.1)
    - ABI summary:
      . No ABI changes in any libraries. Bugfix release only.
    - Bugs fixed:
      . [regression] Cursor stops at phantom edge on M10 and N7 (LP: 1580774)

  [ CI Train Bot ]
  * No-change rebuild.

 -- Michał Sawicz <michal.sawicz@canonical.com>  Mon, 16 May 2016 15:36:50 +0000

mir (0.22.0+16.04.20160422.2-0ubuntu1) xenial; urgency=medium

  [ Alberto Aguirre ]
  * New upstream release 0.22.0 (https://launchpad.net/mir/+milestone/0.22.0)
    - ABI summary: Only servers need rebuilding
      . mirclient ABI unchanged at 9
      . mirserver ABI bumped to 39
      . mircommon ABI unchanged at 5
      . mirplatform ABI unchanged at 11
      . mirprotobuf ABI unchanged at 3
      . mirplatformgraphics ABI bumped to 9
      . mirclientplatform ABI unchanged at 5
      . mirinputplatform ABI unchanged at 5
    - Enhancements:
      . New screencast creation API which allows a client to specify
        number of capture buffers and mirroring mode
      . HWC 1.5 support for android based platforms
    - Bug fixes:
      . [regression] Black screen: Mir hangs and then crashes on startup/login
        due to reading from /dev/random (LP: #1536662)
      . CI test failures on xenial amd64 due to valgrind errors following system
        upgrade to ld-2.23 (LP: #1560415)
      . [regression] failure in CI on ThreadedDispatcherSignalTest.keeps_
        dispatching_after_signal_interruption under Valgrind (LP: #1499229)
      . [regression] Cursor mostly does not move at all in response to slow 
        mouse movement, but then sometimes jumps (LP: #1528109)
      . Sometimes devices don't suspend - display turns back on immediately
        (LP: #1549701)
      . CI failure in NestedServer.display_orientation_changes_are_forwarded_to_
        host (LP: #1555074)
      . NBS fullscreen overlay benchmark performance is much lower than 
        BufferQueue (LP: #1557962)
      . server crashes when shutting down in smoke tests (LP: #1560900)
      . [regression] [OTA-10] Spread animation stutters badly with only a few
        apps opened (LP: #1563287)
      . nested mir_demo_server crashes on startup (LP: #1570362)
      . mir_acceptance_tests & mir_unit_tests dump core files (even when 
        everything passes) (LP: #1342092)
      . [regression] Tests fail with: std::exception::what: Failed to read from
        device: /dev/random after: 30 seconds (LP: #1541188)
      . [testsfail] ClientLatency.throttled_input_rate_yields_lower_latency
        (LP: #1554572)
      . NBS causes sudden loss of performance after un-fullscreening a swap 
        interval zero client (LP: #1557442)
      . surface creation with non-default buffer streams is ignored by server
        (LP: #1563278)
      . [regression] mir_integration_tests take significantly longer (27x
        longer) when running with ctest (LP: #1568966)
      . CI failure in TestClientInput.receives_one_touch_event_per_frame 
        (LP: #1570698)
      . Racy shutdown in mir_demo_client_scroll causes SEGFAULT (LP: #1560943)
      . mir_demo_client_target does not quit after SIGTERM/SIGINT (LP: #1562340)
      . ClientLogging.reports_performance fails under moderate load, is badly
        named (LP: #1563148)
      . nested mir_demo_server crashes on mouse move when --print-input-events
        active (LP: #1570357)
      . Virtual output is not removed when screencast client disappears
        (LP: #1573572)
      . Virtual display output configuration is set to LVDS (LP: #1573782)

  [ CI Train Bot ]
  * No-change rebuild.

 -- Alberto Aguirre <alberto.aguirre@canonical.com>  Fri, 22 Apr 2016 22:38:16 +0000

mir (0.21.0+16.04.20160330-0ubuntu1) xenial; urgency=medium

  [ Alberto Aguirre ]
  * New upstream release 0.21.0 (https://launchpad.net/mir/+milestone/0.21.0)
    - ABI summary:
      . mirclient ABI unchanged at 9
      . mirserver ABI unchanged at 38
      . mircommon ABI unchanged at 5
      . mirplatform ABI unchanged at 11
      . mirprotobuf ABI unchanged at 3
      . mirplatformgraphics ABI unchaged at 8
      . mirclientplatform ABI bumped to 5
      . mirinputplatform ABI unchanged at 5
    - Enhancements:
      . New display enumeration API
      . Added Android diagnostic tests to assist during porting to
        new devices
      . Added mir_demo_client_camera: a Video4Linux2 client
    - Bugs fixed:
      . Sometimes devices don't suspend - display turns back on
        immediately (LP: #1549701)
      . Mir crashed with exception 'failed to add sync point to command
        buffer' (LP: #1554635)
      . Mouse cursor is unusably slow in Unity 8 with a 1000Hz mouse
        (LP: #1539009)
      . Packaged mir_unit_tests binary is not suitable for general use
        (LP: #1547015)
      . [regression] Mir stops receiving input after a pause/resume
        cycle (LP: #1548989)
      . NBS (--nbuffers=0) causes software clients to crash with
        std::exception::what: Failed to mmap buffer 13, "Permission denied")
        (LP: #1550432)
      . Fullscreen clients freeze when using NBS with multiple monitors
        (LP: #1551536)
      . [ FAILED ] DisplayConfigurationTest.output_position_is_independent_of_
        orientation (LP: #1552065)
      . The server-side use of MIR_SOCKET is confusing (LP: #1290345)
      . [regression] FTBFS with -DMIR_LINK_TIME_OPTIMIZATION=on
        -Duse_debflags=on (LP: #1350343)
      . Mir On X (mesa-x11) keeps receiving mouse movement events even
        when not focused (LP: #1528110)
      . x11 platform: mouse cursor moves strange (LP: #1546324)
      . Cross compiling to wily/vivid doesn't work (LP: #1549152)
      . Rendering stutters when a new client establishes a connection
        (LP: #1549359)
      . 'mir_demo_server --test-client' crashes (SIGSEGV) when client
        dies (LP: #1555620)
      . [testfail] CI failure: TestClientInput.client_input_config_request_
        receives_all_attached_devices (LP: #1555708)
      . [regression] Mir FTBFS when MIR_ENABLE_TESTS=no (LP: #1556080)
      . Mir-on-X11 doesn't exit (until it gets an event) (LP: #1556210)
      . InputPlatformProbe.x11_platform_found_and_used_when_display_connection_
        works breaks with old input drivers present (LP: #1543049)
      . [regression] MIR_CLIENT_PERF_REPORT is missing window/surface
        names (LP: #1546933)
      . Installed binaries fail to run with mir_demo_server --test-client XXXX
        (LP: #1556160)
      . mir_demo_server --test-client [mir_demo_client_scroll|
        mir_demo_client_flicker] fails (LP: #1556205)
      . The contents of debian/mir-demos.examples are out of date and useless
        (LP: #1557446)

  [ CI Train Bot ]
  * No-change rebuild.

 -- Alberto Aguirre <alberto.aguirre@canonical.com>  Wed, 30 Mar 2016 00:23:20 +0000

mir (0.20.3+16.04.20160322-0ubuntu1) xenial; urgency=medium

  [ Alberto Aguirre ]
  * New upstream release 0.20.3 (https://launchpad.net/mir/+milestone/0.20.3)
    - ABI summary:
      . No ABI changes in any libraries. Bugfix release only.
    - Bug fixed:
      . Mir crashed with exception 'failed to add sync point to command
        buffer' (LP: #1554635)

  [ CI Train Bot ]
  * No-change rebuild.

 -- Alberto Aguirre <alberto.aguirre@canonical.com>  Tue, 22 Mar 2016 15:42:36 +0000

mir (0.20.2+16.04.20160307-0ubuntu1) xenial; urgency=medium

  [ Andreas Pokorny ]
  * New upstream release 0.20.2 (https://launchpad.net/mir/+milestone/0.20.2)
    - ABI summary:
      . No ABI changes in any libraries. Bugfix release only.
    - Bug fixed:
      . On removal of USB and BT devices key repeat events of pressed keys
        are sent indefinitely. (LP:#1550050)

  [ CI Train Bot ]
  * No-change rebuild.

 -- Andreas Pokorny <andreas.pokorny@canonical.com>  Mon, 07 Mar 2016 17:18:40 +0000

mir (0.20.1+16.04.20160225.1-0ubuntu1) xenial; urgency=medium

  [ Kevin DuBois ]
  * New upstream release 0.20.1 (https://launchpad.net/mir/+milestone/0.20.1)
    - ABI summary:
      . No ABI changes in any libraries. Bugfix release only.
    - Bugs fixed:
      . On arale; top panel drop down menu is semi-transparent and items are
        unreadable. Accommodate system image device name change for arale
        device that broke android quirk detection (LP: #1549226)
      . Crash when side mouse buttons are pressed (LP: #1544878)

  [ CI Train Bot ]
  * No-change rebuild.

 -- Kevin DuBois <kevin.dubois@canonical.com>  Thu, 25 Feb 2016 12:03:41 +0000

mir (0.20.0+16.04.20160219-0ubuntu1) xenial; urgency=medium

  [ Alan Griffiths ]
  * New upstream release 0.20.0 (https://launchpad.net/mir/+milestone/0.20.0)
    - ABI summary: Only servers need rebuilding;
      . mirclient ABI unchanged at 9
      . mirserver ABI bumped to 38
      . mircommon ABI unchanged at 5
      . mirplatform ABI unchanged at 11
      . mirprotobuf ABI unchanged at 3
      . mirplatformgraphics ABI bumped to 8
      . mirclientplatform ABI unchanged at 4
      . mirinputplatform ABI unchanged at 5
    - Enhancements:
      . Allow screencasting to create a virtual output (for Miracast)
      . Separate the protocol version number from the client API version macros.
        They're not meant to be related concepts.
      . Add UBSanitizer to the list of build types.
      . logging: Human readable timestamps in DumbConsoleLogger.
      . examples: AdorningDisplayBufferCompositor::composite() no long ignores
        output boundaries and occlusions.
      . examples: Add -a <app name> option to eglapps.
      . common, client: a more flexible way to probe modules: once we've found
        a good current platform we don't even try to load an older one.
      . Fix build and test run with CMAKE_BUILD_TYPE=ThreadSanitizer (missing
        locks).
      . Add MIR_USE_LD_GOLD build option.
    - Bug fixes:
      . unity-system-compositor crashed with std::runtime_error in
        mir::compositor::CompositingFunctor::wait_until_started() from
        usc::MirScreen::set_screen_power_mode (mir_power_mode_on)
        (LP: #1528384)
      . Phone not usable while a call comes in - followed by "restart"
        (LP: #1532607)
      . ui freezes when simultaneously moving mouse & plug/unplug hdmi
        (LP: #1538632)
      . Mir fails to build on xenial today: android_graphic_buffer_allocator.h
        fatal error: hardware/hardware.h: No such file or directory
        (LP: #1539338)
      . [mali] egl_demo_client_flicker has graphics corruption on android
        (LP: #1517205)
      . [testsfail] Intermittent failure in
        TestClientCursorAPI.cursor_passed_through_nested_server (LP: #1525003)
      . [android] External monitor slows rendering (LP: #1532202)
      . Display::create_gl_context may create context with incorrect attributes
        (LP: #1539268)
      . unity-system-compositor locked up in __libc_do_syscall() (LP: #1543594)
      . NestedServer.client_sees_set_scaling_factor intermittent failure
        (LP: #1537798)
      . [android] External monitor slows rendering - part 2 (LP: #1535894)
      . scene: make sure not to set the swapinterval to 0 when an independent
        stream is created. The default should be 1 (like the stream created as
        part of surface creation).
      . Track the displays plugged state to avoid reporting configurations in
        case they are unplugged (LP #1531503). [Cherrypicked from 0.21]
      . mouse pointer support on emulator is broken (LP: #1517597).
        [Cherrypicked from 0.21]
      . move an android-only test that ended up in tests/unit-tests/graphics.
        (LP: #1546676) [Cherrypicked from 0.21]

  [ CI Train Bot ]
  * No-change rebuild.

 -- Alan Griffiths <ci-train-bot@canonical.com>  Fri, 19 Feb 2016 10:40:59 +0000

mir (0.19.3+16.04.20160212-0ubuntu1) xenial; urgency=medium

  [ Kevin DuBois ]
  * New upstream release 0.19.3 (https://launchpad.net/mir/+milestone/0.19.3)
    - ABI summary:
      . no abi changes in any libraries. bugfix release only
    - Bugs fixed:
      . Workaround for broken hwc implementations that dont allow querying
        display information during hotplug (LP: #1531503)

  [ CI Train Bot ]
  * No-change rebuild.

 -- kevin gunn <kevin.gunn@canonical.com>  Fri, 12 Feb 2016 18:50:06 +0000

mir (0.19.2+16.04.20160210-0ubuntu1) xenial; urgency=medium

  [ Alberto Aguirre ]
  * New upstream release 0.19.2 (https://launchpad.net/mir/+milestone/0.19.2)
    - Bugs fixed:
      . Lock ordering issues causing deadlocks between input and display
        configuration (LP: #1538632, LP: #1543594, LP: #1532607)
      . Workaound for a g++ 4.9 bug where std::uncaught_exception() 
        unexpectedly returns true

  [ CI Train Bot ]
  * No-change rebuild.

 -- Alberto Aguirre <alberto.aguirre@canonical.com>  Wed, 10 Feb 2016 00:57:06 +0000

mir (0.19.1+16.04.20160204-0ubuntu1) xenial; urgency=medium

  [ Kevin Gunn ]
  * New upstream release 0.19.1 (https://launchpad.net/mir/+milestone/0.19.1)
    - Improved reporting to assist in critical debug
    - Improved on the fix for LP: #1527449 and LP: #1526658 in order to
      avoid Unity8 crashing on upgraded xenial desktops.

  [ CI Train Bot ]
  * No-change rebuild.

 -- kevin gunn <kevin.gunn@canonical.com>  Thu, 04 Feb 2016 21:13:57 +0000

mir (0.19.0+16.04.20160128-0ubuntu1) xenial; urgency=medium

  [ Brandon Schaefer ]
  * New upstream release 0.19.0 (https://launchpad.net/mir/+milestone/0.19.0)
    - ABI summary:
      . mirclient ABI unchanged at 9
      . mirserver ABI bumped to 37
      . mircommon ABI unchanged at 5
      . mirplatform ABI unchanged at 11
      . mirprotobuf ABI unchanged at 3
      . mirplatformgraphics ABI bumped to 7
      . mirclientplatform ABI bumped to 4
      . mirinputplatform ABI bumped to 5
      . mircookie ABI bumped to 2
    - Enhancements:
      . Improve compositor start logging
      . Mir cookie support added for copy paste use
    - Bugs fixed:
      . [regression] Mir servers crash on mouse input -
        std::exception::what: Client input channel write blocked : 11,
        "Resource temporarily unavailable" (LP: #1528438)
      . [regression] pinch to zoom not working reliably (LP: #1531517)
      . Passing DisplayConfiguration scale property from nested server to host
        appears to not work (LP: #1535780)
      . [enhancement] Support copy-paste between X and Mir (LP: #1471998)
      . Various TSan reports when running test suite on a mir tsan enabled
        build (LP: #1523647)
      . [testsfail] Intermittent failure in
        TestClientInput.clients_receive_relative_pointer_events (LP: #1523872)
      . Buffer leak during repeated mirscreencasts causes server to be killed
        (LP: #1523900)
      . Mir clients (including Unity8 itself) crash in XGetXCBConnection() if
        multiple versions of mir-client-platform-mesa are installed.
        (LP: #1526658)
      . Cursor displayed incorrectly (looks like incorrect stride)
        (LP: #1526779)
      . [regression] Mir servers just segfault just after "Selected driver:"
        instead of reporting exceptions (LP: #1528135)
      . Setting a surface keymap crashes in xkbcommon:
        xkb_keymap_new_from_names() (LP: #1530946)
      . [enhancement] Implement support for QWindow::visibility set to
        Automatic (LP: #1535397)
      . ProgramOption::parse_file() reports problems to cerr (LP: #1190165)
      . Dynamic double buffering fails to detect inertial dash scrolling as
        slow; and stutters instead of scaling up to triple buffers.
        (LP: #1476201)
      . CI Failures: ClientLatency.throttled_input_rate_yields_lower_latency
        (LP: #1509291)
      . [regression] Nested servers can select wrong platform (LP: #1515558)
      . "there seems to be missing RTTI information when linking with UBSan
        enabled" (LP: #1521930)
      . Mir threadsanitizer build fails with GCC (LP: #1522581)
      . After "make install" mir_demo_server cannot find shared object file in
        /usr/local/lib (LP: #1522836)
      . [testfail] Intermittent failure in TestClientInput.clients_receive_
        pointer_within_coordinate_system_of_window (LP: #1523965)
      . [regression] [ FAILED ]
        ClientSurfaceEvents.surface_receives_output_event_on_creation
        (LP: #1524161)
      . [ FAILED ] TestClientInput.scene_obscure_motion_events_by_stacking
        (LP: #1524230)
      . There's something racy in ServerDisconnect.is_detected_by_client
        (LP: #1526248)
      . Mir clients leak all driver modules including the unused ones, keeping
        them resident (LP: #1527449)
      . [regression] Mir servers choose graphics-dummy (or no driver at all)
        over mesa-kms on a desktop (LP: #1528082)
      . Function 'mir_event_get_close_surface_event' is never used
        (LP: #1447690)
      . mir::input::Surface::consume(MirEvent const& event) should not take a
        reference to an opaque type (LP: #1450797)
      . lintian: E: mir-doc: privacy-breach-logo
        usr/share/doc/mir-doc/html/cppguide/index.html
        (http://www.google.com/favicon.ico) (LP: #1483471)
      . lintian: W: mir-doc: embedded-javascript-library
        usr/share/doc/mir-doc/html/jquery.js please use libjs-jquery
        (LP: #1483472)
      . lintian: E: mir-test-tools:
        arch-dependent-file-not-in-arch-specific-directory (LP: #1483475)
      . incorrect reporting in mf::SessionMediator::release_buffer_stream()
        (LP: #1499777)
      . [testsfail] Segmentation fault SystemCompositorWindowManager.
        if_a_surface_posts_client_gets_focus (LP: #1522356)

  [ CI Train Bot ]
  * No-change rebuild.

 -- Brandon Schaefer <ci-train-bot@canonical.com>  Thu, 28 Jan 2016 12:19:47 +0000

mir (0.18.1+16.04.20160115-0ubuntu1) xenial; urgency=medium

  [ Andreas Pokorny ]
  * New upstream release 0.18.1 (https://launchpad.net/mir/+milestone/0.18.1)
    - No ABI changes. Bug fix release only.
    - Bug fixed:
      . [regression] pinch to zoom not working reliably (LP: #1531517)
    

  [ CI Train Bot ]
  * No-change rebuild.

 -- kevin gunn <kevin.gunn@canonical.com>  Fri, 15 Jan 2016 11:45:05 +0000

mir (0.18.0+16.04.20151216.1-0ubuntu1) xenial; urgency=medium

  [ Kevin DuBois ]
  * New upstream release 0.18.0 (https://launchpad.net/mir/+milestone/0.18.0)
    - ABI summary: Only servers need rebuilding;
      . mirclient abi unchanged at 9
      . mirserver abi bumped to 36
      . mircommon abi unchanged at 5
      . mirplatform abi unchanged at 11
      . mirprotobuf abi unchanged at 3
      . mirplatformgraphics abi bumped to 7
      . mirclientplatform abi unchanged at 3
      . mirinputplatform abi added. current version is 4
    - Enhancements:
      . Use libinput by default, and remove the android input stack
      . Add x11 input probing
      . Add alternative buffer swapping mechanism internally, available with
        --nbuffers 0
      . Automatic searching and selection of input platforms
      . Better support for themed cursors
      . Add demo client that uses multiple buffer streams in one surface
      . Improve fingerpaint demo to use touch pressure
      . Allow for configuring cursor acceleration, scroll speed and left or
        right handed mice
      . Allow for setting a base display configuration via client api
      . Various nested server multimonitor fixes and stability improvements
      . Remove DepthId from the SurfaceStack
    - Bug fixes:
      . Unit test failures in Display.* on Android (LP: #1519276)
      . Build failure due to missing dependency of client rpc code on mir
        protobuf (LP: #1518372)
      . Test failure in
        NestedServer.display_configuration_reset_when_application_exits
        (LP: #1517990)
      . CI test failures in various NesterServer tests (LP: #1517781)
      . FTBFS with -DMIR_PLATFORM=android (LP: #1517532)
      . Nesting Mir servers with assorted display configs causes lockup
        (LP: #1516670)
      . [testsfail] RaiseSurfaces.motion_events_dont_prevent_raise
        (LP: #1515931)
      . CI test failures in GLMark2Test (LP: #1515660)
      . Shells that inject user input events need to agree with the system
        compositor on the clock to use (LP: #1515515)
      . mircookie-dev is missing nettle-dev dependency (LP: #1514391)
      . Segmentation fault on server shutdown with mesa-kms (LP: #1513901)
      . mircookie requires nettle but libmircookie-dev doesn't depend on it
        (LP: #1513792)
      . libmircookie1 package does not list libnettle as dependency
        (LP: #1513225)
      . display configuration not reset when application exits (LP: #1511798)
      . unplugging external monitor causes nested server to throttle client
        (LP: #1511723)
      . 1/2 screen on external monitor (LP: #1511538)
      . unity-system-compositor crash, no interaction on windowed mode
        (LP: #1511095)
      . [regression] arm64/powerpc cross compile doesn't build any more
        (LP: #1510778)
      . mir_connection_get_egl_pixel_format() crashes if libEGL is loaded
        RTLD_LAZY (LP: #1510218)
      . [multimonitor] nested server surface positioning incorrect
        (LP: #1506846)
      . unity-system-compositor fails to build against lp:mir r3027
        (LP: #1506537)
      . [regression] Resampled touch events are slightly less regular than they
        used to be (LP: #1506331)
      . [testsfail] Segmentation fault mir_demo_server --test-client
        /usr/bin/mir_demo_client_basic (LP: #1506137)
      . [regression] Can't move/resize windows any more using Alt+left/middle
        buttons (LP: #1505114)
      . CI failure on some 32-bit targets in
        ServerSignal.terminate_handler_is_called_for_SIGTERM and others
        (LP: #1504579)
      . multibufferstreams use surface size instead of stream size
        (LP: #1503317)
      . CI segfault in mir-mediumtests-runner-mako in client tests
        (LP: #1502896)
      . CI segfault in mir-mediumtests-runner-mako after AndroidHardwareSanity
        tests (LP: #1502782)
      . compositing never stops when external monitor is connected
        (LP: #1499039)
      . mir_demo_server crashes with ERROR: Dynamic exception type:
        std::out_of_range - std::exception::what: map::at when an Xmir rootless
        app is closed by its File menu. (LP: #1497128)
      . Nested servers don't apply their display configuration at startup
        (LP: #1492269)
      . mir fails to open the right mouse device in kvm/qemu (LP: #1489522)
      . nexus4 & nexus7 hotplug survival (LP: #1488863)
      . Android uses mir_display_output_invalid_id (0) as an output id value
        (LP: #1463873)
      . DemoRenderer: GL_BLEND is really always enabled even when not required
        (also causes RGBX discolouration in mir_proving_server) (LP: #1423462)
      . Severe graphical corruption (mostly horizontal streaks/lines) running
        software clients (including Xmir) on android (LP: #1406725)
      . [enhancement] Ubuntu needs a way to set mouse scrolling speed
        (LP: #124440)
      . input-evdev: always send all active contacts.
      . fix backwards frame jumps on the FB context on some devices
        (LP: #1270245)
      . fix race in test (NestedServer suite) (LP: #1514884)
      . fix signal callbacks in buffer stream creation (LP: #1519998 and
        LP: #1519999)
      . allow client to retrieve error messages when stream creation fails
        (LP: #1520005)
      . [regression] Ctrl/Alt modifiers not handled correctly (LP: #1521225)
      . snappy packaging fixes
      . CI test failures due to memory errors during GLibMainLoop shutdown
        (LP: #1520217)
      . fix UBSan build (LP: #1521808)
      . SessionMediator::exchange_buffer can create references to null pointers
        (LP: #1522093)
      . After exiting Mir (by Ctrl+Alt+BkSp) VT switching by Ctrl+Alt+Fn is
        broken (LP: #1521651)
      . notify when cursor images are removed (LP: #1521795)
      . fix arm64, powerpc, ppc64el builds (LP: #1522122)
      . fix locking in ms::SurfaceStack (LP: #1522105)
      . [regression] Mouse wheel events are now unusably over-sensitive and
        backwards (LP: #1522673)
      . Cross compiling Mir from a xenial host fails (dpkg-checkbuilddeps:
        error: Unmet build dependencies: ...) (LP: #1523801)

  [ CI Train Bot ]
  * No-change rebuild.

 -- Kevin DuBois <kevin.dubois@canonical.com>  Wed, 16 Dec 2015 18:24:40 +0000

mir (0.17.1+16.04.20151105.1-0ubuntu1) xenial; urgency=medium

  [ Alberto Aguirre ]
  * New upstream release 0.17.1 (https://launchpad.net/mir/+milestone/0.17.1)
    - No ABI changes. Bug fix release only.
    - Bugs fixed:
      . compositing never stops when external monitor is connected
        (LP: #1499039)
      . half screen on external monitor (LP: #1511538)
      . Nested servers don't apply their display configuration at startup
        (LP: #1492269)
      . libmircookie1 package does not list libnettle as dependency
        (LP: #1513225)
      . unity-system-compositor crash, no interaction on windowed mode
        (LP: #1511095)
      . mir_connection_get_egl_pixel_format() crashes (LP: #1510218)
      . [regression] mir-client-platform-mesa-dev pkg-config file dropped
        (LP: #1509005)

  [ CI Train Bot ]
  * New rebuild forced.

 -- Alberto Aguirre <alberto.aguirre@canonical.com>  Thu, 05 Nov 2015 21:54:17 +0000

mir (0.17.0+15.10.20151008.2-0ubuntu1) wily; urgency=medium

  [ Alexandros Frantzis ]
  * New upstream release 0.17.0 (https://launchpad.net/mir/+milestone/0.17.0)
    - ABI summary: Only servers and graphics drivers need rebuilding;
      . Mirclient ABI unchanged at 9
      . Mirserver ABI bumped to 35
      . Mircommon ABI unchanged at 5
      . Mirplatform ABI bumped to 11
      . Mirprotobuf ABI bumped to 3
      . Mirplatformgraphics ABI bumped to 6
      . Mirclientplatform ABI unchanged at 3
    - Enhancements:
      . Introduce libmircookie, a simple mechanism for a group of cooperating
        processes to hand out and verify difficult-to-forge timestamps to
        untrusted 3rd parties.
      . More refactorings to support renderers other than GL.
      . Add MirBlob to the client API - a tool for serializing and
        deserializing data.
      . Introduce a libinput based input platform, not yet used by default.
      . Provide a mechanism for the shell to send events on surface
        construction.
      . Provide mir::shell::DisplayConfigurationController allowing shells
        to correctly change the display configuration, notifying clients
        as appropriate.
      . New DSO versioning guide.
      . Send events pertaining to the output a surface is currently on (dpi,
        form factor, scale) to clients.
    - Bug fixes:
      . [enhancement] XMir specific documentation should live in its own
        subsection (LP: #1200114)
      . Nested servers need cursor support (LP: #1289072)
      . Mir cursor is missing/invisible until the client sets it multiple
        times (LP: #1308133)
      . [regression] Fullscreen software surfaces (like Xmir -sw) can crash
        the Mir server (LP: #1493721)
      . [usc] Mir gives up and shuts down due to input with multimonitor qtmir
        (std::exception::what: Failure sending input event) (LP: #1496069)
      . Mouse cursor disappears upon entering the surface area of a nested
        client (LP: #1496849)
      . [android] input is not dispatched when attaching an external monitor
        (LP: #1498045)
      . [android] input coordinates are scaled incorrectly when an external
        display is connected (LP: #1498540)
      . [android] std::exception::what: error during hwc set() when unplugging
        external monitor (LP: #1498550)
      . tests do not compile without precompiled headers (LP: #1498829)
      . [android] std::exception::what: Failed to monitor fd: Operation not
        permitted when unplugging external display in a nested configuration
        (LP: #1499042)
      . Mir suddenly no longer builds since 'mesa (11.0.0-1ubuntu1) wily':
        /usr/include/EGL/eglplatform.h:100:35: fatal error:
        android/native_window.h: No such file or directory (LP: #1499134)
      . [android] various crashes when unplugging external display on a
        nested configuration (LP: #1501927)
      . Cursor becomes visible by itself when an external monitor is connected
        (LP: #1502200)
      . mesa FTBFS due to missing Requires in mirclient (LP: #1503450)

  [ CI Train Bot ]
  * New rebuild forced.

 -- Alexandros Frantzis <alexandros.frantzis@canonical.com>  Thu, 08 Oct 2015 16:12:19 +0000

mir (0.16.1+15.10.20150930.1-0ubuntu1) wily; urgency=medium

  [ Daniel van Vugt ]
  * New upstream release 0.16.1 (https://launchpad.net/mir/+milestone/0.16.1)
    - No ABI changes. Bug fix release only.
    - Bugs fixed:
      . Mir suddenly no longer builds since 'mesa (11.0.0-1ubuntu1) wily':
        /usr/include/EGL/eglplatform.h:100:35: fatal error:
        android/native_window.h: No such file or directory (LP: #1499134)

  [ CI Train Bot ]
  * New rebuild forced.

 -- Alexandros Frantzis <alexandros.frantzis@canonical.com>  Wed, 30 Sep 2015 14:38:36 +0000

mir (0.16.0+15.10.20150921.1-0ubuntu1) wily; urgency=medium

  [ Daniel van Vugt ]
  * New upstream release 0.16.0 (https://launchpad.net/mir/+milestone/0.16.0)
    - ABI summary: Only servers and graphics drivers need rebuilding;
      . Mirclient ABI unchanged at 9
      . Mirserver ABI bumped to 34
      . Mircommon ABI unchanged at 5
      . Mirplatform ABI bumped to 10
      . Mirprotobuf ABI bumped to 2
      . Mirplatformgraphics ABI bumped to 5
      . Mirclientplatform ABI unchanged at 3
    - Enhancements:
      . Significantly shortened buffer holding time for system compositors
        should yield higher/smoother frame rates.
      . Progress on new buffer semantics work.
      . Mir-on-x platform refinements, including support for guest platform,
        key combinations, rotation, display window size.
      . Enhanced cross-compilation, including multi-distro, and multi-arch
        support.
      . Added message auth code to make_event functions. Older implementations
        are now marked as deprecated.
      . Added EventBuilder for input platforms to use to construct events.
      . Improved logging.
      . Added protobuf versioning support.
      . Support for the NATIVE_WINDOW_CONSUMER_USAGE_BITS query.
      . Added utilities to detect the capabilities of an input device.
      . Initial refactoring to support renderers other than GL.
      . Optimized ANR logic to decide less frequent wakeups.
      . Allow clients to set their surface event handler up front.
      . Added ability to provide for setting a scale on BufferStream.
    - Bug fixes:
      . [regression] ubuntu-emulator fails to start Mir demos (LP: #1486535)
      . Overlayed framedropping clients freeze on mako (LP: #1391261)
      . [regression] Screen flickering and error messages on Android overlay
        surfaces: <ERROR> MirBufferStream: Error processing incoming buffer
        error registering graphics buffer for client use (LP: #1441553)
      . [silo0] exception thrown in cursor management code around monitor
        removals/additions (LP: #1483779)
      . mirclient.pc lists protobuf in Requires.private (LP: #1483876)
      . Overlays don't rotate when mga::DisplayBuffer is rotated (LP: #1485070)
      . cross-compile-chroot.sh fails on wily since the archive transition to
        GCC 5 (LP: #1486823)
      . [ FAILED ] ExchangeBufferTest.server_can_send_buffer
        (tests/integration-tests/test_exchange_buffer.cpp:441: Failure)
        (LP: #1487967)
      . Client fails to work with multiple client platform versions installed
        (LP: #1488500)
      . CI test failure in ClientLatency.triple_buffered_client_uses_all_buffers
        (LP: #1491876)
      . Intermittent CI failure in 
        DisplayConfigurationTest.changing_focus_from_client_with_config_to_client_without_config_configures_display
        (LP: #1494663)
      . acceptance test ClientLatency.double_buffered_client_uses_all_buffers
        does not measure latency accurately (reports low latency when we know
        it's higher) (LP: #1447947)
      . make ptest returns 0 when tests fail (LP: #1454250)
      . [regression] Mir is holding buffers much longer than it used to
        (LP: #1480164)
      . Acceptance test fails under debuild: 
        ClientCredsTestFixture.session_authorizer_receives_pid_of_connecting_clients
        (LP: #1483097)
      . dpkg-shlibdeps: warning: 
        debian/mir-platform-graphics-mesa-x4/usr/lib/x86_64-linux-gnu/mir/server-platform/server-mesa-x11.so.4
        contains an unresolvable reference to symbol
        _ZN3mir6events10make_eventElNSt6chrono8durationIlSt5ratioILl1ELl1000000000EEEE17MirKeyboardActionjij:
        (LP: #1483469)
      . [regression] surface remains invisible when changing from state
        minimized/hidden to any other (LP: #1483909)
      . android external monitor doesn't respect overlay disable option
        (LP: #1484638)
      . [regression] Clients hang without explanation when connecting to older
        servers since r2730 (LP: #1486496)
      . [regression] Intermittent test failure
        BufferQueue/WithThreeOrMoreBuffers.queue_size_scales_with_client_performance
        (LP: #1487197)
      . client api minor version was not updated in mir 0.15 (LP: #1488542)
      . On Wily/mesa-kms starting a server with a "test client" crashes the
        server (LP: #1489806)
      . The MirDisplayConfiguration returned on the client can be incorrect
        (LP: #1491937)
      . The MirDisplayConfiguration returned on the client can be incorrect
         - part 2 (LP: #1493741)
      . sbuild cross compile broken (LP: #1493895)
      . Segmentation fault in MesaBufferIntegration.* (LP: #1495459)
      . lintian says: W: mirtest-dev: extended-description-line-too-long
        (LP: #1483470)
      . SYSYEM_SUPPORTS_O_TMPFILE - typo (LP: #1483797)
      . sbuild cross compile encounters difficulties with our python dependency
        (LP: #1494317)
      . touchpad produces mouse events with zeroed relative_x and relative_y axes
        (LP: #1496814)

  [ CI Train Bot ]
  * New rebuild forced.

 -- Cemil Azizoglu <cemil.azizoglu@canonical.com>  Mon, 21 Sep 2015 16:03:27 +0000

mir (0.15.1+15.10.20150903-0ubuntu1) wily; urgency=medium

  [ Kevin Gunn ]
  * released-rebuild-for-vivid-overlay

 -- CI Train Bot <ci-train-bot@canonical.com>  Thu, 03 Sep 2015 18:50:01 +0000

mir (0.15.1+15.10.20150825-0ubuntu1) wily; urgency=medium

  [ Alberto Aguirre ]
  * New upstream release 0.15.1 (https://launchpad.net/mir/+milestone/0.15.1)
    - Bug fixes:
      . Client API minor version was not updated (LP: #1488542)
      . [regression] ubuntu-emulator fails to start Mir demos (LP: #1486535)

  [ CI Train Bot ]
  * No-change rebuild.

 -- CI Train Bot <ci-train-bot@canonical.com>  Tue, 25 Aug 2015 16:02:43 +0000

mir (0.15.0+15.10.20150818-0ubuntu1) wily; urgency=medium

  [ Daniel van Vugt ]
  * New upstream release 0.15.0 (https://launchpad.net/mir/+milestone/0.15.0)
    - ABI summary: Only servers and graphics drivers need rebuilding;
      . Mirclient ABI unchanged at 9
      . Mirserver ABI bumped to 33
      . Mircommon ABI unchanged at 5
      . Mirplatform ABI bumped to 9
    - Enhancements:
      . Add support for Mir-on-X11.
      . Latency reduction optimizations (around ~15ms reduction in total):
        Reduced input event resampling latency by 5ms. Reduced output latency
        (in system compositors) by around 10ms with the introduction of
        "predictive bypass". And we're not finished; future Mir releases
        should reduce latency further.
      . Introduced a python3-based Mir performance framework.
      . Lots of preparation for an architectural overhaul of buffer swapping,
        required in the least to support future optimizations like nested
        bypass.
      . Added a new cursor: crosshair
      . Added support for 15/16-bit client pixel formats ("high colour").
      . Added a new client function to make picking the right pixel format
        for a given EGLConfig super simple: mir_connection_get_egl_pixel_format
      . Added application-not-responding detection
      . Added client API for specifying input region shape.
      . Fixed the remaining threading flaws identified by ThreadSanitizer and
        turned it on permanently for all continuous integration in future.
      . Added support for relative pointer motion events (e.g. for gaming).
    - Bug fixes:
      . Fix focus issues breaking autopilot tests entering text (LP: #1468029)
      . Fix mir tests failure on armhf with GCC5 (LP: #1478213)
      . mir_buffer_stream_swap_buffers_sync can hang constraints (LP: #1479899)
      . Loading libmirclient.so twice leads to a segfault in libmirprotobuf.so 
        (LP: #1391976)
      . Visible corruption in SDL apps (LP: #1460149)
      . MultiThreadedCompositor::destroy_compositing_threads hangs/deadlocks on
        shutdown or display reconfiguration  (LP: #1471909)
      . ctest/"make test" reports 100% tests pass even when some fail. 
        (LP: #1472911)
      . Mir server crashed - GLib-CRITICAL **: g_source_get_context: assertion
       'source->context != NULL || !SOURCE_DESTROYED (source)' failed
        (LP: #1473869)
      . USC crash on multimonitor unplug [std::exception::what: error during
        hwc prepare()] (LP: #1474891)
      . [regression] Input focus delay after switching app back into focus
        (LP: #1480654)
      . GLibMainLoopTest.propagates_exception_from_server_action fails with 
        GCC 5 in armhf (LP: #1482274)
      . [enhancement] Mir lacks relative mouse support (LP: #1276322)
      . ShmBuffer ignores pixel_format (LP: #1424909)
      . Fullscreen bypassed clients stutter with double buffers when other
        clients are running (LP: #1447896)
      . [regression] Demo servers crash on start-up if MIR_ENABLE_TESTS=OFF
        (LP: #1439078)
      . [regression] The software cursor has a rectangular shadow around it
        in mir_proving_server (LP: #1447911)
      . TestClientCursorAPI.cursor_passed_through_nested_server fails 
        intermittently (LP: #1462088)
      . [enhancement] Add support for high colour (15/16-bit colour) clients
        (LP: #1469673)
      . android-input logs are not flushed as soon as they happen (LP #1470204)
      . Android: rotated display config not applied when an external monitor
        is hot-plugged (LP: #1471858)
      . [regression] Clients are blocked in swap buffers when the screen turns
        off (LP: #1475120)
      . [regression] Some Mir EGL demos don't get bypassed any more in
        fullscreen (LP: #1480755)
      . [regression] Multi-finger gestures are often not detected as finished
        (LP: #1481570)
      . Connection error when no client-platform (drivers) installed is
        confusing (LP: #1473268)
      . Compositor report shows overlays ("bypass") is never used by
        mir_proving_server on Android, even for fullscreen surfaces
        (LP: #1474231)

 -- CI Train Bot <ci-train-bot@canonical.com>  Tue, 18 Aug 2015 21:42:12 +0000

mir (0.14.0+15.10.20150723.1-0ubuntu1) wily; urgency=medium

  [ Andreas Pokorny ]
  * Fix missing ABI renaming in Mirplatform
  * Bump Mirserver platform graphics to 3
  * Fix mirprotobuf ABI break
  * Fix g++-5.0 compilation (LP: #1475994)

  [ CI Train Bot ]
  * New rebuild forced.

 -- CI Train Bot <ci-train-bot@canonical.com>  Thu, 23 Jul 2015 16:33:09 +0000

mir (0.14.0+15.10.20150715-0ubuntu1) wily; urgency=medium

  [ Andreas Pokorny ]
  * New upstream release 0.14.0 (https://launchpad.net/mir/+milestone/0.14.0)
    - ABI summary: All clients and all servers need building;
      . Mirclient ABI bumped to 9
      . Mirserver ABI bumped to 32
      . Mircommon ABI bumped to 5
      . Mirplatform ABI bumped to 8
    - Enhancements:
      . mir_demo_server: tweaks, features and improvements 
      . More MirEvent-2.0 related changes and unifications
      . New SurfaceInputDispatcher to replace the android InputDispatcher
      . New Threaded dispatcher for Dispatchable added
      . Rework of the relationship of surfaces and buffer streams to allow
        attaching multiple buffer streams to a surface.
      . Preparation work for new buffer semantics
      . fd leaks in tests eliminated and leak check activated for unit and
        integration tests
      . Further TSAN reported issues removed
      . Preparation work for mir-on-x: splitting of mesa platform in common
        and KMS parts
      . Further rework of input stack focused on test infrastructure
      . Persistent id request for surfaces added
      . Integration-tests cleaning: switch tests to in-process server
      . A first end-to-end input test added in privileged-tests
      . "mesa" platform renamed to "mesa-kms" (LP: #1381330)
      . [enhancement] Mir servers should allow client connections only after
        server start-up has finished  (LP: #1451844)
      . build-dependency on g++-4.9 dropped (LP: #1452320)
    - Bug fixes:
      . Crash because uncaught exception in mir::events::add_touch 
        (LP: #1437357)
      . [vegetahd] android buffer allocator does consider hwc alignment
        constraints  (LP: #1461314)
      . [regression] Touch input does not work at all any more  (LP: #1464174)
      . Mir emits a mir_motion_action_hover_exit event before of a 
        mir_motion_action_pointer_down  (LP: #1419048)
      . [testsfail] NestedInput.nested_event_filter_receives_keyboard_from_host
        failure in CI  (LP: #1462033)
      . [testsfail] InputEvents.reach_nested_client in CI  (LP: #1463315)
      . [regression] titlebar in "canonical" example WM + KeyRepeatDispatcher
        causes deadlock  (LP: #1464690)
      . CI failure in
        TestClientInput.clients_receive_many_button_events_inside_window
        (LP: #1465231)
      . mir-client-platform-mesa-dev package dependency is incorrect
        (LP: #1465642)
      . Repeat input events keep being emitted even when user switches to
        different VT  (LP: #1465669)
      . libmirprotobuf's ABI can be broken when modifying protobuf message
        definitions  (LP: #1465883)
      . Spurious Failure in ClientLibrary.highly_threaded_client
        (LP: #1466492)
      . failure in CI in BufferStreamArrangement.arrangements_are_applied
        (LP: #1466594)
      . [arale] software buffers have flickering line artefacts  (LP: #1418035)
      . can't load app purchase UI without a U1 account  (LP: #1450377)
      . [arale] Software cursor appears slightly corrupt on arale (black
        spots in place of white)  (LP: #1451309)
      . [regression] Dragging windows by the titlebar is incredibly slow
        and laggy  (LP: #1454128)
      . [regression] Opacity controls (Alt+mousewheel) don't work any more
        (LP: #1454518)
      . [regression] No API for creating freestyle surfaces  (LP: #1457987)
      . [vivid-overlay] input-stub.so fails to load on i386  (LP: #1458689)
      . client API version has wrong version  (LP: #1461312)
      . abi-dump-base make target is broken  (LP: #1461697)
      . Stopping input in a nested server stops VT switching  (LP: #1465585)
      . Pointer events are not mapped to correct output by nested Mir
        (LP: #1465692)
      . Loading libmirclient.so twice leads to a segfault in libmirprotobuf.so
        (LP: #1391976)

 -- CI Train Bot <ci-train-bot@canonical.com>  Wed, 15 Jul 2015 12:05:19 +0000

mir (0.13.3+15.10.20150617-0ubuntu1) wily; urgency=medium

  [ Alberto Aguirre ]
  * New upstream release 0.13.3 (https://launchpad.net/mir/+milestone/0.13.3)
    - Bug fixes:
      . mir-client-platform-mesa-dev package dep is incorrect (LP: #1465642)
      . Avoid allocating mir protobuf message objects on stack (LP: #1465883)

 -- CI Train Bot <ci-train-bot@canonical.com>  Wed, 17 Jun 2015 20:02:15 +0000

mir (0.13.2+15.10.20150605-0ubuntu1) wily; urgency=medium

  [ Alberto Aguirre ]
  * New upstream release 0.13.2 (https://launchpad.net/mir/+milestone/0.13.2)
    - Bug fixes:
      . Wrong client API version (LP: #1461312)
      . Add quirk to force buffer width alignment on some devices (LP: #1461314)

  [ CI Train Bot ]
  * New rebuild forced.

 -- CI Train Bot <ci-train-bot@canonical.com>  Fri, 05 Jun 2015 17:51:40 +0000

mir (0.13.1+15.10.20150520.1-0ubuntu1) wily; urgency=medium

  * Bump upstream version number to add test binaries to orig tarball.
  * Do minimal porting required to prepare for building on ppc/ppc64el.
  * Disable testsuite on powerpc until big-endian porting is complete.

 -- Adam Conrad <adconrad@ubuntu.com>  Wed, 03 Jun 2015 16:27:46 -0600

mir (0.13.1+15.04.20150520-0ubuntu1) vivid; urgency=medium

  [ Cemil Azizoglu ]
  * New upstream release 0.13.1 (https://launchpad.net/mir/+milestone/0.13.1)
    - ABI summary: No ABI break. Servers and clients do not need rebuilding.
      . Mirclient ABI unchanged at 8
      . Mircommon ABI unchanged at 4
      . Mirplatform ABI unchanged at 7
      . Mirserver ABI unchanged at 31
    - Bug fixes:
      . Can't load app purchase UI without a U1 account (LP: #1450377)
      . Crash because uncaught exception in mir::events::add_touch (LP: #1437357)

 -- CI Train Bot <ci-train-bot@canonical.com>  Wed, 20 May 2015 21:20:15 +0000

mir (0.13.0+15.04.20150512-0ubuntu1) vivid; urgency=medium

  [ Alan Griffiths ]
  * New upstream release 0.13.0 (https://launchpad.net/mir/+milestone/0.13.0)
    - Very large release as the previous 0.12 series contained only minimal
      bug fixes...
    - Enhancements:
      . New demo clients for input testing: mir_demo_client_eglsquare and
        mir_demo_client_target.
      . Demo clients: mir_demo_client_tooltip, mir_demo_client_animated_cursor
      . mir_demo_client_fingerpaint now processes input asynchronously to
        drawing for a more fluid experience.
      . New, default window manager in mir_demo_server
      . mir_demo_server option (--arw-file) to make socket filename globally rw
      . mir_demo_server demonstrates use of config file
      . Added support to mir_proving_server for rendering window title strings
      . Demo servers (mir_proving_server, mir_demo_server): Introduce support
        for Alt+` switching of windows in multi-window clients.
      . Added client API support for constructing input method surfaces.
      . Introduce "buffer streams" properly. This is a generalization of the
        most basic functionality of a surface.
      . Log useful OpenGL information on server start-up.
      . Add support for HWC 1.4
      . Add display and fencing information to the layers in the HWC report
      . Add a report_vsync method to display report
      . Support for second display when running on "android" driver stack
      . Server buffering strategy is configurable by --nbuffers=N
        (or environment MIR_SERVER_NBUFFERS=N)
      . Explicit support for configuring window management in libmirserver.
      . Remove surface configurator & placement strategy configuration points
      . Added experimental environment variable MIR_CLIENT_INPUT_RATE=Hz for
        tweaking the input resampling rate a client experiences (0 = off).
        Also raised the default input rate from 55Hz to 59Hz for visibly
        smoother touch scrolling.
      . Added keymap setting support for surfaces.
      . Improved automated testing of latency.
      . Replaced and rewrote automated ABI checking.
      . New client APIs for basic window management; setting window titles,
        self-resizing, size constraints and changing type.
      . Introduced dynamically loadable input platforms.
      . Work towards libinput integration
      . Added proof-of-concept support for Snappy packaging for Ubuntu Core.
      . Drop support for C++11. Now C++14 is required to build Mir.
      . Deprecated MirEventDelegate. Now you just pass the two fields as
        parameters directly to mir_surface_set_event_handler().
      . Legacy functions for creating surfaces marked deprecated
      . Minor redesign of the new input event API introduced in 0.10/11,
        so that identifiers are shorter and less convoluted.
      . Drop libmirclient dependency on client-platform drivers
      . Drop libmirserver dependency on client-platform drivers
      . Use the ABI version in platform library names and packages
      . Rework to reduce "abstraction leaks" in the graphics platform
      . Add thread sanitizer build option
      . Update KVM Instructions
      . Update CMAKE to use CMAKE_*_OUTPUT_DIRECTORY
    - ABI summary: Servers need rebuilding, but clients do not;
      . Mirclient ABI unchanged at 8
      . Mircommon ABI bumped to 4
      . Mirplatform ABI bumped to 7
      . Mirserver ABI bumped to 31
    - Bug fixes:
      . vivid fails to build Mir as of 2015-03-22: error: #warning "_BSD_SOURCE
        and _SVID_SOURCE are deprecated, use _DEFAULT_SOURCE" [-Werror=cpp]
        (LP: #1435127)
      . [regression] Mir servers freeze on startup (mouse and keyboard not
        responsive) (LP: #1444061)
      . [enhancement] Add support for video/HDMI output on Android
        (LP: #1296538)
      . [enhancement] Set custom cursors (LP: #1380463)
      . [regression] mali, powervr locks up with around the introduction or
        removal of a third overlay (LP: #1413211)
      . [regression] Client functions residing in libmircommon (LP: #1415321)
      . USC - mouse cursor on AMD graphics is drawing incorrectly (LP: #1417581)
      . [testsfail] SurfaceSwapBuffers.does_not_block_when_surface_is_not_composited
        fails in CI (LP: #1418002)
      . Compositing is triggered continously and needlessly when there are
        occluded surfaces with available buffers (LP: #1418081)
      . mir_demo_server doesn't emit hover_exit events (LP: #1418569)
      . SessionMediator locks mutexes in one thread and unlocks them in another
        (LP: #1427976)
      . ProtobufResponder::send_response_result race (LP: #1428402)
      . Some protobuf Closure objects can access dead objects (LP: #1433330)
      . valgrind on armhf fails with with many errors (LP: #1435186)
      . [regression] QtMir and USC can't build with lp:mir -
        fatal error: mir/events/event_builders.h (LP: #1436212)
      . [regression] mir_acceptance_tests.TestClientInput is hanging
        (LP: #1436644)
      . [regression] libmirclient crashes when calling
        mir_surface_set_event_handler() twice [InputTransport.cpp:110:
        android::InputChannel::InputChannel(const String8&, int): Assertion
        `false && "\"result != 0\""' failed.] (LP: #1438160)
      . [regression] Surfaces can't overlap screen edges any more (LP: #1438660)
      . losing touches in arale when home button is pressed (LP: #1439285)
      . [krillin] mirscreencast only creates a still picture, not a playable
        movie (LP: #1439549)
      . [regression] Unity8 doesn't detect input sent from USC with latest mir
        development code (LP: #1439719)
      . Intermittent CI failures in tests expecting created surfaces to have
        specific size (LP: #1440088)
      . [regression] [testsfail] failure in CI on
        SimpleDispatchThreadTest.keeps_dispatching_after_signal_interruption
        (LP: #1441620)
      . [android] Screencasting causes other clients to stop rendering
        (LP: #1441759)
      . Intermittent CI failures in
        MultiThreadedCompositor.does_not_block_in_start_when_compositor_thread_fails
        (LP: #1442020)
      . Flickering showing stale buffers on Krillin (LP: #1444047)
      . Acceptance tests link with static versions of client library and server
        components (LP: #1445473)
      . [regression] mir_acceptance_tests:
        TestClientCursorAPI.cursor_passed_through_nested_server is crashing most
        of the time (LP: #1447430)
      . [regression] Clients log verbose info on startup:
        "Loader: Loading module: ..." (LP: #1414883)
      . [enhancement] Missing client function for surface resizing
        (LP: #1420573)
      . [regression] [multimonitor] Clients (sometimes) run at double frame rate
        if overlapping two monitors. (LP: #1420678)
      . [enhancement] Need a client API to specify resize limitations
        (LP: #1421591)
      . [enhancement] Add surface morph client API (LP: #1422522)
      . The process for updating packaging for ABI changes is cumbersome and
        error-prone (LP: #1427207)
      . [regression] mir_acceptance_tests.NestedServer failure in clang CI
        (LP: #1430000)
      . DisplayConfigurationOutput.physical_size_mm is undefined/zero
        (LP: #1430315)
      . Dragging objects in a nested server or a client stutters slightly
        (LP: #1436192)
      . [regression] mir_proving_server: Super+N/Super+C does nothing now
        (LP: #1437166)
      . [regression] "Playground" event filters get registered twice
        (LP: #1437174)
      . [regression] <WARNING> Platform Probing: Failed to probe module.
        (LP: #1438536)
      . [regression] Move/resizing in mir_proving_server freezes if the cursor
        is outside the window (LP: #1438621)
      . [testsfail] CI failure in ClientLibraryErrorsDeathTest.
        creating_surface_synchronosly_on_malconstructed_connection_is_fatal
        (LP: #1438702)
      . Exceptions thrown due to EGL failures don't include EGL error codes
        (LP: #1444938)
      . Can't switch between sibling windows of multi-window apps (LP: #1445538)
      . [regression] specifying -DMIR_PLATFORM to one platform causes cmake
        failure (LP: #1447729)
      . mir_demo_server(_minimal): Can't move surfaces to overlap screen edges
        (LP: #1447882)
      . [regression] mir_demo_standalone_render_surfaces fails to start on
        krillin (LP: #1449198)
      . [regression] MIR_CLIENT_PERF_REPORT=log now shows "0" for the surface
        name (LP: #1415305)
      . Nested display leaks its EGLContext (LP: #1418910)
      . SimpleDispatchThreadTest.doesnt_call_dispatch_after_first_false_return
        fails when run repeatedly (LP: #1440005)
      . Surfaces are not properly released in CustomWindowManagement.
        state_change_requests_are_associated_with_correct_surface
        (LP: #1445418)
      . android reports that the gpu can only support 1 simultaneous output
        (LP: #1446304)
      . Support dynamic mouse cursor icons (LP: #1447839)

 -- CI Train Bot <ci-train-bot@canonical.com>  Tue, 12 May 2015 13:12:55 +0000

mir (0.12.1+15.04.20150324-0ubuntu1) vivid; urgency=medium

  [ Alexandros Frantzis ]
  * New upstream release 0.12.1 (https://launchpad.net/mir/+milestone/0.12.1)
    - Bug fixes:
      . [regression] mali, powervr locks up with around the introduction or
        removal of a third overlay (LP: #1413211)
      . USC - mouse cursor on AMD graphics is drawing incorrectly
        (LP: #1417581)
      . mir_demo_server doesn't emit hover_exit events (LP: #1418569)
      . SessionMediator locks mutexes in one thread and unlocks them in
        another (LP: #1427976)
      . ProtobufResponder::send_response_result race (LP: #1428402)
      . Some protobuf Closure objects can access dead objects (LP: #1433330)
      . DisplayConfigurationOutput.physical_size_mm is undefined/zero
        (LP: #1430315)
      . vivid fails to build Mir as of 2015-03-22: error: #warning
        "_BSD_SOURCE and _SVID_SOURCE are deprecated, use _DEFAULT_SOURCE"
        [-Werror=cpp] (LP: #1435127)
      . valgrind on armhf fails with with many errors (LP: #1435186)

 -- CI Train Bot <ci-train-bot@canonical.com>  Tue, 24 Mar 2015 16:09:54 +0000

mir (0.12.0+15.04.20150228-0ubuntu1) vivid; urgency=medium

  [ Alberto Aguirre ]
  * New upstream release 0.12.0 (https://launchpad.net/mir/+milestone/0.12.0)
    - Packaging changes:
      . Client platform packages now include the Mir client platform ABI 
        number. Thusly, mir-client-platform-(mesa|android) is replaced by 
        mir-client-platform-(mesa|android)2
      . Server graphics platform packages now include the Mir graphics
        platform ABI number. Thusly, mir-platform-graphics-(mesa|android)
        is replaced by mir-platform-graphics-(mesa|android)1
    - ABI summary: Servers need rebuilding, but clients do not;
      . Mirclient ABI unchanged at 8
      . Mircommon ABI unchanged at 3
      . Mirplatform ABI unchanged at 6
      . Mirserver ABI bumped to 30
    - Bug fixes:
      . [regression] Platform libraries and packages are not versioned thus
        are not installable in parallel (LP: #1423591)
      . [regression] Deadlock in TimeoutFrameDroppingPolicy logic (LP: #1421255)
 
  [ CI Train Bot ]
  * New rebuild forced.

 -- CI Train Bot <ci-train-bot@canonical.com>  Sat, 28 Feb 2015 10:30:53 +0000

mir (0.11.0+15.04.20150209.1-0ubuntu1) vivid; urgency=medium

  [ Daniel van Vugt ]
  * New upstream release 0.11.0 (https://launchpad.net/mir/+milestone/0.11.0)
    - Packaging changes:
      . Due to changes in the Mir driver model the client platforms are no
        longer versioned by soname. Thusly libmirplatform5driver-(mesa|android) is
        replaced by mir-client-platform-(mesa-android). A new package
        mir-client-platform-mesa-dev is introduced containing headers
        previously in mirplatform-dev.
    - Enhancements:
      . Lots more major plumbing in the Android code, on the path to
        supporting external displays.
      . Add support for clang 3.6.
      . Major redesign of server classes in mir::shell,scene and friends
        (still in progress).
      . Added client API for creating dialogs and tooltips.
      . Added new surface states: mir_surface_state_hidden and
        mir_surface_state_horizmaximized.
      . Performance: Use optimally efficient fragment shading when possible.
      . Performance: (Desktop) Composite using double buffering instead of
        triple to reduce visible lag.
      . mir_proving_server: Can now resize windows from any edge or corner
        using the existing Alt+middlebuttondrag.
      . mir_proving_server: Added some demo custom shaders (negative and
        high contrast modes: Super+N/C).
      . mir_proving_server: Can now close clients politely via Alt+F4.
      . Added MirPointerInputEvent (part of the new input API, the old
        MirMotionEvent is still supported also for now).
    - ABI summary: Servers need rebuilding, but clients do not;
      . Mirclient ABI unchanged at 8
      . Mircommon ABI unchanged at 3
      . Mirplatform ABI bumped to 6
      . Mirserver ABI bumped to 29
    - Bug fixes:
      . [regression] mir_demo_server exits immediately with boost
        bad_any_cast exception (LP: #1414630)
      . need way to position menus and tooltips (relative positioning to
        parent) (LP: #1324101)
      . GLibMainLoopTest failure seen in CI (LP: #1413748)
      . Clang builds fail in CI (LP: #1416317)
      . segfault in mir::compositor::GLProgramFamily::Shader::init()
        (LP: #1416482)
      . GLRenderer: The default fragment shader is sub-optimal for alpha=1.0
        (LP: #1350674)
      . mesa::DisplayBuffer::post_update is triple buffered - more laggy than
        it needs to be (LP: #1350725)
      . Cannot connect to nested server when started from a differen vt
        (LP: #1379266)
      . [testfail] AsioMainLoopAlarmTest fails in CI (LP: #1392256)
      . Compositor report inconsistently reports frame time during bypass,
        and render time otherwise (LP: #1408906)
      . [regression] mir_demo_client_fingerpaint doesn't paint anything any
        more (with the mouse) (LP: #1413139)
      . Hardware cursor is always slightly ahead of the composited image
        (LP: #1274408)
      . integration tests are outputting (too many) DisplayServer log
        messages (LP: #1408231)
      . [regression] deploy-and-test.sh doesn't work any more (unless you
        have umockdev installed already) (LP: #1413479)
      . Color Inverse on display. Toggle Negative Image (LP: #1400580)
      . mir-ubuntu-vivid-armhf-ci fails consistently (LP: #1407863)
      . Double-buffered surfaces may lag or freeze if event driven and not
        constantly redrawing (LP: #1395581)
      . Pointer motion and crossing events are missing (LP: #1417650)

 -- Ubuntu daily release <ps-jenkins@lists.canonical.com>  Mon, 09 Feb 2015 21:27:35 +0000

mir (0.10.0+15.04.20150107.2-0ubuntu1) vivid; urgency=medium

  [ Daniel van Vugt ]
  * New upstream release 0.10.0 (https://launchpad.net/mir/+milestone/0.10.0)
    - Enhancements:
      . Added support for Android HWC 1.3 devices.
      . Plumbing/preparation to support external displays on Android devices.
      . Reduced build dependencies.
      . Client API: Added version macros.
      . Began work on automatic driver probing, to intelligently choose the
        best driver for you.
      . Demo shell (mir_proving_server): Added desktop zoom feature using
        Super + mouse wheel.
      . Demo renamed: mir_demo_server_shell -> mir_proving_server
      . Other demo servers merged into -> mir_demo_server
      . Wider support for display buffer pixel formats in the mesa driver, for
        wider hardware support.
      . Performance: On mesa/desktop at least; only hold compositor buffers
        for the duration of the render, instead of the duration of the frame.
        Following this change the compositor report can now finally report
        render time instead of frame time.
      . Mir now starts reliably when a TV is connected by HDMI, and up to
        4K resolution (2160p) is known to work.
      . Plenty more enhancements logged in the bugs list below.
    - ABI summary: Servers need rebuilding, but clients do not;
      . Mirclient ABI unchanged at 8
      . Mircommon ABI unchanged at 3
      . Mirplatform ABI bumped to 5 
      . Mirserver ABI bumped to 28
    - Bug fixes:
      . [regression] Mir servers (since 0.9) randomly crash in malloc due to
        heap corruption (LP: #1401488)
      . USC - mouse cursor on AMD graphics is drawing incorrectly
        (LP: #1391975)
      . Mir fails to start when a TV is connected by HDMI
        [std::exception::what: Invalid or inconsistent display configuration]
        (LP: #1395405)
      . Input/event driven clients may freeze indefinitely (LP: #1396006)
      . Mir server crashes with "std::exception::what: Failed to get front
        buffer object" when trying to fullscreen a surface (LP: #1398296)
      . Switching windows with a Trusted Prompt Session active loses the
        trusted prompt session (LP: #1355173)
      . CI test failure in multiple tests (LP: #1401364)
      . dh_install: usr/bin/mir_demo_server exists in debian/tmp but is not
        installed to anywhere (LP: #1401365)
      . [regression] demo-shell: Instead of moving surfaces they now fly
        off-screen (LP: #1403702)
      . [regression] Binaries are no longer runnable on other machines (or in
        other directories) (LP: #1406073)
      . [i865] unity-system-compositor fails to start: Failed to choose ARGB
        EGL config (LP: #1212753)
      . Mir's compositor holds buffers (blocking clients) for the duration of
        the frame, even when not necessary. (LP: #1264934)
      . Screen goes blank (black) briefly during display config changes which
        don't affect the display mode (LP: #1274359)
      . [enhancement] There should be a quit signal sent to sessions instead
        of killing them directly (LP: #1304257)
      . MirMotionEvent.action needs stronger typing (to MirMotionAction etc)
        (LP: #1311699)
      . CompositorReport as used by DefaultDisplayBufferCompositor can't
        measure render time (LP: #1350716)
      . Full screen (bypassed) surfaces (e.g. GLMark2Test) are missing frames
        and appear to freeze or judder with swap interval 0 (LP: #1379685)
      . Trusted prompts need to be part of the lifecycle (LP: #1384950)
      . [testfail] BasicThreadPool.recycles_threads in CI (LP: #1391488)
      . acceptance_tests are too chatty (LP: #1394221)
      . mir_connection_create_surface callback is sometimes called twice on
        error (LP: #1394873)
      . File descriptor leaks in tests using UsingStubClientPlatform
        (LP: #1395762)
      . DisplayLayout resizes a surface to 1x1 if you ask it to fullscreen a
        surface that's partially offscreen (LP: #1398294)
      . Surfaces can consume input events before they're visible.
        (LP: #1400218)
      . dpkg-shlibdeps: Lots of warnings about libmirplatformstub.so
        (LP: #1401373)
      . Leaks in death tests can cause subsequent tests in the same process to
        fail (LP: #1402160)
      . [regression] lintian: E: mir-demos: binary-or-shlib-defines-rpath ...
        (LP: #1406098)
      . [regression] Mir utils can't run from the build tree any more
        (LP: #1407557)
      . fd reception code is not exeception-safe when unexpected numbers of
        fds are received (LP: #1394362)
      . Mir reports vertical refresh rates slightly inaccurately (LP: #1407558)
      . [Enhancement] Add an API to lock surface orientation (LP: #1382209)
      . Bootloop with system language Turkish on the Nexus 4 (LP: #1398984)
      . Remove the implicit assumption that there every surface can be mapped
        to an input handle. (LP: #1216727)
      . When revealing hidden surfaces wait for them to become exposed before
        sending events which we expect them to receive (LP: #1407783)

  [ Ubuntu daily release ]
  * New rebuild forced

 -- Ubuntu daily release <ps-jenkins@lists.canonical.com>  Wed, 07 Jan 2015 23:50:16 +0000

mir (0.9.0+15.04.20141125-0ubuntu1) vivid; urgency=medium

  [ Alberto Aguirre ]
  * New upstream release 0.9.0 (https://launchpad.net/mir/+milestone/0.9.0)
    - Enhancements:
      . New simpler API to configure and run a mir server.
      . The event loop is now based on GLib's main loop library instead of
        Boost.Asio.
      . For Android platforms, the server now sends buffer fence fds to its
        clients instead of potentially stalling the compositor thread waiting
        for them to be signalled.
      . New client debug interface to translate from surface to screen
        coordinates.
    - ABI summary: Servers need rebuilding, but clients do not;
      . Mirclient ABI unchanged at 8
      . Mircommon ABI bumped to 3
      . Mirplatform ABI bumped to 4
      . Mirserver ABI bumped to 27
    - Bug fixes:
      . Add a debug interface to translate from surface to screen coordinates
        (LP: #1346633)
      . Ensure a buffer requested by a surface is not delivered 
        after the surface is deleted (LP: #1376324)
      . Overlays are not displayed onscreen in some positions (LP: #1378326)
      . Server aborts when an exception is thrown from the main thread
        (LP: #1378740)
      . Fix race causing lost alarm notifications (LP: #1381925)
      . Avoid lifecycle notifications racing with connection release
        (LP: #1386646)
      . Improve error checking and reporting for the client library
       (LP: #1390388)
      . Mir demo-shell now detects power button using proper Linux scan codes
       (LP: #1303817)
      . A prompt session with an invalid application pid should be an error
        (LP: #1377968)
      . When XDG_RUNTIME_DIR is defined but pointing to a non-existing 
        directory use "/tmp" (LP: #1304873)
      . [regression] demo-shell bypass is not used on fullscreen surfaces if 
        there are windowed surfaces behind (LP: #1378706)
      . Mir upgrade through dist-upgrade installs incorrect platform
        (LP: #1378995)
      . Fix Mir progressbar example using internal glibc defines(LP: #239272)
      . Stop the default_lifecycle_event_handler raising SIGHUP while 
        disconnecting (LP: #1386185)
      . [regression] Mir fails to build with MIR_ENABLE_TESTS=OFF (LP: #1388539)
      . [regression] mir_demo_server_basic does not start (LP: #1391923)

  [ Ubuntu daily release ]
  * New rebuild forced

 -- Ubuntu daily release <ps-jenkins@lists.canonical.com>  Tue, 25 Nov 2014 17:49:24 +0000

mir (0.8.0+14.10.20141010-0ubuntu2) vivid; urgency=medium

  * No change rebuild to get debug symbols on all architectures.

 -- Brian Murray <brian@ubuntu.com>  Wed, 19 Nov 2014 11:33:10 -0800

mir (0.8.0+14.10.20141010-0ubuntu1) utopic; urgency=medium

  [ Daniel van Vugt ]
  * New upstream release 0.8.0 (https://launchpad.net/mir/+milestone/0.8.0)
    - Enhancements:
      . Less sensitivity to ABI breaks - many headers unused by external
        projects are now hidden and not installed by -dev packaes. If you
        require any headers that are missing, just ask.
      . Touchspots: --enable-touchspots to servers; visually shows touch
        locations (warning: This affects performance LP: #1373692).
      . Client performance reporting: Any Mir client can now get accurate
        performance information (frame rate, render time, buffer lag etc)
        logged to stdout. Just set env MIR_CLIENT_PERF_REPORT=log
      . Further improved touch responsiveness, with less lag and smoother
        scrolling (so long as you don't enable touchspots).
      . Slightly faster builds using precompiled headers.
      . Turn hardware overlays on by default. When in use, this halves the
        CPU usage of a Mir server. Already enabled in unity-system-compositor.
      . More scripting to detect ABI breaks.
      . Improved src/ tree consistency (renamed "src/shared" to "src/common").
      . Improved fatal signal design: Changed from SIGTERM to SIGHUP delivered
        to clients on unexpected server disconnection.
      . Improved library/package design to allow concurrent installations
        of different Mir versions without conflicts.
      . Fd reception code is now common to client and server.
    - ABI summary: Servers need rebuilding, but clients do not;
      . Mirclient ABI unchanged at 8
      . Mircommon ABI bumped to 2
      . Mirplatform ABI bumped to 3
      . Mirserver ABI bumped to 26
    - API changes between Mir 0.7 and 0.8:
      . Lots of headers removed from the public SDK! We have only hidden
        headers not known to be used by any known projects. Please let us
        know if anything is missing - https://bugs.launchpad.net/mir/+filebug
      . graphics::Platform - interface changed significantly.
      . Lots of server API changes to support touchspots.
      . File descriptors now passed as type Fd instead of int32_t.
    - Bug fixes:
      . [regression] Mir deb packages with versioned names cannot be installed
        simultaneously any more (LP: #1293944)
      . A frozen client can hang the whole server (LP: #1350207)
      . QtMir FTBFS: fatal error: mir/input/input_channel.h: No such file or
        directory (LP: #1365934)
      . [regression] platform-api fails to build against Mir 0.8 (LP: #1368354)
      . Mir FTBFS with gcc 4.9.1-14 (utopic update):
        auto_unblock_thread.h:44:46: error: no matching function for call to
        ‘std::thread::thread(<brace-enclosed initializer list>)’ (LP: #1369389)
      . [regression] Compositing is jerky and stutters during touch events
        (LP: #1372850)
      . unit test fails: AndroidInputReceiverSetup.slow_raw_input_doesnt_cause_
        frameskipping (LP: #1373826)
      . intermittent hang in TestClientInput (LP: #1338612)
      . TestClientInput.scene_obscure_motion_events_by_stacking fails
        intermittently (LP: #1361757)
      . [regression] First frame is composited as black (even though the client
        has provided a non-black frame) (LP: #1362444)
      . Some mali drivers crash after repeatedly creating/destroying the mir
        compositor threads (LP: #1362841)
      . [android] SIGTERM to server with connected client causes crash
        (LP: #1364637)
      . [regression] acceptance tests fails in
        ServerDisconnect.causes_client_to_terminate_by_default (LP: #1364772)
      . [regression] symbol lookup error:
        /usr/lib/arm-linux-gnueabihf/libmirserver.so.24: undefined symbol:
        _ZTIN7android7RefBaseE (libmirserver 0.6.1 doesn't work with
        libmircommon 0.7.0) (LP: #1364890)
      . [regression] Mir FTBFS with g++-4.8 [error: ISO C++ forbids casting
        between pointer-to-function and pointer-to-object] (LP: #1366134)
      . Intermittent CI failure in DemoPrivateProtobuf.client_calls_server
        (LP: #1367353)
      . Overly strict libmirplatform* dependencies are blocking CI
        (LP: #1370866)
      . [regression] mir demo servers segfault on shutdown (LP: #1371619)
      . Nested server crashes with SIGSEGV on shutdown in eglDestroyContext()
        (LP: #1372276)
      . [regression] Moving/resizing clients in a nested server is very
        jerky/stuttery (LP: #1372300)
      . [regression] Bypass/overlays are toggling constantly (LP: #1373689)
      . [regression] Mir server uses too much CPU during touch scrolling
        (LP: #1373809)
      . Intermittent test failures in TestClientCursorAPI.* (LP: #1342567)
      . clang emits lots of warnings about lttng headers (LP: #1348472)
      . [enhancement] Draw input event location (LP: #1323522)
      . demo shell: Keep colours consistent, regardless of the physical pixel
        format of your framebuffer (LP: #1375660)
      . tests: Fix SharedLibraryProber test runs on i386. (LP: #1375829)
      . Touchspots rendered as squares on some devices (LP: #1373698)
      . The headers needed to use features shown in the acceptance tests are
        not published (LP: #1375301)
      . update-all-ABI-sha1sums.sh and install_on_android.sh are no longer
        executable. (LP: #1376547)
      . Fix arm64 package by adding arm64 to the shared library prober test.
        (LP: #1379478)

 -- Ubuntu daily release <ps-jenkins@lists.canonical.com>  Fri, 10 Oct 2014 14:01:26 +0000

mir (0.7.3+14.10.20140918.1-0ubuntu1) utopic; urgency=medium

  [ Andreas Pokorny ]
  * New upstream release 0.7.3 (https://launchpad.net/mir/+milestone/0.7.3)
    - Bug fixes
      . Fix constructor syntax errors (LP: #1369389)
      . server: Workaround for unresponsive clients causing the server to hang 
        (LP: #1350207)
      . Relax strict dependencies of graphics drivers on an exact version
        of the libmirplatform2 package. It's blocking CI. (LP: #1370866)
      . Update cmake scripts to current version of gcovr.

  [ Ubuntu daily release ]
  * New rebuild forced

 -- Ubuntu daily release <ps-jenkins@lists.canonical.com>  Thu, 18 Sep 2014 14:54:51 +0000

mir (0.7.2+14.10.20140912-0ubuntu1) utopic; urgency=medium

  [ Alexandros Frantzis ]
  * New upstream release 0.7.2 (https://launchpad.net/mir/+milestone/0.7.2)
    - Bug fixes
      . Restore support for gcc-4.8/trusty (LP: #1366134)

 -- Ubuntu daily release <ps-jenkins@lists.canonical.com>  Fri, 12 Sep 2014 09:07:49 +0000

mir (0.7.1+14.10.20140909.1-0ubuntu1) utopic; urgency=medium

  [ Alberto Aguirre ]
  * New upstream release 0.7.1 (https://launchpad.net/mir/+milestone/0.7.1)
    - Bug fixes
      . Recycle compositor threads by using a thread pool (LP: #1362841) 

 -- Ubuntu daily release <ps-jenkins@lists.canonical.com>  Tue, 09 Sep 2014 18:28:01 +0000

mir (0.7.0+14.10.20140829-0ubuntu1) utopic; urgency=medium

  [ Daniel van Vugt ]
  * New upstream release 0.7.0 (https://launchpad.net/mir/+milestone/0.7.0)
    - Enhancements:
      . Test suite: Reworked mechanism to override Mir client functions
      . Demo shell: Detect custom rendering (decorations) to make it
        compatible with overlay optimizations
      . Make sure to preserve fd resources until the end of the sending
        of the message
      . Add test cases and script for tracking changes to the new ABIs:
        libmircommon, libmirplatform
      . Symbols file for libmirplatform
      . Symbols file for libmircommon
      . Symbols file for libmirserver
      . Various improvements to the SessionMediator test
      . Various build related improvements
      . Print testcase output during package build
      . Abort test when InProcessServer startup fails
      . Link the integration and unit tests against the server objects
      . Add a document detailing the useful tests to run and the useful
        logs to collect when troubleshooting a new android chipset
      . Enable motion event resampling and prediction for a more responsive
        touch experience.
    - ABI summary: Servers need rebuilding, but clients do not
      . Mirclient ABI unchanged at 8
      . Mircommon ABI bumped to 1
      . Mirplatform ABI bumped to 2
      . Mirserver ABI bumped to 25
    - API changes between Mir 0.6 and 0.7:
      . mirserver: Deleted function - frontend::Shell::create_surface_for().
        If you have the std::shared_ptr<frontend::Session> session, you can
        just do session->create_surface(params) instead to get a SurfaceId.
      . mirplatform: class BufferID has been replaced with a typedef. Also,
        the BufferIPCPacker interface has changed slightly [pack_fd()].
    - Bug fixes:
      . Ensure we process lifecycle events before the nested server is torn
        down (LP: #1353465)
      . Fix race in InputTestingServerConfiguration (LP: #1354446)
      . Fix fd leaks in prompt session frontend code and tests (LP: #1353461)
      . Detect the additional things the demo shell draws on the renderable
        list and avoid calling the optimized post function if they are being
        drawn (LP: #1348330)
      . Client: Fix SIGTERM dispatch in our default lifecycle event handler
        (LP: #1353867)
      . DemoRenderer: Don't try to create a texture of width zero. 
        (LP: #1358210)
      . Fix CI failures (LP: #1358698)
      . Fix build failure: "variable ‘rc’ set but not used" which happens in
        release mode when NDEBUG is set (LP: #1358625)
      . Only enumerate exposed input surfaces to avoid delivering events to
        occluded surfaces (LP: #1359264)
      . Android: do not post driver cancelled buffers (LP: #1359406)
      . Client: Ensure our platform library stays loaded for as long as it is
        needed by other objects (LP: #1358191)
      . Examples: Register the DemoCompositor with the Scene to properly
        process visibility events (LP: #1359487)
      . mir_demo_client_basic: Don't assert on user errors like failing to
        connect to a Mir server (LP: #1331958)
      . Tests: Explicitly depend on GMock target to avoid build races
        (LP: #1362646)
      . Some Mir clients spin at 100% CPU if the server dies (LP: #1340120)

  [ Ubuntu daily release ]
  * New rebuild forced

 -- Ubuntu daily release <ps-jenkins@lists.canonical.com>  Fri, 29 Aug 2014 16:12:54 +0000

mir (0.6.1+14.10.20140814-0ubuntu1) utopic; urgency=medium

  [ Daniel van Vugt ]
  * New upstream release 0.6.1 (https://launchpad.net/mir/+milestone/0.6.1)
    - Bugs fixed:
      . libmircommon-dev 0.6.0+14.10.20140811-0ubuntu1 fails to
        install/upgrade, does not replace mircommon-dev
        0.5.1+14.10.20140728-0ubuntu1 (LP: #1348515)
      . Nexus 4 client lock up observed (LP: #1352883)

  [ Ubuntu daily release ]
  * New rebuild forced

 -- Ubuntu daily release <ps-jenkins@lists.canonical.com>  Thu, 14 Aug 2014 22:34:18 +0000

mir (0.6.0+14.10.20140811-0ubuntu1) utopic; urgency=medium

  [ Cemil Azizoglu ]
  * New upstream release 0.6.0 (https://launchpad.net/mir/+milestone/0.6.0)
    - mirclient ABI unchanged at 8. Clients do not need rebuilding.
    - mirserver ABI bumped to 24. Servers need rebuilding, but probably don't
      need modification:
      . Host lifecycle event listener for nested servers introduced.
      . Add query function to BasicSurface.
      . The (deprecated) function the_ipc_factory() is now removed.
      . Removed legacy support for overriding the focus controller or the
        frontend shell.
      . Added support for a common type for managing fd's.
      . Moved testdraw library to examples directory.
      . Added support for droping stale frames when a surface becomes exposed.
    - Enhancements:
      . Split underlying data transport out of MirSocketRpcChannel.
      . Introduced two new client-side functions : mir_surface_get_focus and
        mir_surface_get_visibility.
      . Added symbolic names for cursors.
      . Made "shared" code a true shared library.
      . Provide linker scripts to control symbols exported by [mesa|android]
        libmirclientplatform.
      . Correct xcursor loader test to fail properly instead of segfaulting.
      . Make mir::Fd type copy constructible.
      . Miscellaneous packaging related enhancements.
      . Miscellaneous build related enhancements.
      . Added automated test cases for detecting ABI breakage.
      . examples/fingerpaint: Enable frame dropping so it's faster and more
        responsive.
      . mirprotobuf folded into new libmircommon.
      . Don't propagate exceptions to graphics driver code.
      . Dropped unused/minimally used dependencies : boost-filesystem,
        boost-thread, boost-chrono, boost-regex.
      . platform: provide support for customizing Mir's behavior when a
        fatal_error occurs.
      . Expose an interface for touch visualization.
    - Bugs fixed:
      . Mir servers crash with SIGABRT - assertion failed at
        buffer_queue.cpp:136 - "!pending_client_notifications.empty()"
        (LP: #1335481)
      . [regression][hammerhead] Mir fails to start on Nexus 5 & 10 as it
        fails to turn vsync signal on (LP: #1345533)
      . [qtcomp] Random crash in Mir input when running AP tests: [terminate
        called after throwing an instance of '...' what(): assign: File exists]
        when constructing a mir::AsioMainLoop::FDHandler (LP: #1346952)
      . CI builds fail when trying to install libmircommon-dev (LP: #1348518)
      . [regression] Mir 0.6 GL clients crash immediately on startup (Mesa is
        trying to use X11 instead of Mir) (LP: #1350163)
      . qmlscene crashed with SIGSEGV in _M_release() on quit (LP: #1342694)
      . Clients cannot create surfaces when the screen is off (LP: #1344024)
      . The packaging of headers and libraries is confused (LP: #1347522)
      . [regression] Intermittent CI failure in
        ClientLibrary.receives_surface_dpi_value (LP: #1348095)
      . Installing mir-demos also unexpectedly installs *-dev packages
        (LP: #1297100)
      . mir_unit_tests: XCursorLoader.loads_cursors_from_testing_theme crashes
        on N4 (LP: #1342029)
      . [performance] Mir is spending at least 8% of its time in
         __android_log_print() (LP: #1343074)
      . [performance] Mir demo shell spends ~12% of its time in vector
        allocation under DemoRenderer::tessellate_*() (LP: #1349698)
      . mir_client_library_debug.h functions do not have C linkage
        (LP: #1349742)
      . mir client API is missing getters for some surface attributes
        (LP: #1336553)
      . Building Mir outputs lots of warnings about Android logging functions
        in 3rd_party/ (LP: #1348467)
      . The "shared" code should be a shared library (LP: #1341502)
      . Finish the removal of mirprotobuf library (LP: #1351133)
      . Release overlay buffers when screen is turned off (LP: #1350961)
      . mir_demo_server_shell --disable-overlays false renders incorrectly
        on android (partial fix for LP: #1348330)
      . Remember to honor MIR_ENABLE_TESTS and not emit tests if it's disabled
        (LP: #1352800)
      . Make it easier to separate command line options used by Mir from those
        used elsewhere (LP: #1351255)
      . Expose create_native_platform in libmirplatformgraphics.so
        (LP: #1353658)
      . Add versioning and pkg config to libmirplatform (LP: #1293944)
      . unity-system-compositor FTBFS against Mir: undefined reference to
        `...@MIR_CLIENT_8' (LP: #1355021)

  [ Ubuntu daily release ]
  * New rebuild forced

 -- Ubuntu daily release <ps-jenkins@lists.canonical.com>  Mon, 11 Aug 2014 19:52:06 +0000

mir (0.5.1+14.10.20140728-0ubuntu1) utopic; urgency=medium

  [ Kevin Gunn ]
  * Fixed: Crash due to racing input registration & surface removal
    (LP: #1346952)

  [ Ubuntu daily release ]
  * New rebuild forced

 -- Ubuntu daily release <ps-jenkins@lists.canonical.com>  Mon, 28 Jul 2014 02:49:50 +0000

mir (0.5.0+14.10.20140724-0ubuntu1) utopic; urgency=medium

  [ Kevin Gunn ]
  * Fixed: Crashing on assert of empty client notification queue (LP: #1335481)

 -- Ubuntu daily release <ps-jenkins@lists.canonical.com>  Thu, 24 Jul 2014 08:22:05 +0000

mir (0.5.0+14.10.20140722-0ubuntu1) utopic; urgency=medium

  [ Kevin Gunn ]
  * Fixed: [regression] Mir fails to start on Nexus 5 / Nexus 10 (LP: #1345533)

 -- Ubuntu daily release <ps-jenkins@lists.canonical.com>  Tue, 22 Jul 2014 02:17:22 +0000

mir (0.5.0+14.10.20140717-0ubuntu1) utopic; urgency=medium

  [ Daniel van Vugt ]
  * New upstream release 0.5.0 (https://launchpad.net/mir/+milestone/0.5.0)
    - mirclient ABI unchanged at 8. Clients do not need rebuilding.
    - mirserver ABI bumped to 23. Servers need rebuilding, but probably don't
      need modification:
      . DefaultServerConfiguration/Cursor API: Cursor interfaces changed, most
        notably CursorImages moved from ::mir::graphics to ::mir::input.
      . DefaultServerConfiguration: New "prompt" API.
      . DefaultServerConfiguration: "clock" member is now static.
      . SessionAuthorizer: New functions.
      . ServerConfiguration: New function added: the_prompt_connector().
    - Enhancements:
      . Add AddressSanitizer cmake build type.
      . frontend, client API, tests: add support for prompt session
        permissions and for client detecting errors.
      . server: Ensure our emergency cleanup handling infrastructure is
        signal-safe.
      . Implement and enable an xcursor based image loader for cursors.
      . Fix warnings raised by the new g++-4.9.
      . shared, scene: Introduce a generic listener collection.
      . MirMotionEvent: Define a struct typedef to allow for
        pointer_coordinates to be used individually.
    - Bugs fixed:
      . Nexus 10 leaks during overlay operations (LP: #1331769)
      . MultiThreadedCompositor deadlocks (LP: #1335311)
      . Intermittent test failure in ClientSurfaceEvents can client query 
        orientation (LP: #1335741)
      . Intermittent test failure in ClientSurfaceEvents/OrientationEvents
        (LP: #1335752)
      . Intermittent memory error in ClientSurfaceEvents on
        orientation query (LP: #1335819)
      . mir_unit_tests.EventDistributorTest.* SEGFAULT (LP: #1338902)
      . [regression] Device locks randomly on welcome screen (LP: #1339700)
      . Intermittent deadlock when switching to session with custom display
        config & closing other session (LP: #1340669)
      . Mir cursor has no hotspot setting, assumes (0, 0) (LP: #1189775)
      . clang built mir_unit_tests.ProtobufSocketCommunicatorFD crashes
        intermittently (LP: #1300653)
      . g++-4.9 binary incompatibilities with libraries built with g++-4.8
        (LP: #1329089)
      . [test regression] SurfaceLoop fails sporadically on deleting surfaces
        for a disconnecting client (LP: #1335747)
      . Intermittent test failure ServerShutdown when clients are blocked
        (LP: #1335873)
      . [regression] mir_demo_client_multiwin is displayed with obviously
        wrong colours (LP: #1339471)
      . Partially onscreen surfaces not occluded when covered by another
        surface (LP: #1340078)
      . SurfaceConfigurator::attribute_set always say "unfocused" for focus
        property changes (LP: #1336548)

 -- Ubuntu daily release <ps-jenkins@lists.canonical.com>  Thu, 17 Jul 2014 07:58:53 +0000

mir (0.4.1+14.10.20140714-0ubuntu1) utopic; urgency=medium

  [ Daniel van Vugt ]
  * Bug fix release 0.4.1 (https://launchpad.net/mir/+milestone/0.4.1) fixes:
    - [regression] Device locks randomly on welcome screen (LP: #1339700)

 -- Ubuntu daily release <ps-jenkins@lists.canonical.com>  Mon, 14 Jul 2014 13:13:37 +0000

mir (0.4.0+14.10.20140701.1-0ubuntu1) utopic; urgency=medium

  * New upstream release 0.4.0 (https://launchpad.net/mir/+milestone/0.4.0)
    - mirclient ABI bumped to 8. Clients need rebuilding.
      . Add surface attribute for visibility.
      . Add surface orientation API.
    - mirserver ABI bumped to 22. Shells need rebuilding.
      . Change compositor::Scene to expose compositor::SceneElements instead
        of graphics::Renderables.
      . Change various input and Surface classes to support the client cursor
        API.
      . Support unregistering fd handlers in the EventHandlerRegister and
        related interfaces (MainLoop).
      . server: Change mc::Scene to deal in mc::SceneElements instead of
        mg::Renderables.
      . Add visibility tracking to mc::SceneElement interface and
        implementations.
      . Move InputChannelFactory into DefaultServerConfiguration.
    - Unregister FD Handler from EventHandlerRegister.
    - Sending user input events through Surfaces.
    - Allow setting the orientation of a server surface.
    - Enable client cursor API.
    - Enable support for USB touchscreens.
    - Various test improvements.
    - Bugs fixed:
      . can't display toolbar after dismissing it (LP: #1332632)
      . [regression] demo client connection crashes the server (LP: #1334010)
      . demo server locks up in certain scenarios with --disable-overlays
        false when starting/stopping second clients (LP: #1329868)
      . MultiThreadedCompositor deadlocks (LP: #1335311)
      . Intermittent memory error in
        ClientSurfaceEvents.client_can_query_current_orientation (LP: #1335819)
      . Intermittent hang & fail in mir_acceptance_tests.TestClientCursorAPI.*
        (LP: #1332011)
      . MirClientSurfaceTests tests leak fds and eventually hang when ran
        repeatedly (LP: #1333673)
      . [testfail] Intermittent "Invalid read" in MirSurfaceSwapBuffersTest.
        swap_buffers_does_not_block_when_surface_is_not_composited
        (LP: #1334287)
      . android: support alpha blending during hwc overlay (LP: #1329879)

 -- Ubuntu daily release <ps-jenkins@lists.canonical.com>  Tue, 01 Jul 2014 15:54:36 +0000

mir (0.3.0+14.10.20140618.1-0ubuntu1) utopic; urgency=medium

  [ Cemil Azizoglu ]
  * New upstream release 0.3.0 (https://launchpad.net/mir/+milestone/0.3.0)
    - mirclient ABI unchanged, still at 7. Clients do not need rebuilding.
    - mirserver ABI bumped to 21. Shells need rebuilding.
      . Divide swap_client_buffers into separate functions.
      . Allow buffer swapping even when compositor is turned off or blocked.
        (LP: #1308843, 1308844)
      . Wire the cursor client API through the session mediator to the surface
        observer.
      . Generate destination alpha for alpha enabled display buffers.
      . Named threads.
      . Support for prompt sessions :
        https://wiki.ubuntu.com/Security/TrustStoreAndSessions.

    - mirscreencast screenshots now produce images with correct color instead
      of transparency.
    - Rename bind_to_texture->gl_bind_to_texture.
    - Refinements in test infrastructure.
    - Phablet: allow disabling the overlays via a command line switch.
    - Unify the DisplayBuffer interface's optimization functions
      behind post_renderables_if_optimizable.
    - Clean up the DisplayDevice interface so that it doesn't require the
      functions are called in any particular order.
    - Phablet:  graphics: android: preserve buffer ownership for onscreen
      overlay layers until the subsequent display posting.
    - Allow the platform to register emergency cleanup handlers in order to
      restore the graphics system to a sane state when the server fails
      abruptly.

    - Bugs fixed:
       . Mirscreencast outputs translucency instead of shadows, producing
         incorrect images. (LP: #1301210)
       . JSON formatting. (LP: #1324902)
       . Fix input_area_contains to work properly in global coordinates even
         when input_rectangles is updated. (LP: #1261647)
       . Allow a moment for clients to acquire a buffer. (LP: #1317370)
       . Generate correct alpha by changing blending equation to assume
         pre-multiplied alpha sources. (LP: #1318852)
       . Rework the recomposition messaging so that the DisplayBufferCompositor
         is no longer involved. (LP: #1319907)
  [ Ubuntu daily release ]
  * New rebuild forced

 -- Ubuntu daily release <ps-jenkins@lists.canonical.com>  Wed, 18 Jun 2014 17:51:53 +0000

mir (0.2.0+14.10.20140605-0ubuntu1) utopic; urgency=medium

  [ Daniel van Vugt ]
  * New upstream release 0.2.0 (https://launchpad.net/mir/+milestone/0.2.0)
    - mirclient ABI unchanged, still at 7. Clients do not need rebuilding.
    - mirserver ABI bumped to 20. Shells need rebuilding.
      . Cursor::set_image() parameters changed.
      . Display::the_cursor() renamed to Display::create_hardware_cursor()
      . Platform::create_display() requires a new parameter; gl_program_factory
      . Renderable::buffer() no longer accepts any parameter at all. Multi-
        monitor frame sync is guaranteed in other ways now.
      . Scene::generate_renderable_list() renamed to renderable_list_for(id)
        where id is an opaque compositor ID of your choosing.
      . Scene::set_change_callback() replaced by the more generic:
        add_observer() and remove_observer() functions.
      . Added default implementation for SceneObserver.  
      . SessionCreator renamed to ConnectionCreator.
      . ConnectedSessions renamed to Connections.
      . ProtobufSessionCreator renamed to ProtobufConnectionCreator.
      . SessionAuthorizer: pid_t parameters replaced by SessionCredentials.
      . Massive architectural changes to Input-everything.
      . Surface no longer implements Renderable, but emits one via
        compositor_snapshot().
      . Pass the full renderable list to Renderer::render().
      . Graceful handling of exceptions thrown from server threads.
      . Clarify size position interfaces in the Surface classes.
      . Plumbing for trusted sessions.
      . Allow posting and managing custom main-loop actions.
      . Timer extension.
      . Identify client process when client connects to Mir not when socket
        connects.
      . Use the ServerActionQueue for display config.
      . Recomposition signal moved to the MultiThreadedCompositor.
      . Make timer service replaceable.
      . Clarify assumptions about how many buffers a client can fill without
        blocking.
      . Introduce EmergencyCleanup interface.
    - Demo shell enhancements:
      . You can now change graphics modes on the fly using Ctrl+Alt+(-/=).
        To reset to the preferred mode use Ctrl+Alt+0.
      . The above mode changing as well as existing screen rotation keys
        (Ctrl+Alt+arrows) are now per-display; only applied to the monitor
        the mouse pointer is on.
      . New shell controls documented.
    - A new testing category, performance test, was introduced. It currently
      runs glmark2-es2 and compares the result to a minimum threshold. 
    - MIR_VERSION_MINOR is tied to MIRSERVER_ABI in the sense that a change
      in the former now requires dependent projects that a rebuild is 
      necessary.
    - SwitchingBundle was replaced by BufferQueue.
    - Expand credentials to include uid/gid for session authorizer.
    - Bypass control is now Mesa-specific and tied to the command line options.
      So the environment variable MIR_BYPASS has changed to MIR_SERVER_BYPASS.
    - Ongoing architectural changes in the compositor/renderer logic to
      prepare for overlay support, and to reduce locking overhead.
    - Made InputDispatcher replaceable.
    - Progress made on new cursor interfaces with the end goal of client and
      toolkit control of the mouse cursor appearance. More work required.
    - Updated cross-compile docs and scripts to support the latest utopic
      devel images.
    - Replaced uses of android::sp with std::shared_ptr.
    - Client cursor API infrastructure.
    - Enabled eglSwapInternal(0).
    - Make texture caching algorithm reuseable.
    - Add a DPI surface attribute.
    - Exclude arm64 from build.
    - Bugs fixed:
      . Mir doesn't install cleanly if docs are not built. (LP: #1304271)
      . Unity-system-compositor crashed [what(): Failed to set DRM crtc].
        (LP: #1294510)
      . [regression] unity8 fails to load libmirplatformgraphics
        (undefined symbol: _ZN3mir8graphics9GLProgramD1Ev). (LP: #1317200)
      . [regression] unity8 rendering artifacts. (LP: #1317260)
      . [regression] [BufferQueue] 
        BufferQueueTest.compositor_never_owns_client_buffers occasionally
        crashes with: what(): unexpected release: buffer was not given to
        compositor. (LP: #1317801)
      . Hardcoded size for serialization buffers is neither reliable nor
        secure. (LP: #1320187)
      . [regression] [BufferQueue] mir does not composite last client given
        buffer. (LP: #1321861)
      . [regression] stale frame on seen on greeter when screen is unblanked
        and toolkit/apps are laggy/throttled. (LP: #1321886)
      . [regression] [BufferQueue] current_buffer_users vector memory usage
        grows unbounded. (LP: #1317808)
      . Intermittent test failures in 
        CustomInputDispatcherFixture.custom_input_dispatcher_receives_input.
        (LP: #1318587)
      . [regression] [BufferQueue] Race condition in 
        BufferQueue::compositor_acquire could underflow shared_ptr refcount and
        delete prematurely, crash. (LP: #1318632)
      . Overflow in 
        mir::client::rpc::MirSocketRpcChannel::receive_file_descriptors as
        reported by address sanitizer. (LP: #1320821)
      . [regression] [input] Scroll events are now always zero: 
        event.motion.pointer_coordinates[0].vscroll. (LP: #1321077)
      . CI failures in CustomInputDispatcherFixture
        .custom_input_dispatcher_gets_started_and_stopped. (LP: #1321215)
      . [regression] Mir cursor vanishes after switching VTs. (LP: #1323225)
      . Server library links against libmirserverlttng. (LP: #1323317)
      . [DRM/GBM] Killing (or crashing) Mir often leaves the screen blank and
        difficult to recover. (LP: #1189770)
      . Frame rates of GL clients are limited to 60Hz on Android, even with
        swapinterval=0. (LP: #1206400)
      . mir_surface_is_valid(NULL) crashes instead of returning false.
        (LP: #1248474)
      . [regression] tests/unit-tests/shell/test_mediating_display_changer.cpp
        is not compiled and executed. (LP: #1312832)
      . Android platform does not reset the compositionType to HWC_FRAMEBUFFER
        before prepare() on every frame. (LP: #1314399)
      . The client process is identified when the socket connects, not when the
        client connects to Mir. (LP: #1314574)
      . [regression] Clients can't acquire multiple buffers any more.
        (LP: #1315302)
      . [regression] Enabling SwitchingBundleTest 
        DISABLED_synchronous_clients_only_get_two_real_buffers now crashes with
        no usable stack trace. It used to only fail. (LP: #1315312)
      . [regression] [BufferQueue] double-buffered client freezes as no buffer
        is returned on compositor_release. (LP: #1319765)
      . Uninitialized mem in OutputBuilder.hwc_version_11_success.
        (LP: #1312867)
      . [enhancement] In the tests make it possible to get a
        DefaultConfiguration initialized from the command line (LP: #1316987)
      . ci train blocked due to missing arm64 libandroid-properties-dev.
        (LP: #1323504)
  [ Ubuntu daily release ]
  * New rebuild forced

 -- Ubuntu daily release <ps-jenkins@lists.canonical.com>  Thu, 05 Jun 2014 14:02:57 +0000

mir (0.1.9+14.10.20140430.1-0ubuntu1) utopic; urgency=medium

  [ Daniel van Vugt ]
  * New upstream release 0.1.9 (https://launchpad.net/mir/+milestone/0.1.9)
    - mirclient ABI unchanged, still at 7. Clients do not need rebuilding.
    - mirserver ABI bumped to 19. Shells need rebuilding.
    - More libmirserver class changes and reorganization, including;
      . Moving things from shell:: to scene::
      . Rewriting/refactoring surface factories.
    - Added an id() to Renderable.
    - Scene/Renderer interfaces:
      . Scene is no longer responsible for its own iteration (no for_each
        any more). Instead you should iterate over the list returned by
        Scene::generate_renderable_list().
    - Bugs fixed:
      . Stale socket issue. (LP: #1285215)
      . Qt render gets blocked on EGLSwapBuffers. (LP: #1292306)
      . Lock order violated found in helgrind (potential deadlock). 
        (LP: #1296544)
      . [regression] SwitchingBundle in framedropping mode can hang. 
        (LP: #1306464)
      . [DPMS] Display backlight turns back on almost immediately after
        being turned off. (LP: #1231857)
      . Wrong frame is seen on wake up/resume/unlock. (LP: #1233564)
      . Nested platform is not testable (LP: #1299101)
      . [regression] mir_demo_server_shell crashes on display resume. 
        (LP: #1308941)
      . Multi-threaded composition is actually mostly serialized by
        SurfaceStack::guard. (LP: #1234018)
      . Mirscreencast slows down compositing and makes it very jerky. 
        (LP: #1280938)
      . Mirscreencast can cause clients to render faster than the screen
        refresh rate. (LP: #1294361)
      . Screen turns on when a new session/surface appears. (LP: #1297876)
      . mir-doc package is >56MB in size, expands to >100MB of files. 
        (LP: #1304998)
      . [regression] Clang: 'mir::test::doubles::MockSurface::visible'
        hides overloaded virtual function [-Woverloaded-virtual]. 
        (LP: #1301135)
      . [regression] GLRenderer* unit tests have recently become noisy. 
        (LP: #1308905)
      . FocusController::set_focus_to() no longer seems to raise a session
        to the top. (LP: #1302689)

  [ Ubuntu daily release ]
  * New rebuild forced

 -- Ubuntu daily release <ps-jenkins@lists.canonical.com>  Wed, 30 Apr 2014 13:26:58 +0000

mir (0.1.8+14.04.20140411-0ubuntu1) trusty; urgency=medium

  [ Daniel van Vugt ]
  * New upstream release 0.1.8 (https://launchpad.net/mir/+milestone/0.1.8)
    - mirclient ABI unchanged, still at 7. Clients do not need rebuilding.
    - mirserver ABI bumped to 18. Shells need rebuilding.
    - Server API changes affecting shells:
      . GLRenderer::tessellate() changed syntax.
      . graphics::Platform::create_display() has a new parameter allowing you
        to customize the compositor's (E)GL configutation.
      . Renderable::buffer(unsigned long frameno) is now:
        Renderable::buffer(void const* user_id). See below.
      . Renderable::should_be_rendered_in() is replaced by a more natural:
        Renderable::visble()
      . input::Surface::name() returns by value instead of reference now,
        to ensure future thread safety.
    - Switched EventHub device enumeration and hotplug to Udev. NOTE! This
      means mir_test_* can't run natively on touch devices any more without
      some setup first:
        sudo mount -o remount,rw /
        sudo apt-get update
        sudo apt-get install -y umockdev
        umockdev-run -- bin/mir_unit_tests
    - Added logging for HWC events.
    - Continued consolidation of Surface classes toward a simpler architecture.
    - Introduced "RenderableList" as the way to sample the Scene contents,
      and started using that in the default compositor.
    - Introduced physical length units and conversion (geometry::Length) in
      preparation for arbitrary DPI rendering.
    - Added some decorations to demo-shell; shadows and basic title bars, all
      anti-aliased and high-DPI scalable.
    - Multi-monitor frame sync has been redesigned to eliminate the need for
      frame number tracking.
    - Bugs (and enhancements) resolved:
      . [enhancement] Please move input detection to libudev (LP: #1237784)
      . [enhancement] Add a clamping resize mode to GLRenderer (LP: #1259887)
      . [regression] Intermittent loss of multimonitor frame sync
        (LP: #1290306)
      . [enhancement] Make GL config options configurable (LP: #1290780)
      . memcheck-test doesn't test anything when DISABLED_GTEST_DISCOVERY is
        enabled (LP: #1291876)
      . "Error opening DRM device" is always followed by "Unknown error -(some
        negative number)" (LP: #1292384)
      . Rendering/composition gets stopped early (LP: #1293896)
      . Ubuntu Touch Settings and terminal apps are not rendering correctly on
        rotate. (LP: #1294048)
      . [regression] Apps are much slower to open (LP: #1294051)
      . Settings app opens to a blank screen unless given enough time to render
        or the app is touched (LP: #1294053)
      . TestClientInput/DemoPrivateProtobuf memory leak is causing regular CI
        test failures (LP: #1295231)
      . OSK touch events "fall through" and hit surface behind them
        (LP: #1297878)
      . [enhancement] add a test for composite of last client post
        (LP: #1298596)
      . [regression] Surfaces vanish as soon as their edges touch the edge of
        screen (LP: #1301115)
  * Cherry-picked from future release 0.1.9:
    - Bug fix: mirplatformgraphics does not have boost program options in its
      symbol table (LP: #1301040)
    - Bug fix: unity8 crashed with SIGSEGV in glDeleteTextures() from
      mir::scene::GLPixelBuffer::~GLPixelBuffer() from
      mir::scene::ThreadedSnapshotStrategy::~ThreadedSnapshotStrategy()
      (LP: #1256360)

  [ Ubuntu daily release ]
  * New rebuild forced

 -- Ubuntu daily release <ps-jenkins@lists.canonical.com>  Fri, 11 Apr 2014 21:03:54 +0000

mir (0.1.7+14.04.20140318-0ubuntu1) trusty; urgency=low

  [ Alberto Aguirre ]
  * Fix not compositing the client's last posted buffer (LP: #1294048,
    LP: #1294051, LP: #1294053, LP: #1290306) In single-display cases
    the number of ready buffers decreases after a buffer is acquired by
    the rendering operator. Determine if there will be uncomposited
    buffers before acquiring a buffer so it works for single and multi
    display use cases. (LP: #1294048, #1290306, #1294051, #1294053)

 -- Ubuntu daily release <ps-jenkins@lists.canonical.com>  Tue, 18 Mar 2014 18:38:01 +0000

mir (0.1.7+14.04.20140317.1-0ubuntu1) trusty; urgency=medium

  [ Daniel van Vugt ]
  * New upstream release 0.1.7 (https://launchpad.net/mir/+milestone/0.1.7)
    - mirserver ABI bumped to 17
    - mirclient ABI unchanged, still at 7. Clients do not need rebuilding.
    - Server API changes (AKA why doesn't my code build any more?):
      . Class "CompositingCriteria" has been removed. It's replaced by the more
        flexible "Renderable" interface. This also resulted in parameter
        changes for the Renderer and scene filtering classes.
      . The function "DisplayConfiguration::configure_output()" has been
        removed. Instead, please use the new mutable version of
        "DisplayConfiguration::for_each_output()" with which you can modify
        the output structure passed in on each iteration.
      . Exposed formerly private class "GLRenderer" and demonstrated how
        to override its behaviour in demo-shell. This area is under
        construction and may experience further major changes.
    - Added initial support for hardware (HWC) overlays to accelerate
      rendering and reduce power consumption. Not complete yet.
    - Screen rotation: Added mouse cursor rotation support, so you can now
      still control things on a rotated screen. Still missing rotation of
      the cursor bitmap itself.
    - Lots of fixes to support nested Mir servers (see below).
    - Major simplification to how surface size/position/transformation
      interact, making transformations much easier to manage and work with.
    - Bugs fixed:
      . ./cross-compile-chroot.sh: line 83: popd: build-android-arm: invalid
        argument popd: usage: popd [-n] [+N | -N] (LP: #1287600)
      . Key events sent to the wrong client (and delayed) (LP: #1213804)
      . Nested servers never receive input events (in their filters)
        (LP: #1260612)
      . Software clients crash immediately on nested servers - what(): Failed
        to mmap buffer (LP: #1261286)
      . MirMotionEvent lacks local coordinates. Reports only screen
        coordinates. (LP: #1268819)
      . Nested Mir crashes with - what():
        MesaNativePlatform::create_internal_client is not implemented yet!
        (LP: #1279092)
      . clients fail to find some libraries if mir installed via "make install"
        (LP: #1285566)
      . Nested server hangs with multimonitor and internal clients.
        (LP: #1287282)
      . [regression] Multi-monitor frame sync no longer works (not
        synchronized), and frames skip/jump/stutter (LP: #1288570)
      . Mir FTBFS: /usr/bin/ld: cannot find -lmirtestdraw (when cmake ..
        -DMIR_ENABLE_TESTS=OFF) (LP: #1283951)
      . nested Mir library calls next_buffer() during startup (LP: #1284739)
      . Building Mir produces lots of warnings from GLM headers about
        deprecated degrees values vs radians (LP: #1286010)
      . [enhancement] screencast of a single window (LP: #1288478)
      . Nexus4 + mir_demo_client_eglplasma starts to stutter after a while
        (LP: #1189753)
      . --host-socket documented default argument isn't used as default
        (LP: #1262091)

  [ Ubuntu daily release ]
  * New rebuild forced

 -- Ubuntu daily release <ps-jenkins@lists.canonical.com>  Mon, 17 Mar 2014 15:12:00 +0000

mir (0.1.6+14.04.20140310-0ubuntu1) trusty; urgency=medium

  [ Kevin Gunn ]
  * Cherry-picked from future release 0.1.7:
    - Enhancement: options: Make it easier to customize DefaultConfiguration
    - Bug fix: Don't pass a parameter to bash's popd command. It doesn't expect
      one and will return an error from cross-compile-chroot.sh. (LP: #1287600)
  * New upstream release 0.1.6 (https://launchpad.net/mir/+milestone/0.1.6)
    - mirserver ABI bumped to 16.
    - Server API changes:
      . Report classes have moved to new namespaces/components. Please
        consult the server headers.
      . General clean-ups and virtual function changes affecting the ABI
        (a rebuild is required for all shells).
    - mirclient ABI unchanged, still at 7. Clients do not need rebuilding.
    - Add new feature: Screen recording ("screencasting") as demonstrated by
      the new mir-util "mirscreencast".
    - debian: Provide platform packages managed with dpkg alternatives.
    - Add new valgrind suppressions (mostly for armhf right now)
    - tools: Add new libmirclientplatform.so to install_on_android.sh.
    - Add "mir_demo_standalone_render_overlays", which is a free-standing
      example of overlay support.
    - Proper DisplayConfiguration for the AndroidDisplay to be better 
      prepared for multi-monitor Android.
    - Commenced/continued simplifying the surface class hierarchy: BasicSurface
      has now absorbed SurfaceData.
    - Dynamically load the client platform library.
    - Bugs fixed:
      . Exceptions thrown from within compositing threads were untraceable,
        resulting in a bunch of undebuggable crash reports (LP: #1237332)
      . Ensure we close drm device file descriptors on exec. (LP: #1284081)
      . nested render_surfaces fails on N4 [std::exception::what: Failed to
        compile vertex shader:] (LP: #1284597)
      . examples: correct "fullscreen-surfaces" option. (LP: #1284554)
      . Fix mutex data race reported by helgrind in integration test:
        SwapperSwappingStress (LP: #1282886)
      . scene: Return null snapshots for sessions without surfaces 
        (LP: #1281728)
      . tests: Address some raciness in
        MesaDisplayTest.drm_device_change_event_triggers_handler. 
        (LP: #1283085)
      . tests: Suppress spurious memory errors occuring when running the
        unit tests on armhf with valgrind. (LP: #1279438)
      . Mir shows an old frame on client startup (for Mesa GL clients)
        (LP: #1281938)
      . tests: Add expectation to validate second SessionAuthorizer method
        is called wit correct parameter. (LP: #1218436)
      . Set field "current_format" when sending a display config to the
        server. (LP: #1277343)
      . Fix crash in android devices by working around a subtle threading
        bug, use a dummy thead_local array to push the gl/egl context TLS 
        into a region where the future wait code does not overwrite it. 
        (LP: #1280086)
      . compositor: calling SwitchingBundle::force_requests_to_complete()
        can be a no-op when there are no requests. (LP: #1281145)
      . tests: Don't emit an "add" uevent manually when adding a device
        (LP: #1281146)
      . config: reduce size of default RPC thread pool. (LP: #1233001)
      . Clients freeze on startup if 10 or more are already running
        (LP: #1267323)
      . Fix Nexus 10 leaking FDs in the hwc prepare/set loop. (LP: #1278658)
      . Parallelize page flipping with rendering of the next frame, fixing
        stuttering observed in multi-monitor clone mode (LP: #1213801)
      . Ubuntu trusty update "glm 0.9.5.1-1" broke Mir builds. Work around the
        change. (LP: #1285955)
      . Screencast feature by compositing to offscreen buffer (LP: #1207312)

  [ Ubuntu daily release ]
  * New rebuild forced

 -- Ubuntu daily release <ps-jenkins@lists.canonical.com>  Mon, 10 Mar 2014 19:28:46 +0000

mir (0.1.5+14.04.20140212-0ubuntu1) trusty; urgency=medium

  [ Kevin Gunn ]
  * Cherry-picked from future release 0.1.6:
    - frontend, shell: provide the client process ID in the shell::Session
      interface (LP: #1276704)
  * New upstream release 0.1.5 (https://launchpad.net/mir/+milestone/0.1.5)
    - mirclient ABI bumped to 7
    - mirserver ABI bumped to 15
    - Refactoring to support client-controled RPC.
    - Add an translucent server example (use sparingly, this will kill
      performance!)
    - Add workaround for Qualcomm Snapdragon 8960 driver bug.
    - android-input: Improve debug output
    - Screen rotation support half done (rotation of the screen works but input
      rotation not implemented yet).
    - Add groundwork for overlay support to take better advantage of mobile
      hardware features and optimize composition in future.
    - Add support for HWC 1.2 (Android 4.4)
    - Add groundwork for screencasting (screen recording).
    - Optimized surface resizing, significantly reducing event flooding for
      some input configurations like touch.
    - Bugs fixed:
      . Surfaces no longer visible at all on Nexus 10 (LP: #1271853)
      . mir nested server failure: what(): error binding buffer to texture
        (LP: #1272041)
      . Unity does not process events from evdev device created before unity is
        restarted (autopilot tests) (LP: #1238417)
      . mir_unit_tests can't run on touch images any more (missing
        libumockdev.so.0) (LP: #1271434)
      . chmod 777 /tmp/mir_socket is no longer sufficient for non-root clients
        to connect to a root server (LP: #1272143)
      . Nexus7(2013) flo framerate maxes out at 30fps (LP: #1274189)
      . libmirserver user is unable to #include
         <mir/frontend/template_protobuf_message_processor.h> (LP: #1276162)
      . libmirclient user cannot "#include <mir/client/private.h>"
        (LP: #1276565)
      . AndroidInternalClient.internal_client_creation_and_use hangs on Nexus
        10 (LP: #1270685)
      . Tests that use the InProcessServer bind the default socket file
        (LP: #1271604)
      . BasicConnector threads exit immediately (LP: #1271655)
      . Integration tests TestClientIPCRender.test_accelerated_render fails on
        Galaxy Nexus and Nexus4 (LP: #1272597)
      . Android backend unit-tests FTBS on amd64 (LP: #1276621)
      . Erroneous use of last_consumed in SwitchingBundle::compositor_acquire
        (LP: #1270964)

 -- Ubuntu daily release <ps-jenkins@lists.canonical.com>  Wed, 12 Feb 2014 18:29:29 +0000

mir (0.1.4+14.04.20140204-0ubuntu1) trusty; urgency=medium

  [ Daniel van Vugt ]
  * New upstream release 0.1.4 (https://launchpad.net/mir/+milestone/0.1.4)
    - Fixed snapshotting and flicker problems for Unity8 on various Nexus
      devices.
    - Enhanced reporting of performance information:
      . Report input latency in InputReport/InputReceiverReport.
      . Added a CompositorReport for logging compositor performance and state.
    - Added a new package "mir-utils" containing new tools:
      . mirping: Displays round-trip times between client and server
      . mirout: Displays the monitor layout/configuration details
    - Added GL texture caching to improve performance when multiple surfaces
      are visible.
    - Added opacity controls to mir_demo_server_shell
    - Mir server ABI bumped to 13. Client ABI bumped to 5.
    - Removed lots of Android headers, replaced by build-dep: android-headers
    - Added support for translucent nested servers.
    - tests: Fix unitialized values and incorrect fd closing loops
    - Fix unitialized values and incorrect fd closing loops.
    - client: Add basic MirScreencast C API.
    - config: start moving default values for config options from all the
      call sites to the setup
    - tests: Provide a helper for running clients with a stub ClientPlatform.
    - android: split out HWC layers into their own file and add a
      mga::CompositionLayer type that depends on the interface mg::Renderable.
    - client: Add basic MirOutputCapture class.
    - client: Don't create mesa ClientBuffer objects from invalid
      MirBufferPackages.
    - Optimize surface resizing to avoid doing anything if the dimensions
      are unchanged.
    - SwitchingBundle - add operator<< for debugging.
    - support hwcomposer 1.2 for android 4.4 on nexus 4 (which needs hwc1.2
      support). This patch adds hwc1.2 device construction, as well as progs
      the 'skip' layer in HWC to the buffer properties of the framebuffer.
    - demo-shell: Add simple keyboard controls to rotate outputs; Ctrl +
      Alt + <arrow-key>. Fixes: https://bugs.launchpad.net/bugs/1203215.
    - frontend: exposing internals of the RPC mechanism to enable custom
      function calls to be added.
    - Make udev wrapper into a top-level citizen
    - compositor: ignore double requests to start or stop the
      MultiThreadedCompositor.
    - Add DisplayBuffer::orientation(), to tell the Renderer if we need it
      to do screen rotation in GL (for platforms which don't implement 
      rotation natively) Fixes: https://bugs.launchpad.net/bugs/1203215.
    - graphics: add an post_update function that takes a list of renderables
      to the display buffer. This will let the display buffer take advantage
      of full-surface overlays on android.
    - android-input: Improve debug output
    - the stock qcom 8960 hwcomposer chokes on getDisplayAttributes if the
      submitted arrays are not at least size 6. patched the qcom android 4.2
      hwcomposer driver on the ubuntu touch images to work properly, but
      causes us problems with in-the wild drivers, and the new 4.4 drivers.
      Make sure we always submit a larger-than-needed array to this function.
    - frontend: refactoring to make it easier to expose the underlying RPC
      transport on the server side.
    - Don't assume pressure value is zero if not yet known
    - build: Expose options to allow building but not running tests by default.
    - Translucent Server which prefers a transparent pixel format
    - frontend: refactor ProtobufMessageProcessor to separate out generic
      response sending logic from specific message handling.
    - client: expose the part of the client RPC infrastructure needed for
      downstream to prototype their own message sending.
    - Bugs fixed:
      . unity8 display flickers and stops responding on Nexus 7 (grouper)
        (LP: #1238695)
      . Mir gets textures/buffers confused when running both scroll and flicker
        demos (LP: #1263592)
      . Some snapshots on Nexus10 upside-down (LP: #1263741)
      . mir_unit_tests is crashing with SIGSEGV in libhybris gl functions
        (LP: #1264968)
      . Some snapshots on Nexus10 have swapped red/blue channels (LP: #1265787)
      . Bypass causes some non-bypassed surfaces (on top) to be invisible
        (LP: #1266385)
      . helgrind: Possible data race - MirConnection::mutex not used
        consistently (LP: #1243575)
      . helgrind: Lock order violated (potential deadlock) in
        ConnectionSurfaceMap (LP: #1243576)
      . helgrind: Possible data race - inconsistent locking in PendingCallCache
        (LP: #1243578)
      . helgrind: Lock order violated in
        mir::client::ConnectionSurfaceMap::erase(int) (LP: #1243584)
      . [enhancement] Allow a Mir nested server to have a transparent
        background (LP: #1256702)
      . Compiling without tests fails (-DMIR_ENABLE_TESTS=NO) (LP: #1263724)
      . examples, doc: Make it clear and consistent how to use
        a non-root client with a root compositor endpoint. 
        (LP: #1272143)
      . Avoid linking to umockdev on platforms (android) which don't yet
        use it. This allows mir_unit_tests to run on touch images again
        (LP: #1271434)
      . Workaround for N4 nested server issue. This change removes
        mir_pixel_format_bgr_888 - HAL_PIXEL_FORMAT_RGB_888 from the
        list of supported pixel formats on android. (LP: #1272041)
      . Don't ask glUniformMatrix4fv to transpose your matrix. That option
        was officially deprecated between OpenGL and OpenGL|ES. And some
        drivers like the Nexus 10 don't implement it, resulting in incorrect
        transformations and even nothing on screen! (LP: #1271853)
      . Fixes: bug 1272143 (LP: #1272143)
      . fix integration test failure on the galaxy nexus that was due to
        creating two surfaces and registering the same buffer twice. Fixes:
        (LP: #1272597)
      . Implement screen rotation in GLRenderer, for platforms
        which can't do it natively in DisplayBuffer.
        (LP: #1203215)
      . Add an "orientation" field to output structures in preparation for
        screen rotation. It's not yet functionally wired to anything.
        (LP: #1203215)
      . Only use SwitchingBundle::last_consumed after it has been
        set. Otherwise SwitchingBundle::compositor_acquire could follow a bogus
        code path. (LP:#1270964)
      . tests: Override configuration to avoid creating an (unused)
        filesystem endpoint for connections when using InProcessServer. 
        (LP: #1271604)
      . frontend: ensure that BasicConnector threads don't exit
        immediately. (LP: #1271655)

  [ Ubuntu daily release ]
  * New rebuild forced

 -- Ubuntu daily release <ps-jenkins@lists.canonical.com>  Tue, 04 Feb 2014 14:49:07 +0000

mir (0.1.3+14.04.20140108-0ubuntu3) trusty; urgency=medium

  * No-change rebuild against libprotobuf8 (this time from a clean tree)

 -- Steve Langasek <steve.langasek@ubuntu.com>  Mon, 03 Feb 2014 13:46:05 -0800

mir (0.1.3+14.04.20140108-0ubuntu2) trusty; urgency=medium

  * No-change rebuild against libprotobuf8

 -- Steve Langasek <steve.langasek@ubuntu.com>  Sat, 01 Feb 2014 00:08:28 +0000

mir (0.1.3+14.04.20140108-0ubuntu1) trusty; urgency=low

  [ Daniel van Vugt ]
  * Preparing for release 0.1.3

  [ Ubuntu daily release ]
  * Automatic snapshot from revision 1170

 -- Ubuntu daily release <ps-jenkins@lists.canonical.com>  Wed, 08 Jan 2014 02:04:38 +0000

mir (0.1.2+14.04.20131128.1-0ubuntu2) trusty; urgency=low

  * No-change rebuild for ust.

 -- Mathieu Trudel-Lapierre <mathieu-tl@ubuntu.com>  Fri, 06 Dec 2013 15:03:27 -0500

mir (0.1.2+14.04.20131128.1-0ubuntu1) trusty; urgency=low

  [ Kevin Gunn ]
  * New upstream release 0.1.2
    - graphics: android: improve interface for mga::DisplayDevice so its
      just concerned with rendering and posting.
    - surfaces: rename "surfaces" component to "scene".
    - surfaces, shell: Migrate Session data model from shell to surfaces.
    - graphics: change fill_ipc_package() to use real pointers.
    - mir_client_library.h: Fix typo "do and locking" should be "do any
      locking".
    - API enumerations cleanup: Remove slightly misleading *_enum_max_
      values, and replace them with more accurate plural forms.
    - test_android_communication_package: Do not expect opened fd to be >0,
      we may have closed stdin making this a valid value (LP: #1247718).
    - Update docs about running Mir on the desktop to mention new package
      ubuntu-desktop-mir.
    - offscreen: Add a display that renders its output to offscreen buffers
    - graphics: android: fix regression for hwc1.0 devices introduced in r1228
      (LP: #1252433).
    - OffscreenPlatform provides the services that the offscreen display
      needs from the Platform.
    - graphics: android: consolidate the GLContexts classes in use.
    - Fix uninitialized variable causing random drm_auth_magic test
      failures. (LP: #1252144).
    - Add a fullyish functional Udev wrapper. This currently sits in
      graphics/gbm, but will be moved to the top-level when input device
      detection migrates.
    - Add resizing support to example code; demo-shell and clients.
    - eglapp: Clarify messages about pixel formats (LP: #1168304).
    - Adds support to the MirMotionEvent under pointer_coordinates called
      tool_type. This will allow clients to tell what type of tool is
      being used, from mouse/finger/etc. (LP: #1252498)
    - client,frontend: Report the real available surface pixel formats to
      clients. (LP: #1240833)
    - graphics: android: 1) change hwc1.1 to make use of sync fences during
      the compositor's gl renderloop. Note that we no longer wait for the
      render to complete, we pass this responsibility to the driver and the
      kernel. 2) support nexus 10. (LP: #1252173) (LP: #1203268)
    - shell: don't publish SurfacesContainer - it can be private to shell.
    - gbm: Don't mess up the VT mode on setup failure Only restore the
      previous VT mode during shutdown if it was VT_AUTO.
    - Fix a crash due to a failed eglMakeCurrent() call when in nested mode.
    - shell: unity-mir uses shell::FocusSetter - make the header public again
    - Add resize support to client surfaces (mir::client::MirSurface).
    - graphics: android: support 'old aka 2012' nexus 7 hwc (nvidia tegra3
      SoC) better. (LP: #1231917)
    - Add resize support to *ClientBuffer classes. Now always get dimensions
      from the latest buffer package.
    - android: support driver hooks for the Mali T604 (present in nexus 10)
    - Add width and height to the protocol Buffer messages, in preparation
      for resizable surfaces.
    - surfaces, shell, logging, tests: don't publish headers
      that can be private to surfaces. surfaces/basic_surface.h,
      surfaces/surface_controller.h and shell/surface_builder.h
    - examples: Restore GL framebuffer binding when destroying the render
      target
    - examples, surfaces, shell: remove render_surfaces dependency on
      BasicSurface
    - geometry: remove implementation of streaming operators from headers
      (LP: #1247820)
    - Eliminate the registration order focus sequence, folding it's
      functionality in to the session container.
    - Ensure the session mediator releases acquired buffer resources before
      attempting to acquire a new buffer on behalf of the client. This fixes
      performance regression (LP: #1249210).
    - Some cleanups to test_client_input.cpp.
    - Factor out a bunch of "ClientConfigCommon".
    - Small cleanup to session container test to increase encapsulation.
    - shell, surfaces: Another step in "fixing" the surfaces hierarchies -
      only publish interfaces and putting the data model into surfaces.
    - graphics: android: HWC1.1 use EGL to get further information about
      the framebuffer pixel format.
    - Fix FTBS using use_debflags=ON (building for android-armhf).
      (LP: #1248014)
    - Add a client input receiver report.
    - doc: doxygen 1.8.4 complains about an obsolete config so ran "doxygen
      u Doxyfile.in".
    - Implement resize() for the server-side Surface classes.
    - android: clean up mga::DisplayBuffer and mga::DisplayBufferFactory
    - Add resize() support to BufferStream, in preparation for resizable
      surfaces.
    - Merge metadata changes from the newly reconstructed lp:mir
    - tests: Deduplicate mg::GraphicBufferAllocator stubs.
    - examples: Remove spurious use of mir/shell/surface.h.
    - frontend: remove ClientTrackingSurface from the Surface class
      hierarchy
    - Bumping ABI on server to libmirserver11.
    - Don't mention "Renderable". That interface hasn't existed for quite
      some time now.
    - android-input: Assign more unique touch ids

  [ Ubuntu daily release ]
  * Automatic snapshot from revision 1167

 -- Ubuntu daily release <ps-jenkins@lists.canonical.com>  Thu, 28 Nov 2013 10:05:20 +0000

mir (0.1.1+14.04.20131120-0ubuntu1) trusty; urgency=low

  [ Daniel van Vugt ]
  * New upstream release 0.1.1
    - Add unit tests for V/H scroll events.
    - surfaces: avoid publishing some internal headers, tidy up default
      configuration, integrate surfaces report.
    - client: Add mir_connection_drm_set_gbm_device()
    - graphics: avoid publishing some internal headers.
    - Fixed: unity-system-compositor FTBFS on trusty against new Mir
      (libmirserver9) (LP: #1244192)
    - compositor: avoid publishing some internal headers.
    - shell: Add set_lifecycle_state() to the Session interface.
    - frontend: avoid publishing some internal headers
    - logging: avoid publishing some internal headers.
    - Allow specifying the nested server name by passing --name= or setting
      MIR_SERVER_NAME=.
    - graphics,gbm: Inform the EGL platform about the used gbm device when
      using the native GBM platform
    - examples: Restore GL state after initializing buffers, fixing crashes 
      observed in render_surfaces (LP: #1234563)
    - Continue refactoring the mir android display classes.
    - shell: Hoist focus control functions needed by unity-mir into
      FocusController interface
    - client: Remove the timeout for detecting server crashes
    - Avoid a race condition that could lead to spurious failures of server
      shutdown tests (LP: #1245336)
    - test_client_input.cpp: Bump reception time-out in client test fixture.
      (LP: #1227683)
    - Ensure StubBufferAllocator returns buffers with the properties requested,
      and not the same old hardcoded constants.
    - Update docs and scripting for trusty.
    - compositor: Make DefaultDisplayBufferCompositorFactory private to the
      compositor component.
    - Ignore warnings clang treats as errors, about unused functions being
      generated from macros in <lttng/tracepoint.h> (LP: #1246590)
    - Add resize() support to BufferBundle. This is the first step and lowest
      level of surface resize support.
    - Clean up constants relating to SwitchingBundle.
    - Fix the armhf chroot setup script to point to the right library, so
      cross compiling can work again (LP: #1246975)
    - shell: avoid publishing some internal headers.
    - input: avoid publishing some internal headers.
  * Bump timeouts used in socket testing. It seems 100ms isn't always
    enough, which leads to spurious test failures (LP: #1252144) (LP:
    #1252144)
  * Fix uninitialized variable causing random drm_auth_magic test
    failures. (LP: #1252144). (LP: #1252144)

  [ Ubuntu daily release ]
  * Automatic snapshot from revision 1165

 -- Ubuntu daily release <ps-jenkins@lists.canonical.com>  Wed, 20 Nov 2013 07:36:15 +0000

mir (0.1.0+14.04.20131030-0ubuntu1) trusty; urgency=low

  [ Ubuntu daily release ]
  * New rebuild forced

  [ Alan Griffiths ]
  * client: Remove the timeout for detecting server crashes There are
    valid cases when the server blocks for an indeterminate amount of
    time during a client request, like when a next_buffer request blocks
    because a surface is not visible or the server is paused. In such
    cases, the timeout mechanism we used to detect server crashes caused
    the clients to fail. Furthermore, the clients seem able to detect
    server crashes without the timeout, rendering it needless anyway.
    (LP: #1245958)

  [ Ubuntu daily release ]
  * Automatic snapshot from revision 1161

 -- Ubuntu daily release <ps-jenkins@lists.canonical.com>  Wed, 30 Oct 2013 18:37:21 +0000

mir (0.1.0+14.04.20131028-0ubuntu1) trusty; urgency=low

  [ Daniel van Vugt ]
  * Bump version 0.1.0
  * Add method for testing if Rectangle::contains(Rectangle), which is
    the basis of any occlusion detection. (LP: #1227739)
  * Add support for traversing the Scene from front surface to back.
    This is required for occlusion detection at least (coming soon). .
    (LP: #1227739)
  * Optimization: Turn off blending for surfaces that are not blendable.
    On some systems this can have a noticeable performance benefit.
  * Avoid rendering surfaces that are fully hidden by other surfaces.
    This is particularly important for mobile device performance. (LP:
    #1227739) . (LP: #1227739)
  * Remove orphaned tags, which appear to have come from the Compiz
    project (!?) Add tags for the most recent releases up to 0.0.16. No
    files changed, only tags.
  * Fix significant performance issues LP: #1241369 / LP: #1241371, and
    probably more(!) Added regression test to catch such regressions and
    revert the offending commit r1049. (LP: #1241369, #1241371)

  [ Brandon Schaefer ]
  * When Scroll events come in we don't keep around the android vscroll
    hscroll data. Store it now. (LP: #1233089)

  [ Albert Astals ]
  * Fix mismatched free() / delete / delete [] reported by valgrind

  [ Alexandros Frantzis ]
  * server: Extend server status (formerly pause/resume) listener to
    report "started" events This change is needed by users of
    libmirserver, so they can properly synchronize external interactions
    with the server. (LP: #1239876)
  * graphics,examples: Don't enable more outputs than supported when
    changing the display configuration. (LP: #1217877)
  * client: Allow clients to call API functions after a connection break
    has been detected When a client tries to call an API function after
    a connection break has been detected in a previous API call, the
    client blocks in the new call. This happens because in
    MirSocketRpcChannel::notify_disconnected() the pending RPC calls are
    not forced to complete, since the channel has already been marked as
    'disconnected' by the failure in the previous call. Note that if the
    break is first detected while calling an API function, then that
    call doesn't block, since this is the first time we call
    MirSocketRpcChannel::notify_disconnected() and the pending RPC calls
    are forced to complete. This commit solves this problem by always
    forcing requests to complete when a communication failure occurs,
    even if a disconnection has already been handled. This is preferred
    over the alternative of manually calling the completion callback in
    a try-catch block when calling an RPC method because of: 1.
    Correctness: In case the communication problem first occurs in that
    call, the callback will be called twice, once by
    notify_disconnected() and once manually. 2. Consistency: The
    callback is called from one place regardless of whether the
    communication problem is first detected during that call or not.
    (LP: #1201436)
  * graphics: Improve signature of native platform initialization method
    Use an interface to provide the functionality needed by native
    platforms.

  [ Eleni Maria Stea ]
  * Test GBMBufferAllocatorTest.bypass_disables_via_environment
    overrides the MIR_BYPASS env variable, causing other tests that use
    the MIR_BYPASS to fail when we run the unit-tests with --
    gtest_repeat=N, N>1. Set back the MIR_BYPASS env. var. (LP:
    #1238000)

  [ Kevin DuBois ]
  * fix: lp 1239577 TestClientIPCRender (an android-only gfx driver
    test) was hanging due to changes in signal handling. refactor the
    test, changing the cross-process sync mechanism so it doesn't use
    sigcont. (LP: #1239577)
  * graphics: android: eliminate one of the two DisplayBuffers. both
    hwc/gpu displays use the same displaybuffer now. .

  [ Daniel d'Andrada ]
  * Add InputReader performance test.

  [ Alan Griffiths ]
  * logging: correct component tag in connector report.
  * client: fix hang(s) in client API when server dies. (LP: #1227743)
  * Fix failing acceptance-test:
    ServerShutdown/OnSignal.removes_endpoint_on_signal (LP: #1237710)
    Avoid fatal_signal_cleanup getting caught in a loop restoring itself
    and then re-entering itself. This could happen in some permutations
    of acceptance-tests where run_mir is entered with
    fatal_signal_cleanup already set up from previous tests' server
    instances. (LP: #1237710)
  * CMake: remove creation of link to non-existent file.
  * shared: some utility functions to provide some consistent ways to
    use RAII and application of these functions to some code that has
    had RAII related discussions recently.
  * config: separate out the configuration options from the
    configuration builder.
  * config: ensure USC can access
    DefaultConfigurationOptions::parse_options (LP: #1244192) (LP:
    #1244192)

  [ Ubuntu daily release ]
  * Automatic snapshot from revision 1161

 -- Ubuntu daily release <ps-jenkins@lists.canonical.com>  Mon, 28 Oct 2013 02:04:31 +0000

mir (0.0.15+13.10.20131014-0ubuntu2) trusty; urgency=low

  * No change rebuild for Boost 1.54 transition.

 -- Dmitrijs Ledkovs <xnox@ubuntu.com>  Mon, 21 Oct 2013 15:06:19 +0100

mir (0.0.15+13.10.20131014-0ubuntu1) saucy; urgency=low

  [ Kevin Gunn ]
  * bump version 0.0.15

  [ Ubuntu daily release ]
  * Automatic snapshot from revision 1133

 -- Ubuntu daily release <ps-jenkins@lists.canonical.com>  Mon, 14 Oct 2013 23:55:33 +0000

mir (0.0.14+13.10.20131011-0ubuntu1) saucy; urgency=low

  [ thomas-voss ]
  * Clean up duplicate instances of the valid connections set. Remove
    the static instances from the header file. (LP: #1238312) Requested
    to be merged directly to lp:mir by didrocks, tvoss. (LP: #1238312)

  [ Ubuntu daily release ]
  * Automatic snapshot from revision 1097

 -- Ubuntu daily release <ps-jenkins@lists.canonical.com>  Fri, 11 Oct 2013 06:59:30 +0000

mir (0.0.14+13.10.20131010-0ubuntu1) saucy; urgency=low

  [ Colin Watson ]
  * Don't build-depend on valgrind on arm64 for now, as it is not yet
    ported there.

  [ Ubuntu daily release ]
  * Automatic snapshot from revision 1095

 -- Ubuntu daily release <ps-jenkins@lists.canonical.com>  Thu, 10 Oct 2013 01:17:01 +0000

mir (0.0.14+13.10.20131009.4-0ubuntu1) saucy; urgency=low

  [Kevin Gunn]
  * bump version to 0.0.14

  [ Robert Carr ]
  * Hold ms::Surface alive from msh::Surface, and remove the explicit
    throw calls. This way holding a shared_ptr to msh::Surface becomes
    safe (as long as you drop it eventually!). (LP: #1234609). (LP:
    #1234609)

  [ Alan Griffiths ]
  * client: use lock_guard as it is simpler than unique_lock. (fix for
    mallit) frontend: Remove the endpoint first when shutting down.
    Fixes bug lp#1235159. (LP: #1235159)

  [ Ubuntu daily release ]
  * Automatic snapshot from revision 1093

 -- Ubuntu daily release <ps-jenkins@lists.canonical.com>  Wed, 09 Oct 2013 21:57:59 +0000

mir (0.0.13+13.10.20131003-0ubuntu1) saucy; urgency=low

  [ Kevin Gunn ]
  * bump version to 0.0.13

  [ Daniel d'Andrada ]
  * Fix for LP#1233944 Fixes the Mir-side of bug
    https://bugs.launchpad.net/mir/+bug/1233944 Event files are first
    created with root:root permissions and only later udev rules are
    applied to it, changing its permissions to root:android-input and
    therefore making it readable by unity8-mir in short: Retry opening a
    file when its permissions change as it might be readable now. (LP:
    #1233944)

  [ Robert Carr ]
  * Fix for LP#1233944 Fixes the Mir-side of bug
    https://bugs.launchpad.net/mir/+bug/1233944 Event files are first
    created with root:root permissions and only later udev rules are
    applied to it, changing its permissions to root:android-input and
    therefore making it readable by unity8-mir in short: Retry opening a
    file when its permissions change as it might be readable now. (LP:
    #1233944)

  [ Ubuntu daily release ]
  * Automatic snapshot from revision 1089

 -- Ubuntu daily release <ps-jenkins@lists.canonical.com>  Thu, 03 Oct 2013 06:34:41 +0000

mir (0.0.12+13.10.20131001.1-0ubuntu1) saucy; urgency=low

  [ Michael Terry ]
  * merge latest dev branch.

  [ Kevin DuBois ]
  * merge latest dev branch.

  [ Daniel d'Andrada ]
  * merge latest dev branch.

  [ Ubuntu daily release ]
  * Automatic snapshot from revision 1086

 -- Ubuntu daily release <ps-jenkins@lists.canonical.com>  Tue, 01 Oct 2013 10:04:25 +0000

mir (0.0.12+13.10.20130926.1-0ubuntu1) saucy; urgency=low

  [ Robert Ancell ]
  * Bump version to 0.0.12

  [ Alexandros Frantzis ]
  * tests: Fix compiler warning about maybe-uninitialized struct member

  [ Ubuntu daily release ]
  * Automatic snapshot from revision 1084

 -- Ubuntu daily release <ps-jenkins@lists.canonical.com>  Thu, 26 Sep 2013 08:39:29 +0000

mir (0.0.11+13.10.20130924.1-0ubuntu1) saucy; urgency=low

  [ kg ]
  * bump version for ABI break (LP: #1229212)

  [ Robert Ancell ]
  * Allow an application to override the options being populated.
  * Pass the program options to parse_options().
  * Add missing include for std::cerr.
  * Report when paused and resumed via configuration. (LP: #1192843)
  * Add missing directory separator when searching for a config file to
    parse.

  [ Kevin Gunn ]
  * change test timeouts and fix fence.

  [ Alexandros Frantzis ]
  * examples: Only check key information for key events This fixes a
    memory error reported by valgrind for examples that use eglapp.
  * shell: Apply the base configuration on a hardware change only if no
    per-session configuration is active.
  * graphics: consolidated fixed for nested code and examples on android
    stack.

  [ Eleni Maria Stea ]
  * graphics: Pull in Eleni's changes to get the DRM fd to init GBM from
    the host Mir instance.

  [ Didier Roche ]
  * remove (unused in the ppa as we have libmirserver3) hack to force
    depending and building against the exact same version.

  [ Robert Carr ]
  * Add DPMS configuration API. (LP: #1193222)
  * Deduplicate mtd::NullDisplayConfig and
    mtd::NullDisplayConfiguration.
  * Fix multiple internal client surfaces on android. (LP: #1228144)
  * change test timeouts and fix fence.
  * Add DPMS API and GBM/android impls.

  [ Kevin DuBois ]
  * platform, graphics: support nested (mir-on-mir) rendering on the
    Android platform.

  [ Michael Terry ]
  * Change how Mir chooses socket locations to make it simpler for a
    nested-Mir world, by using MIR_SOCKET as the host socket if no other
    host socket is provided and passing MIR_SOCKET on to any children.
    Also, change --nested-mode to --host-socket for clarity and add --
    standalone to force standalone mode.

  [ Daniel d'Andrada ]
  * android-input housekeeping - Updated README - Removed some dead
    code.

  [ Daniel van Vugt ]
  * Add DPMS configuration API. (LP: #1193222)
  * Add a "flags" field to MirBufferPackage so that clients can find out
    if the buffer they've been given is scanout-capable. This is
    normally something a client should never need to know. However there
    are two specialized cases where it's required to fix bugs in the
    intel and radeon X drivers:   LP: #1218735, LP: #1218815 The intel
    fix (already landed) contains a hack which will be updated after
    this branch lands. (LP: #1218815, #1218735)
  * GBM: Ensure that we don't create scanout buffers if bypass is
    explicitly disabled from the environment. (LP: #1227133) . (LP:
    #1227133)

  [ Alan Griffiths ]
  * graphics: Pull in Eleni's changes to get the DRM fd to init GBM from
    the host Mir instance.
  * input: Separate the code for dispatching input from that reading it.
  * graphics: Hook up nested surfaces events to input.
  * input: Connect nested input relay to input dispatch.
  * graphics: Simplify NativeAndroidPlatform out of existence.
  * tests: Fixes to get the tests "passing" on android/arm stack. (LP:
    #1226284)
  * graphics: consolidated fixed for nested code and examples on android
    stack.
  * examples: add command-line options to examples so the Mir server
    connection can be selected.
  * change test timeouts and fix fence.
  * client: Add client side support for connecting via an existing FD.

  [ Łukasz 'sil2100' Zemczak ]
  * Revert revision 1054 ABI-change (the libmirclient3 one), which seems
    to cause a lot of problems.

  [ Ubuntu daily release ]
  * Automatic snapshot from revision 1081

 -- Ubuntu daily release <ps-jenkins@lists.canonical.com>  Tue, 24 Sep 2013 06:04:59 +0000

mir (0.0.10+13.10.20130904-0ubuntu1) saucy; urgency=low

  [ Kevin DuBois ]
  * fix lp:1220441 (a test for android display ID was not updated). (LP:
    #1220441)

  [ Ubuntu daily release ]
  * Automatic snapshot from revision 1051

 -- Ubuntu daily release <ps-jenkins@lists.canonical.com>  Wed, 04 Sep 2013 06:04:46 +0000

mir (0.0.10+13.10.20130903-0ubuntu1) saucy; urgency=low

  [ Daniel van Vugt ]
  * SwitchingBundle: Simplify and clarify guarantees that
    compositor_acquire always has a buffer to return without blocking or
    throwing an exception. The trade-off is that to enforce the
    guarantee we need to permanently reserve one buffer for compositing.
    This reduces the flexibility of SwitchingBundle a little, such that
    minimum nbuffers is now 2. This was originally requested by
    Alexandros, as the potential throw concerned him. Although, it was
    logically guaranteed to never happen for other reasons. The second
    reason for doing this is to eliminate recycling logic, which while
    safe and correct, was quite confusing. So this change further proves
    that that logic (now removed) is not to blame for frame ordering
    bugs. .

  [ Christopher James Halse Rogers ]
  * Synthesise an unfocused event on destruction of a focused window We
    probably need to rethink focus entirely, but this is an incremental
    improvement that I need.

  [ Ubuntu daily release ]
  * Automatic snapshot from revision 1049

 -- Ubuntu daily release <ps-jenkins@lists.canonical.com>  Tue, 03 Sep 2013 14:04:56 +0000

mir (0.0.10+13.10.20130902-0ubuntu1) saucy; urgency=low

  [ Alan Griffiths ]
  * graphics: tidy up the roles and responsibilities of nested classes.

  [ Ubuntu daily release ]
  * Automatic snapshot from revision 1046

 -- Ubuntu daily release <ps-jenkins@lists.canonical.com>  Mon, 02 Sep 2013 18:05:02 +0000

mir (0.0.10+13.10.20130830.1-0ubuntu1) saucy; urgency=low

  [ Alan Griffiths ]
  * config, input: make nested::HostConnection available in
    input::NestedInput.

  [ Ubuntu daily release ]
  * Automatic snapshot from revision 1044

 -- Ubuntu daily release <ps-jenkins@lists.canonical.com>  Fri, 30 Aug 2013 18:04:58 +0000

mir (0.0.10+13.10.20130830-0ubuntu1) saucy; urgency=low

  [ Daniel van Vugt ]
  * Dramatically improved multi-monitor frame synchronization, using a
    global frame count equivalent to the highest refresh rate of all
    monitors. This is much more reliable than the old logic which was
    based on timers. This fixes LP: #1210478. (LP: #1210478)
  * Remove dead code: surfaces::Surface::compositor_buffer() It's
    unused. Though I suspect in future we might or should go back to
    using it instead of accessing the buffer stream directly (r856). .

  [ Alan Griffiths ]
  * graphcs, config: make the nested HostConnection available in
    configuration.

  [ Ubuntu daily release ]
  * Automatic snapshot from revision 1042

 -- Ubuntu daily release <ps-jenkins@lists.canonical.com>  Fri, 30 Aug 2013 10:04:58 +0000

mir (0.0.10+13.10.20130829.2-0ubuntu1) saucy; urgency=low

  [ Daniel van Vugt ]
  * eglapp: Add a new option -oN to force the surface placement onto
    output N. Unfortunately we haven't yet written any tool to tell you
    what your output IDs are.

  [ Ubuntu daily release ]
  * Automatic snapshot from revision 1038

 -- Ubuntu daily release <ps-jenkins@lists.canonical.com>  Thu, 29 Aug 2013 18:05:29 +0000

mir (0.0.10+13.10.20130829.1-0ubuntu1) saucy; urgency=low

  [ Alan Griffiths ]
  * config, input: default_android_input_configuration.cpp should only
    use public headers.
  * config, input: Stubbed version of input for nested mir.

  [ Ubuntu daily release ]
  * Automatic snapshot from revision 1036

 -- Ubuntu daily release <ps-jenkins@lists.canonical.com>  Thu, 29 Aug 2013 14:05:26 +0000

mir (0.0.10+13.10.20130829-0ubuntu1) saucy; urgency=low

  [ Daniel van Vugt ]
  * Add "composition bypass" support, whereby fullscreen surfaces are
    allowed to go straight to the display hardware without being
    composited at all, hence avoiding the overhead of any OpenGL or
    texturing where possible. Hardware support: intel: Excellent radeon:
    Good, but REQUIRES kernel 3.11.0 nouveau: Good, but REQUIRES kernel
    3.11.0 android: No bypass implemented yet. (LP: #1109963)

  [ Ubuntu daily release ]
  * Automatic snapshot from revision 1033

 -- Ubuntu daily release <ps-jenkins@lists.canonical.com>  Thu, 29 Aug 2013 10:04:53 +0000

mir (0.0.10+13.10.20130828.1-0ubuntu1) saucy; urgency=low

  [ Daniel van Vugt ]
  * I've noticed some confusion in the community around the purposes of
    the mir_demo_* binaries. For example: - Users expected
    mir_demo_client to do something. - Users expected mir_demo_server to
    be useful, when they would get more use from mir_demo_server_shell.
    - Users thought mir_demo_client_{un}accelerated were the only
    examples of {un}accelerated clients. This proposal renames
    mir_demo_client_* to more accurately describe what they are and what
    they do. .

  [ Alan Griffiths ]
  * graphics: make nested code compatable with "bypass" branch.

  [ Ubuntu daily release ]
  * Automatic snapshot from revision 1031

 -- Ubuntu daily release <ps-jenkins@lists.canonical.com>  Wed, 28 Aug 2013 22:05:08 +0000

mir (0.0.10+13.10.20130828-0ubuntu1) saucy; urgency=low

  [ Alan Griffiths ]
  * graphics.nested: sketch out NestedOutput implementation.

  [ Eleni Maria Stea ]
  * removed the struct NativeGBMPlatform from gbm_platform.cpp and added
    a NativeGBMPlatform class instead.

  [ Ubuntu daily release ]
  * Automatic snapshot from revision 1028

 -- Ubuntu daily release <ps-jenkins@lists.canonical.com>  Wed, 28 Aug 2013 10:04:57 +0000

mir (0.0.10+13.10.20130827.1-0ubuntu1) saucy; urgency=low

  [ Alan Griffiths ]
  * ipc: add a protocol version to the wire protocol so that we can bump
    it in future.
  * graphics::nested: Handling of output configuration changes.
  * graphics.nested: Hookup NestedDisplay to display change
    notifications.

  [ Daniel van Vugt ]
  * Introducing mir_demo_client_progressbar. It's pretty boring;
    designed to simulate key repeat scrolling in a terminal, as an aid
    for tracking down bug 1216472. . (LP: #1216472)

  [ Eleni Maria Stea ]
  * changed the GBMBufferAllocator constructor and class to use the
    gbm_device instead of the GBMPlatform to remove the dependency from
    the mg::Platform interface - this way we can use the
    GBMBufferAllocator with the NativeGBMPlatform (nested mir).

  [ Ubuntu daily release ]
  * Automatic snapshot from revision 1025

 -- Ubuntu daily release <ps-jenkins@lists.canonical.com>  Tue, 27 Aug 2013 18:04:47 +0000

mir (0.0.10+13.10.20130827-0ubuntu1) saucy; urgency=low

  [ Robert Ancell ]
  * Allow the Mir server socket to be set with the MIR_SOCKET enviroment
    variable.

  [ Ubuntu daily release ]
  * Automatic snapshot from revision 1019

 -- Ubuntu daily release <ps-jenkins@lists.canonical.com>  Tue, 27 Aug 2013 06:04:57 +0000

mir (0.0.10+13.10.20130826.1-0ubuntu1) saucy; urgency=low

  [ Christopher James Halse Rogers ]
  * Fix server-side tracking of client buffers When the server knows the
    client has a given buffer cached it only needs to send the BufferID
    rather than the full IPC package. While this is an optimisation,
    it's also required for correctness - the client will not clean up
    fds for buffers it has cached, so if the server sends a full IPC
    package for a buffer the client knows about any buffer fds leak. The
    buffer cache is per-surface on the client side, but was per-session
    on the server side. This meant that the server did not accurately
    track the client's buffers, resulting in it sending unexpected fds
    that the client then leaked. Fix this by making the buffer tracker
    per-surface server-side.

  [ Ubuntu daily release ]
  * Automatic snapshot from revision 1017

 -- Ubuntu daily release <ps-jenkins@lists.canonical.com>  Mon, 26 Aug 2013 14:04:34 +0000

mir (0.0.10+13.10.20130826-0ubuntu1) saucy; urgency=low

  [ Daniel van Vugt ]
  * Fix uninitialized fields causing strange exceptions in some clients
    such as fingerpaint and multiwin since r991. (LP: #1215754) The
    uninitialized field output_id was only introduced in r991. Of
    course, giving it an invalid value should not cause such wacky
    exceptions. I'll log a bug to improve the error checking separately.
    (LP: #1215754)

  [ Ubuntu daily release ]
  * Automatic snapshot from revision 1015

 -- Ubuntu daily release <ps-jenkins@lists.canonical.com>  Mon, 26 Aug 2013 04:52:13 +0000

mir (0.0.10-0ubuntu1) saucy; urgency=low

  * New release

 -- Robert Ancell <robert.ancell@canonical.com>  Mon, 26 Aug 2013 11:36:02 +1200

mir (0.0.9+13.10.20130825.1-0ubuntu1) saucy; urgency=low

  [ Daniel van Vugt ]
  * Disambiguate an exception message which could come from three
    places: Output has no associated crtc with more rich and meaningful
    information: Output <NAME> has no associated CRTC to <ACTION> on.

  [ Robert Carr ]
  * SessionMediator must hold only a weak reference to the session. (LP:
    #1195089)

  [ Ubuntu daily release ]
  * Automatic snapshot from revision 1012

 -- Ubuntu daily release <ps-jenkins@lists.canonical.com>  Sun, 25 Aug 2013 14:04:38 +0000

mir (0.0.9+13.10.20130825-0ubuntu1) saucy; urgency=low

  [ Ricardo Mendoza ]
  * Add whitespace to prevent errors in non -fpermissive compilations.

  [ Ubuntu daily release ]
  * Automatic snapshot from revision 1009

 -- Ubuntu daily release <ps-jenkins@lists.canonical.com>  Sun, 25 Aug 2013 10:05:08 +0000

mir (0.0.9+13.10.20130823.3-0ubuntu1) saucy; urgency=low

  [ Alan Griffiths ]
  * mir: std::hash support for mir::IntWrapper<> .

  [ Ubuntu daily release ]
  * Automatic snapshot from revision 1007

 -- Ubuntu daily release <ps-jenkins@lists.canonical.com>  Fri, 23 Aug 2013 22:04:51 +0000

mir (0.0.9+13.10.20130823.2-0ubuntu1) saucy; urgency=low

  [ Ricardo Mendoza ]
  * * Implement lifecycle events interface.

  [ Ubuntu daily release ]
  * Automatic snapshot from revision 1005

 -- Ubuntu daily release <ps-jenkins@lists.canonical.com>  Fri, 23 Aug 2013 18:04:51 +0000

mir (0.0.9+13.10.20130823.1-0ubuntu1) saucy; urgency=low

  [ Kevin DuBois ]
  * Send focus notifications to client. (LP: #1196744, #1192843,
    #1102757, #1201435)

  [ Robert Carr ]
  * Send focus notifications to client. (LP: #1196744, #1192843,
    #1102757, #1201435)

  [ Alan Griffiths ]
  * graphics: spike of NestedDisplayConfiguration.

  [ Ubuntu daily release ]
  * Automatic snapshot from revision 1003

 -- Ubuntu daily release <ps-jenkins@lists.canonical.com>  Fri, 23 Aug 2013 14:05:22 +0000

mir (0.0.9+13.10.20130823-0ubuntu1) saucy; urgency=low

  [ Daniel van Vugt ]
  * event_sender.cpp: I've never seen this before. So it should not have
    my name on it.

  [ Ubuntu daily release ]
  * Automatic snapshot from revision 1000

 -- Ubuntu daily release <ps-jenkins@lists.canonical.com>  Fri, 23 Aug 2013 06:05:00 +0000

mir (0.0.9+13.10.20130822.1-0ubuntu1) saucy; urgency=low

  [ Daniel van Vugt ]
  * Revert the grey background. It's too visually intrusive while we
    don't yet have the ability to give a shell any control over
    compositing (and override GLRenderer::clear) like it should
    eventually have. (LP: #1215322). (LP: #1215322)

  [ Alan Griffiths ]
  * graphics: Fills in some more bits of NestedDisplay.

  [ Ubuntu daily release ]
  * Automatic snapshot from revision 998

 -- Ubuntu daily release <ps-jenkins@lists.canonical.com>  Thu, 22 Aug 2013 14:04:56 +0000

mir (0.0.9+13.10.20130822-0ubuntu1) saucy; urgency=low

  [ Daniel van Vugt ]
  * eglplasma: Don't include the alpha component in gradient
    calculations. We want the whole surface to be opaque. (LP:
    #1215285). (LP: #1215285)

  [ Ubuntu daily release ]
  * Automatic snapshot from revision 995

 -- Ubuntu daily release <ps-jenkins@lists.canonical.com>  Thu, 22 Aug 2013 10:05:21 +0000

mir (0.0.9+13.10.20130821.1-0ubuntu1) saucy; urgency=low

  [ Daniel van Vugt ]
  * Make compositor::Scene lockable. This allows us to do multiple
    operations on a scene atomically using a nice simple:
    std::lock_guard<Scene> lock(scene); In the short term, this is
    required by the bypass branch. In the longer term it will also be
    useful if/when Scene gets an iterator.
  * Check a connection is valid (not NULL) before trying to dereference
    it. Such a NULL dereference led to worrying valgrind errors seen in
    LP: #1212516. (LP: #1212516)

  [ Alan Griffiths ]
  * graphics: hard-wire nested Mir to create an output for every host
    output.

  [ Alexandros Frantzis ]
  * Allow clients to specify the output they want to place a surface in.
    Only fullscreen placements are supported for now, but the policy is
    easy to change. This MP breaks the client API/ABI, so I bumped the
    client ABI version. I took this opportunity to rename some fields in
    MirDisplayConfiguration to improve consistency. .

  [ Ubuntu daily release ]
  * Automatic snapshot from revision 993

 -- Ubuntu daily release <ps-jenkins@lists.canonical.com>  Wed, 21 Aug 2013 14:05:07 +0000

mir (0.0.9+13.10.20130821-0ubuntu1) saucy; urgency=low

  [ Brandon Schaefer ]
  * Release the mir surfaces when done in multiwin demo.
  * Clean up config->cards when were are deleting the display config.

  [ Alexandros Frantzis ]
  * server: Handle both user initiated and hardware display changes with
    MediatingDisplayChanger Enhance MediatingDisplayChanger to handle
    both user initiated display changes and hardware changes, by making
    it implement two interfaces for the two responsibilities
    (mg::DisplayChanger, mf::DisplayChanger).
  * shell: Notify sessions when the display configuration changes This
    patchset implements client notifications for display configuration
    changes. It also adds a mir_demo_client_display_config example which
    can be used to test and demo client initiated display configuration
    changes. Use of the example uncovered some issues that are also
    fixed by this patchset (see individual commits for more info).
  * shell: Add infrastructure for emitting and handling session related
    events.
  * shell: Support per-session display configurations This MP adds
    support for per-session display configurations, i.e., configurations
    that are active only when the client that submitted them has the
    focus. mir_connection_apply_display_config() now changes the session
    display configuration instead of the base/global one.

  [ Alan Griffiths ]
  * graphics::nested: sketch out some more of the nested mir
    implementation.
  * tests: Workaround for test timeout under valgrind. (LP: #1212518)
  * config: use the DisplayServer to hold ownership of system
    components, not the DefaultServerConfiguration.
  * graphics: Start on the NativePlatform interface.
  * graphics: Split the output state out of the NestedDisplay class.

  [ Daniel van Vugt ]
  * setup-android-dependencies.sh: Update for saucy flipped phablet
    images.
  * Give Mir a grey background by default, so you can see which monitors
    it is using.

  [ Eleni Maria Stea ]
  * graphics::nested: sketch out some more of the nested mir
    implementation.
  * nested_platform.cpp functions.

  [ Robert Carr ]
  * Pass session through placement strategy.

  [ Christopher James Halse Rogers ]
  * Add a little extra debugging API.
  * Add missing mutex around display config call.

  [ Ubuntu daily release ]
  * Automatic snapshot from revision 988

 -- Ubuntu daily release <ps-jenkins@lists.canonical.com>  Wed, 21 Aug 2013 06:04:49 +0000

mir (0.0.9+13.10.20130813-0ubuntu1) saucy; urgency=low

  [ Daniel d'Andrada ]
  * Add mir_surface_type_inputmethod enum value.

  [ Ubuntu daily release ]
  * Automatic snapshot from revision 970

 -- Ubuntu daily release <ps-jenkins@lists.canonical.com>  Tue, 13 Aug 2013 02:04:54 +0000

mir (0.0.9+13.10.20130812.4-0ubuntu1) saucy; urgency=low

  [ Alexandros Frantzis ]
  * server,client: Add type, preferred mode and max. simultaneous
    outputs information to the display configuration.

  [ Ubuntu daily release ]
  * Automatic snapshot from revision 968

 -- Ubuntu daily release <ps-jenkins@lists.canonical.com>  Mon, 12 Aug 2013 18:05:30 +0000

mir (0.0.9+13.10.20130812.3-0ubuntu1) saucy; urgency=low

  [ Daniel van Vugt ]
  * eglapp: Add sizing parameters: -f (fullscreen) and -s WxH (specific
    size).

  [ Alan Griffiths ]
  * frontend, examples, tests: provide a utility to adapt
    frontend::Surface to the graphics::InternalSurface interface.

  [ Ubuntu daily release ]
  * Automatic snapshot from revision 966

 -- Ubuntu daily release <ps-jenkins@lists.canonical.com>  Mon, 12 Aug 2013 14:04:37 +0000

mir (0.0.9+13.10.20130812.2-0ubuntu1) saucy; urgency=low

  [ Robert Ancell ]
  * Remove apport hook - we're not installing it and libraries don't
    have hooks anyway. Apps that use libmirserver will have hooks
    (unity-system-compositor, unity-mir). (LP: #1204284)

  [ Alexandros Frantzis ]
  * protobuf: Pass a DisplayConfiguration submessage with the
    Connection.

  [ Ubuntu daily release ]
  * Automatic snapshot from revision 963

 -- Ubuntu daily release <ps-jenkins@lists.canonical.com>  Mon, 12 Aug 2013 11:04:00 +0000

mir (0.0.9+13.10.20130812.1-0ubuntu1) saucy; urgency=low

  [ Robert Ancell ]
  * Fix libmirserver dependent packages requiring the exact version - it
    hadn't been updated for the soname change in revision 948. (LP:
    #1210811)

  [ Alan Griffiths ]
  * platform: workaround link errors on i386/g++ 4.8.1. (LP: #1208774)

  [ Ubuntu daily release ]
  * Automatic snapshot from revision 960

 -- Ubuntu daily release <ps-jenkins@lists.canonical.com>  Mon, 12 Aug 2013 06:04:36 +0000

mir (0.0.9-0ubuntu1) saucy; urgency=low

  * New release

 -- Robert Ancell <robert.ancell@canonical.com>  Mon, 12 Aug 2013 09:19:43 +1200

mir (0.0.8+13.10.20130810-0ubuntu1) saucy; urgency=low

  [ Robert Ancell ]
  * Remove documentation on the system-compositor-testing PPA now
    everything is in main/universe in saucy.

  [ Kevin DuBois ]
  * Add an object for sending display config change messages to all
    connected clients (globally).

  [ Daniel van Vugt ]
  * Fix the compositor side of lag observed between input events and the
    screen. This is half the fix for LP: #1199450. The other half of the
    fix is to resolve client buffers arriving out of order, which has
    not been fully diagnosed but is known to be resolved by the "switch"
    branch. . (LP: #1199450)

  [ Ubuntu daily release ]
  * Automatic snapshot from revision 956

 -- Ubuntu daily release <ps-jenkins@lists.canonical.com>  Sat, 10 Aug 2013 02:04:55 +0000

mir (0.0.8+13.10.20130809.4-0ubuntu1) saucy; urgency=low

  [ Michael Terry ]
  * Pass on the owning Session when creating Surfaces. (LP: #1200035)

  [ Ubuntu daily release ]
  * Automatic snapshot from revision 952

 -- Ubuntu daily release <ps-jenkins@lists.canonical.com>  Fri, 09 Aug 2013 18:05:05 +0000

mir (0.0.8+13.10.20130809.3-0ubuntu1) saucy; urgency=low

  [ Daniel van Vugt ]
  * Simplify and generalize buffer swapping to support arbitrary numbers
    of: - buffers - compositors - clients This is a unified N-buffers
    algorithm which supports any positive number of buffers, as well as
    dynamically switching between synchronous and asynchronous
    behaviour. So it does everything the existing code does and more.
    The key requirement is to support an arbitrary number of (different)
    simultaneous compositor acquisitions, as is needed for bypass
    support (coming soon). This then leads to the requirement that a
    compositor and a snapshot buffer should be acquired differently.
    Because a snapshot should never consume frames, only observe them.
    On the other hand, a compositior acquire must consume a frame (if
    available) so as to guarantee correct ordering when more than one
    are acquired simultaneously in bypass mode. Also fixes LP: #1199717
    and is half the fix for LP: #1199450. (LP: #1199450, #1199717)

  [ Alan Griffiths ]
  * doc, tools: update instructions for "flipped" image.

  [ Christopher James Halse Rogers ]
  * Split out unversioned Mir platform package to fix upgrades across
    libmirserver SONAME bumps.

  [ Ubuntu daily release ]
  * Automatic snapshot from revision 950

 -- Ubuntu daily release <ps-jenkins@lists.canonical.com>  Fri, 09 Aug 2013 11:14:41 +0000

mir (0.0.8+13.10.20130808.2-0ubuntu1) saucy; urgency=low

  [ Alexandros Frantzis ]
  * gbm: Don't try to allocate buffers with unsupported formats. (LP:
    #1124948)

  [ Ubuntu daily release ]
  * Automatic snapshot from revision 946

 -- Ubuntu daily release <ps-jenkins@lists.canonical.com>  Thu, 08 Aug 2013 15:18:56 +0000

mir (0.0.8+13.10.20130808.1-0ubuntu1) saucy; urgency=low

  [ Robert Ancell ]
  * VT switch on alt+ctrl+Fn.
  * Add missing iostream import. This was accidentally removed in
    revision 939. Local builds and CI builds both seem to have treated
    this as a warning; debian package builds as an error. Fixes
    packaging builds.

  [ Robert Carr ]
  * Add an interface by which the shell may be notified of and interfere
    with surface configuration requests.

  [ Alexandros Frantzis ]
  * Bring back revision 931 with a fix for the crash it caused (LP:
    #1209053). (LP: #1209053)
  * examples: Quit the example servers and standalone programs when
    Ctrl+Alt+Backspace is pressed.

  [ Maarten Lankhorst ]
  * Re-introduce console support, and ignore control characters. (LP:
    #1102756, #1195509)

  [ Ubuntu daily release ]
  * Automatic snapshot from revision 944

 -- Ubuntu daily release <ps-jenkins@lists.canonical.com>  Thu, 08 Aug 2013 05:03:26 +0000

mir (0.0.8+13.10.20130807.3-0ubuntu1) saucy; urgency=low

  [ Robert Ancell ]
  * platform: Install and use mirplatform headers. (LP: #1209104)

  [ Daniel van Vugt ]
  * Revert r931. It is causing instant and widespread crashes (LP:
    #1209053). (LP: #1209053)

  [ Alan Griffiths ]
  * platform: remove spurious ${MIR_COMMON_PLATFORM_LIBRARIES}.
  * platform: Install and use mirplatform headers. (LP: #1209104)

  [ Christopher James Halse Rogers ]
  * Fix multihead API usage in EGL example clients.

  [ Ubuntu daily release ]
  * Automatic snapshot from revision 937

 -- Ubuntu daily release <ps-jenkins@lists.canonical.com>  Wed, 07 Aug 2013 16:24:16 +0000

mir (0.0.8+13.10.20130807.1-0ubuntu1) saucy; urgency=low

  [ Kevin DuBois ]
  * Add support for sending display change events to the client to the
    api/protocol.

  [ Ricardo Salveti de Araujo ]
  * Just use libhardware instead of libhybris when building mir (avoid
    conflicts with egl/gles) .

  [ Alan Griffiths ]
  * graphics: Split off platform abstraction as a shared library.
  * graphics: Split off platform abstraction as an LGPL shared library.

  [ Alexandros Frantzis ]
  * display_server: Don't configure the display while the display server
    is paused Don't configure the display while the display server is
    paused. Postpone the configuration until the display server resumes.
  * server: Make EventFilter customization easier.

  [ Ubuntu daily release ]
  * Automatic snapshot from revision 932

 -- Ubuntu daily release <ps-jenkins@lists.canonical.com>  Wed, 07 Aug 2013 06:10:58 +0000

mir (0.0.8+13.10.20130806-0ubuntu1) saucy; urgency=low

  [ Kevin DuBois ]
  * Add protobuf message and api for requesting display configuration
    change. Requests to change the display are authorized by the shell
    authorizer .

  [ Alan Griffiths ]
  * 1. establish a MirConnection during the NestedPlatform
    initialization 2. check that the socket filename that is used by the
    nested mir to accept connections is not the same with the host mir's
    socket filename 3. release the connection when the NestedPlatform is
    deleted.

  [ Eleni Maria Stea ]
  * 1. establish a MirConnection during the NestedPlatform
    initialization 2. check that the socket filename that is used by the
    nested mir to accept connections is not the same with the host mir's
    socket filename 3. release the connection when the NestedPlatform is
    deleted.

  [ Colin Watson ]
  * The upcoming arm64 architecture is called arm64, not armel64.

  [ Alexandros Frantzis ]
  * gbm,compositor: Misc multimonitor related fixes. (LP: #1208354)

  [ Ubuntu daily release ]
  * Automatic snapshot from revision 925

 -- Ubuntu daily release <ps-jenkins@lists.canonical.com>  Tue, 06 Aug 2013 00:02:45 +0000

mir (0.0.8+13.10.20130803-0ubuntu1) saucy; urgency=low

  [ Daniel van Vugt ]
  * fingerpaint: Paint on single clicks, and not just drags. This helps
    in testing input/buffer lag issues ;).

  [ Robert Carr ]
  * Replace SingleVisibilityFocusMechanism with a simpler and more
    flexible mechanism based around raising the surface.
  * Do not target hidden surfaces for pointer events.

  [ Alan Griffiths ]
  * graphics: Break the dependency of graphics platforms on MainLoop.

  [ Christopher James Halse Rogers ]
  * Fix mir_connection_get_display_info There's no guarantee that
    config->displays[0] will be valid, and indeed it's always invalid in
    all my tests. This causes a segfault when trying to dereference the
    current mode of an inactive display.

  [ Ubuntu daily release ]
  * Automatic snapshot from revision 920

 -- Ubuntu daily release <ps-jenkins@lists.canonical.com>  Sat, 03 Aug 2013 00:02:40 +0000

mir (0.0.8+13.10.20130802-0ubuntu1) saucy; urgency=low

  [ Daniel van Vugt ]
  * Fix crashing demo clients, since the introduction of multimonitor.
    (LP: #1207145). (LP: #1207145)
  * tools/install_on_android.sh: Don't upload to/test in Android
    directories. We don't need to now that the phablet images are
    flipped. /tmp is much safer. Also don't hardcode a particular ABI
    (which was wrong). .

  [ Alan Griffiths ]
  * graphics, compositor: Move compositor/buffer_properties.h and
    compositor/graphic_buffer_allocator.h to graphics.
  * graphics, compositor: Move buffer_ipc_packer.h to graphics.
  * graphics/gbm: negate negative error codes returned by drm so they
    can be interpreted by boost.

  [ Alexandros Frantzis ]
  * examples: Add option to specify the display configuration policy to
    use We offer three display configuration policies to all the
    examples that use configurations based on
    mir::example::ServerConfiguration: 1. clone (default) 2. sidebyside
    (outputs are placed side-by-side in the virtual space, in increasing
    connector id order) 3. single (only the first, in connector id
    order, is used).

  [ Ubuntu daily release ]
  * Automatic snapshot from revision 914

 -- Ubuntu daily release <ps-jenkins@lists.canonical.com>  Fri, 02 Aug 2013 00:02:52 +0000

mir (0.0.8+13.10.20130801-0ubuntu1) saucy; urgency=low

  [ Kevin DuBois ]
  * connect multi-display info from the display, to the client by
    improving SessionMediator.
  * prepare for global event sending (like display resizing) by
    separating the ability to send messages into distinct classes that
    is used in the client request service loops clean up constructors
    that aren't used, functions that aren't needed as well.

  [ Robert Carr ]
  * Support monitor input channels for the shell.

  [ Eleni Maria Stea ]
  * stub Platform functions to NestedPlatform replaced
    create_nested_platform with a call to the NestedPlatform constructor
    in the default_server_configuration.cpp.

  [ Alexandros Frantzis ]
  * gbm: Handle the cursor properly with multiple monitors.

  [ Ubuntu daily release ]
  * Automatic snapshot from revision 907

 -- Ubuntu daily release <ps-jenkins@lists.canonical.com>  Thu, 01 Aug 2013 00:02:49 +0000

mir (0.0.8+13.10.20130731.2-0ubuntu1) saucy; urgency=low

  [ Dmitrijs Ledkovs ]
  * Use explicit boost-dev packages.

  [ Alexandros Frantzis ]
  * gbm: Support non-cloned display configurations.

  [ Thomas Voß ]
  * Adjust documentation to account for lightdm/packaging changes.
  * Don't make Mir become a process group leader, to avoid CTRL-C
    killing the X server.

  [ Alan Griffiths ]
  * test_framework: Provide boost exception diagnostics.
  * graphics: Remove use of frontend::Surface from graphics interface &
    implementation.

  [ Daniel van Vugt ]
  * Don't run Android commands which are no longer valid in flipped
    phablet images. They will only kill your connection to the device.
    (LP: #1206369). (LP: #1206369)
  * Fix documentation to suit the new "flipped" phablet images. Also
    remove extraneous comment which could cause copy/paste mistakes.

  [ Eleni Maria Stea ]
  * mir option --nested-mode <host-socket>.
  * added a native platform interface in
    include/server/mir/graphics/native_platform.h added a new static
    library for the nested platform added some stub
    create_native_platform and create_nested_platform functions to be
    called when mir runs in nested mode.

  [ Ubuntu daily release ]
  * Automatic snapshot from revision 901

 -- Ubuntu daily release <ps-jenkins@lists.canonical.com>  Wed, 31 Jul 2013 12:55:57 +0000

mir (0.0.8+13.10.20130730-0ubuntu1) saucy; urgency=low

  [ Robert Ancell ]
  * Use the soname in the filename of all the public libraries.
    Explicityly set soname for libmirserver and libmirprotobuf.

  [ Daniel van Vugt ]
  * Separate MockBufferAllocator for reuse in other test cases.
  * Silence noisy integration tests (Uninteresting mock function calls)
    (LP: #1192618). (LP: #1192618)
  * Distinguish between a buffer locked for composition vs snapshotting.
    The difference will become very important with the introduction of
    bypass. Stay tuned.

  [ Alexandros Frantzis ]
  * graphics, shell: move GLPixelBuffer to shell.
  * compositor: Introduce and use a different DisplayBufferCompositor
    object per non-cloned output.
  * geometry: Use an closed-open representation for Rectangle end
    points.

  [ Thomas Voß ]
  * Adjust the Process class to correctly trace child processes. This
    should help a lot in avoiding/diagnosing races on armhf.

  [ Kevin DuBois ]
  * expand client api so that multiple MirDisplayInfo can be returned
    for multimonitor situations.
  * add a function to the client api to query the possible formats to
    create a surface with.
  * client: decouple MirConnection from MirEvent a bit. stop two-step
    initialization of the client rpc channel.

  [ Robert Carr ]
  * Add surface lifecycle notification to the session listener.
  * Build test_android_input_registrar.cpp.

  [ Alan Griffiths ]
  * graphics, shell: move GLPixelBuffer to shell.

  [ Maarten Lankhorst ]
  * Fixes LP: #1195509. (LP: #1195509)

  [ Ubuntu daily release ]
  * Automatic snapshot from revision 890

 -- Ubuntu daily release <ps-jenkins@lists.canonical.com>  Tue, 30 Jul 2013 00:03:17 +0000

mir (0.0.8-0ubuntu1) saucy; urgency=low

  * New release

 -- Robert Ancell <robert.ancell@canonical.com>  Mon, 22 Jul 2013 10:07:38 +1200

mir (0.0.7+13.10.20130721ubuntu.unity.next-0ubuntu1) saucy; urgency=low

  [ Robert Ancell ]
  * Update debian/copyright for 3rd_party files. (LP: #1194073)
  * update to xmir instructions.
  * Put demos back into bin, not libexec. It's confusing, conflicts with
    the documentation and makes it harder to run them.
  * Add some XMir diagnostic and recovery documentation.
  * Update docs to refer to saucy, not raring.
  * Display command line options error when failed.
  * Remove dead tag code in SessionManager.
  * Remove dead code in ProtobufSocketCommunicator.
  * Releasing 0.0.6
  * Close the platform file descriptors on destruction of MirConnection.
    (LP: #1198022)
  * Remove libancilliary and implement required functionality directly.
  * add xmir guide to debug.
  * Only use a DRM device if it has connections. (LP: #1197708)
  * Add instructions on how to compile Mesa and X.Org with Mir support.
    (LP: #1193261)

  [ Jussi Pakkanen ]
  * Explicitly create output directory before running custom command.

  [ Alexandros Frantzis ]
  * graphics: Implement GLBufferPixels to extract buffer pixels using
    GL.
  * lttng: Install tracepoint provider libraries in private lib
    subdirectory.
  * surfaces: Fix Surface::flag_for_render() Fixes lp:1195105. (LP:
    #1195105)
  * compositor: Manage the rendering target properly in the compositing
    threads.
  * shell: Implement Session::take_snapshot() method.
  * graphics: Add Display::configure() method.
  * server: Support handlers for file descriptors in MainLoop.
  * graphics: Reconfigure the Display when the display configuration
    changes.
  * tests: Fix race condition in MockDRM leading to memory errors
    Previously, because we allocated and returned memory in two step,
    using a unique storage point to hold the allocated memory, there was
    the potential for memory errors (e.g. double frees) in multithreaded
    tests (like
    drm_close_not_called_concurrently_on_ipc_package_destruction). (LP:
    #1197408)
  * server: Make symbols of loaded SharedLibraries available globally.
  * gbm: Provide different functions for validating server and client
    Mesa EGL native displays. (LP: #1177902)
  * gbm: Update mesa egl native display validation function names Update
    mesa egl native display validation function names to match the ones
    used by Mesa.
  * graphics: Introduce a DisplayConfigurationPolicy to set up
    DisplayConfigurations.
  * geometry: Add Rectangles class to hold a collection of rectangles.
  * android: Separate Display and DisplayBuffer implementations.
  * graphics: Fall back to reading RGBA pixel data in GLPixelBuffer if
    BGRA is not supported.
  * Replace ViewableArea with more fitting interfaces.

  [ Eleni Maria Stea ]
  * minor fix of typo in the example: mir_client_accelerated.
  * fixed invalid C++ code, which was using a non-standard gcc language
    extension, for named initialization of structure elements.

  [ Stephen M. Webb ]
  * disable running the integration test suite on arm architecture
    during the packaging builds (lp: #1195265). (LP: #1195265, #1195260)

  [ Didier Roche ]
  * lttng: Install tracepoint provider libraries in private lib
    subdirectory.
  * build-dep on valgrind as it's used in integration tests. (LP:
    #1195265)
  * only build on archs we support.
  * Don't build on powerpc.
  * Disable unity armhf tests, they are failing the armhf build on
    buildds.

  [ Kevin DuBois ]
  * unify advance_client_buffer and client_buffer() interfaces on
    ms::Surface. change the ms::Surface class so that it does not hold
    the client resource on behalf of the clients, the frontend or native
    windows do.
  * android drivers have an interface for the drivers to obtain a strong
    reference to the native window type. Allow the drivers to acquire
    this strong reference to the buffer backing their texture/fbo.
  * Activate sending a "swapinterval" signal over IPC. Add client api
    for software clients to request different swapintervals.
    (eglSwapInterval is not glued together just yet) Currently only
    swapinterval of 0 or 1 is supported. (LP: #1130553)
  * link eglSwapInterval hook in gbm driver to the ipc message to enable
    swapinterval0. This makes eglSwapInterval (1) or (0) work for gbm
    ipc clients only.
  * fix: lp:1196647 (test bug results in crash in android unit tests)
    bug was just in test code on android. (LP: #1196647)
  * fix: lp1192742 by cleaning up FD's when an android client
    unregisters its native_handle_t. (LP: #1192742)
  * saucy's default boost version is 1.53, yet the cross compile script
    was still on 1.49. switch script to 1.53.
  * begin cleanup of ms::Surface by breaking "ms::Surface : public
    mi::SurfaceTarget" inheritance the input system was using the
    surface object (specifically the std::weak_ptr<mi::SurfaceTarget> to
    the ms::Surface) as its 'key' for coordinating the surfaces. This
    bound the input system tightly to the surface stack, which prevented
    any proxying of ms::Surface and made the lifetime of ms::Surface
    tangled. This change breaks this dependency by making ms::Surface
    own an InputChannel, instead of it being a SurfaceTarget.
  * remove google mock from the internal source tree. Rather, use the
    google-mock package and build the source externally. (LP: #1185265,
    #1194017)
  * disable running the integration test suite on arm architecture
    during the packaging builds (lp: #1195265). (LP: #1195265, #1195260)
  * break ms::Surface : public mg::Renderable dependency, paving the way
    for a more sensible interface surrounding our ms::Surface object.
    Also ensure that graphics data is maintained synchronously. Remove
    most state from ms::Surface.
  * fixes: lp:1200782 by freeing fd's associated with buffer package.
    (LP: #1200782)

  [ Kevin Gunn ]
  * this is to change the doc's fpr preinstalled binaries to reference
    using the system-compositor-testing ppa.
  * update to xmir instructions.
  * add xmir guide to debug.

  [ Alan Griffiths ]
  * graphics, config: Dynamically load the graphics platform.
  * config: allow graphics platform library to be selected by command-
    line/config. (LP: #1118909)
  * docs: A move towards house style for the webpages.
  * Make gmock and umockdev dependencies of the tests, clean up, and
    make not building tests an option. (LP: #1196987)
  * client: remove some unnecessary memory allocation, copying and
    threading.
  * frontend: Guard SessionMediator::session against race conditions.
  * frontend: remove redundant and misleading comment.
  * frontend: cut down memory allocations by pre-allocating and reusing
    buffers.
  * geometry: more tractable construction of objects. (LP: #1199756)
  * tests: rework test to prevent test input events being missed before
    handler is registered. (LP: #1200236)
  * geometry: make geometry compound types easier to construct. (LP:
    #1199756)
  * doc: use house font and colors for coding guidelines.
  * mir: Simpler IntWrapper that doesn't need type tags upfront.
  * graphics, conpositor: Move dependencies of graphics platform into
    graphics.
  * graphics: Delete unused file -
    include/server/mir/graphics/framebuffer_backend.h.
  * graphics, compositor: Move the rendering interfaces and code to
    compositor.
  * graphics, compositor: move BufferBasic to graphics.
  * graphics::gbm: delete unused headers.

  [ Christopher James Halse Rogers ]
  * Improve GBM platform's device probing, by actually making it probe
    devices.
  * Fix clearly-broken code, for which clang produced deliberately
    broken output.
  * Fix two issues caught by Clang's static analyser.
  * I like clang's error messages. Let's keep Mir building on clang.
  * Make libmirclient not aggressively signal-unsafe by blocking signals
    on our IO thread. Fixes infinite loop in XMir (LP: #1199319). (LP:
    #1199319)
  * Document XMir drivers too.

  [ Sebastien Bacher ]
  * Small copyright fixes (lp: #1195647). (LP: #1195647)

  [ Daniel van Vugt ]
  * Cache the transformation matrix; only recalculate it when some part
    of the transformation changes. (LP: #1193020) . (LP: #1193020)
  * Don't pass a clang-only option to gcc. It will not understand and
    cause build failure (LP: #1194385). (LP: #1194385)
  * Fix build failure due to differing exception specifiers. noexcept
    destructors should be enforced in derived classes if the base uses
    them. (LP: #1194703). (LP: #1194703)
  * Document thread safety pitfalls about client-side callbacks. .
  * Fix mismatched destructor exception specifiers causing build failure
    in gcc 4.7. Also fix struct/class mismatches that some compilers
    will treat as an error. (LP: #1196415). (LP: #1196415)
  * mir_demo_client_unaccelerated: Add an FPS count, and a "-n" option
    to disable vsync (set swap interval to 0).
  * mir_demo_client_egl*: Add a "-n" option to disable syncing to vblank
    (hence to use swap interval == 0).
  * Initial attempts at making the Mir client API thread safe.
    Ordinarily you would not build locking into an API, however the fact
    that Mir clients implicitly get multiple threads created for them
    makes it important for the API itself to be automatically thread
    safe. I've tried to avoid API changes, but adding a new function:
    mir_wait_for_one was necessary. This is because mir_wait_for doesn't
    work if multiple threads are waiting on the same thing
    simultaneously. And the fact that waiting at all is optional means
    we can't change the behaviour of mir_wait_for -- it must always wait
    for all outstanding results (which is only safe in clients where the
    waiting happens in a single thread). .
  * Work around GCC issue 50043 which is causing build failures on
    raring. (LP: #1199210) The gcc bug is only fixed in 4.8/saucy. (LP:
    #1199210)
  * MockDisplayConfigurationPolicy: Work around gcc-4.7 bugs causing
    build failure on raring. (LP: #1200064). (LP: #1200064)
  * Another workaround for gcc-4.7 bugs causing build failure. (LP:
    #1200107). (LP: #1200107)
  * buffer_swapper_spin.h: Remove dead code: initialize_queues.
  * Remove unused interface surfaces::GraphicRegion It became unused
    when Kevin's work landed in r856 yesterday. .
  * Rename compositor::Renderables --> compositor::Scene What is a
    "Renderables"? It's the interface by which we know the scene graph,
    or the model of how all the surfaces relate to each other. Right,
    then call it a scene graph... but the word "graph" might imply a
    particular structure. And we don't want to imply such things in an
    interface. So just call it "scene". That makes slightly more sense
    than imagining what a "Renderables" (singular) is.
  * Fix comments which mention incorrect namespaces for Buffer following
    yesterday's landings.

  [ Ricardo Mendoza ]
  * Fix broken tests/unit-
    tests/client/android/test_client_android_registrar.cpp due to unused
    return value.

  [ Thomas Voß ]
  * Wait for vt to become active if we need to activate it.
  * Remove disabling asio's epoll reactor implementation from the
    package build flags.
  * Introduce cmake options to be able to selectively switch acceptance,
    integration and unit tests on/off. (LP: #1195265)

  [ Thomi Richards ]
  * Remove workaround for bug #1198022. (LP: #1198022)

  [ Robert Carr ]
  * Add raise method to surface stack.
  * Remove cucumber and all references. (LP: #1194075)
  * Add support for shaped input regions.
  * Store MirMotionAction as integer due to usage of extra bits by
    android input stack. (LP: #1197108)
  * Fix obscurance of touch events according to stacking.
  * Extract DefaultServerConfiguration::the_cursor_listener from
    DefaultServerConfiguration::the_input_configuration. (LP: #1192916)
  * Implement a connection authorization mechanism.
  * Correct test_surface_stack.cpp ordering tests.
  * Move the DepthId in surface creation to
    msh::SurfaceCreationParameters.

  [ Ubuntu daily release ]
  * Automatic snapshot from revision 874 (ubuntu-unity/next)

 -- Ubuntu daily release <ps-jenkins@lists.canonical.com>  Sun, 21 Jul 2013 00:03:59 +0000

mir (0.0.7-0ubuntu1) saucy; urgency=low

  * New release

 -- Robert Ancell <robert.ancell@canonical.com>  Mon, 15 Jul 2013 09:29:56 +1200

mir (0.0.6-0ubuntu1) saucy; urgency=low

  * New release

 -- Robert Ancell <robert.ancell@canonical.com>  Thu, 27 Jun 2013 15:47:06 +1200

mir (0.0.5-0ubuntu1) saucy; urgency=low

  * Misc a numerous package fixes.
  * Automatic snapshot from revision 766 (bootstrap)

 -- Didier Roche <didrocks@ubuntu.com>  Mon, 24 Jun 2013 19:02:49 +0200

mir (0.0.4-0ubuntu1) raring; urgency=low

  * change mesa header to clean up the file and add swapinterval 0 hook

 -- Kevin DuBois <kevin.dubois@canonical.com>  Mon, 17 Jun 2013 18:02:32 -0700

mir (0.0.3-0ubuntu1) raring; urgency=low

  [ Bryce Harrington ]
  * Add apport hook, source_mir.py

 -- Robert Ancell <robert.ancell@canonical.com>  Wed, 15 May 2013 11:47:32 +1200

mir (0.0.2-0ubuntu2) raring; urgency=low

  * Put mir in split mode

 -- Didier Roche <didrocks@ubuntu.com>  Wed, 20 Feb 2013 14:51:48 +0000

mir (0.0.2-0ubuntu1) raring; urgency=low

  * New upstream release
  * debian/control:
    - libmirclient-demos breaks older version of mir

 -- Robert Ancell <robert.ancell@canonical.com>  Tue, 12 Feb 2013 14:22:17 +1300

mir (0.0.1-0ubuntu1) quantal; urgency=low

  * Initial release

 -- Thomas Voß <thomas.voss@canonical.com>  Thu, 10 Jan 2013 08:53:02 +0100<|MERGE_RESOLUTION|>--- conflicted
+++ resolved
@@ -1,6 +1,3 @@
-<<<<<<< HEAD
-mir (0.32.0) bionic; urgency=medium
-=======
 mir (0.32.1) UNRELEASED; urgency=medium
 
   * New upstream release 0.32.1(https://github.com/MirServer/mir/projects/5)
@@ -30,7 +27,6 @@
  -- Alan Griffiths <alan.griffiths@canonical.com>  Tue, 10 Jul 2018 14:39:00 +0100
 
 mir (0.32.0) UNRELEASED; urgency=medium
->>>>>>> cbd99534
 
   * New upstream release 0.32.0(https://github.com/MirServer/mir/projects/2)
 
