#!/usr/bin/make -f

include /usr/share/dpkg/default.mk
include debian/opts.mk

export DPKG_GENSYMBOLS_CHECK_LEVEL = 4

%:
	dh $@ -Bbuild-$(DEB_HOST_ARCH) --parallel --fail-missing --with python3

# Enable verbose debugging output from the testsuite
export MIR_SERVER_LOGGING = on
override_dh_auto_test:
<<<<<<< HEAD
ifeq ($(DEB_HOST_ARCH_ENDIAN),little)
#	GTEST_OUTPUT=xml:./ dh_auto_build -- ARGS="-V" ptest
	echo "Testsuite disabled on $(DEB_HOST_ARCH) due to lack of big-endian support."
else
=======
ifeq (,$(filter nocheck,$(DEB_BUILD_OPTIONS)))
  ifeq ($(DEB_HOST_ARCH_ENDIAN),little)
	GTEST_OUTPUT=xml:./ dh_auto_build -- ARGS="-V" ptest
  else
>>>>>>> c849400c
	echo "Testsuite disabled on $(DEB_HOST_ARCH) due to lack of big-endian support."
  endif
else
	echo "Testsuite disabled due to DEB_BUILD_OPTIONS=\"$(DEB_BUILD_OPTIONS)\""
endif

COMMON_CONFIGURE_OPTIONS = \
  -DCMAKE_INSTALL_LIBEXECDIR="lib/$(DEB_HOST_MULTIARCH)/mir"\

ifeq ($(filter noopt,$(DEB_BUILD_OPTIONS)),noopt)
	COMMON_CONFIGURE_OPTIONS += -DMIR_LINK_TIME_OPTIMIZATION=OFF
else
	COMMON_CONFIGURE_OPTIONS += -DMIR_LINK_TIME_OPTIMIZATION=ON
endif

# Disable LTO on s390x, due to failing to build
ifeq ($(DEB_HOST_ARCH),s390x)
	COMMON_CONFIGURE_OPTIONS += -DMIR_LINK_TIME_OPTIMIZATION=OFF
endif

# Don't use "gold" linker 16.04 , due to failing to build on ppc64le
ifneq ($(filter xenial,$(DEB_DISTRIBUTION)),)
	COMMON_CONFIGURE_OPTIONS += -DMIR_USE_LD=ld
endif

$(info COMMON_CONFIGURE_OPTIONS: ${COMMON_CONFIGURE_OPTIONS})

override_dh_auto_configure:
ifneq ($(filter armhf,$(DEB_HOST_ARCH)),)
	dh_auto_configure -- \
	  $(COMMON_CONFIGURE_OPTIONS) \
	  -DMIR_RUN_ACCEPTANCE_TESTS=OFF \
	  -DMIR_RUN_INTEGRATION_TESTS=OFF \
	  -DMIR_PLATFORM=mesa-kms\;mesa-x11 \
	  $(OVERRIDE_CONFIGURE_OPTIONS)
else
ifneq ($(filter amd64 i386,$(DEB_HOST_ARCH)),)
	dh_auto_configure -- \
	  $(COMMON_CONFIGURE_OPTIONS) \
	  -DMIR_RUN_ACCEPTANCE_TESTS=OFF \
	  -DMIR_RUN_INTEGRATION_TESTS=OFF \
	  -DMIR_PLATFORM=mesa-kms\;mesa-x11 \
	  $(OVERRIDE_CONFIGURE_OPTIONS)
else
	dh_auto_configure -- \
	  $(COMMON_CONFIGURE_OPTIONS) \
	  -DMIR_PLATFORM=mesa-kms\;mesa-x11 \
	  $(OVERRIDE_CONFIGURE_OPTIONS)
endif
endif
	# Run cmake again to pick up wlcs tests, because reasons?
	cmake build-$(DEB_HOST_ARCH)

# Only build the docs when we need them
override_dh_auto_build-indep:
	dh_auto_build -- doc

# Reconstruct the MirAL version
MIRAL_VERSION_MAJOR = $(shell perl -n -e '/^set\(MIRAL_VERSION_MAJOR ([0-9]*)\)$$/ && print $$1' src/CMakeLists.txt)
MIRAL_VERSION_MINOR = $(shell perl -n -e '/^set\(MIRAL_VERSION_MINOR ([0-9]*)\)$$/ && print $$1' src/CMakeLists.txt)
MIRAL_VERSION_PATCH = $(shell perl -n -e '/^set\(MIRAL_VERSION_PATCH ([0-9]*)\)$$/ && print $$1' src/CMakeLists.txt)
MIRAL_RELEASE=$(MIRAL_VERSION_MAJOR).$(MIRAL_VERSION_MINOR).$(MIRAL_VERSION_PATCH)
MIRAL_VERSION=$(MIRAL_RELEASE).$(DEB_VERSION)

# TODO: we'll use a symbol file once mir is abi stable
override_dh_makeshlibs:
	dh_makeshlibs -Nlibmiral3 -V -Nmir-test-tools
	# libmiral3 *has* a symbols file, so we don't need to -V it!
	dh_makeshlibs -plibmiral3 -- -v$(MIRAL_RELEASE)

override_dh_install:
# Nothing outside Mir should link to libmirprotobuf directly.
# Delete the symlink so that --fail-missing doesn't think we've missed it
# accidentally.
	-rm debian/tmp/usr/lib/*/libmirprotobuf.so
	-dh_install -pmir-utils usr/bin/mirvanity

ifeq ($(filter xenial yakkety zesty,$(DEB_DISTRIBUTION)),)
	dh_install
else
	# xenial, yakkety & zesty predate dh_missing
	rm debian/tmp/usr/bin/mirvanity
	dh_install --fail-missing
endif

# Don't try to strip libraries used as test data
override_dh_strip:
	dh_strip -Xmir-test-data

# Don't try to find dependencies of libraries used as test data
override_dh_shlibdeps:
	dh_shlibdeps -Xmir-test-data

override_dh_gencontrol:
	dh_gencontrol -Nlibmiral3 -Nlibmiral-dev
	dh_gencontrol -plibmiral3 -plibmiral-dev -- -v$(MIRAL_VERSION) -V'libmiral3:Version=$(MIRAL_VERSION)'<|MERGE_RESOLUTION|>--- conflicted
+++ resolved
@@ -11,17 +11,10 @@
 # Enable verbose debugging output from the testsuite
 export MIR_SERVER_LOGGING = on
 override_dh_auto_test:
-<<<<<<< HEAD
-ifeq ($(DEB_HOST_ARCH_ENDIAN),little)
-#	GTEST_OUTPUT=xml:./ dh_auto_build -- ARGS="-V" ptest
-	echo "Testsuite disabled on $(DEB_HOST_ARCH) due to lack of big-endian support."
-else
-=======
 ifeq (,$(filter nocheck,$(DEB_BUILD_OPTIONS)))
   ifeq ($(DEB_HOST_ARCH_ENDIAN),little)
-	GTEST_OUTPUT=xml:./ dh_auto_build -- ARGS="-V" ptest
+	#GTEST_OUTPUT=xml:./ dh_auto_build -- ARGS="-V" ptest
   else
->>>>>>> c849400c
 	echo "Testsuite disabled on $(DEB_HOST_ARCH) due to lack of big-endian support."
   endif
 else
