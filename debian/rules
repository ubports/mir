#!/usr/bin/make -f

include /usr/share/dpkg/default.mk
include debian/opts.mk

export DPKG_GENSYMBOLS_CHECK_LEVEL = 4

%:
	dh $@ -Bbuild-$(DEB_HOST_ARCH) --parallel --fail-missing --with python3

# Enable verbose debugging output from the testsuite
export MIR_SERVER_LOGGING = on
override_dh_auto_test:
ifeq (,$(filter nocheck,$(DEB_BUILD_OPTIONS)))
  ifeq ($(DEB_HOST_ARCH_ENDIAN),little)
	#GTEST_OUTPUT=xml:./ dh_auto_build -- ARGS="-V" ptest
  else
	echo "Testsuite disabled on $(DEB_HOST_ARCH) due to lack of big-endian support."
  endif
else
	echo "Testsuite disabled due to DEB_BUILD_OPTIONS=\"$(DEB_BUILD_OPTIONS)\""
endif

COMMON_CONFIGURE_OPTIONS = \
  -DCMAKE_INSTALL_LIBEXECDIR="lib/$(DEB_HOST_MULTIARCH)/mir"\

ifeq ($(filter noopt,$(DEB_BUILD_OPTIONS)),noopt)
	COMMON_CONFIGURE_OPTIONS += -DMIR_LINK_TIME_OPTIMIZATION=OFF
else
	COMMON_CONFIGURE_OPTIONS += -DMIR_LINK_TIME_OPTIMIZATION=ON
endif

# Disable LTO on s390x, due to failing to build
ifeq ($(DEB_HOST_ARCH),s390x)
	COMMON_CONFIGURE_OPTIONS += -DMIR_LINK_TIME_OPTIMIZATION=OFF
endif

# Don't use "gold" linker 16.04 , due to failing to build on ppc64le
ifneq ($(filter xenial,$(DEB_DISTRIBUTION)),)
	COMMON_CONFIGURE_OPTIONS += -DMIR_USE_LD=ld
endif

$(info COMMON_CONFIGURE_OPTIONS: ${COMMON_CONFIGURE_OPTIONS})

ifneq ($(filter amd64 i386,$(DEB_HOST_ARCH)),)
  AVAILABLE_PLATFORMS=mesa-kms\;mesa-x11\;eglstream-kms
else
	AVAILABLE_PLATFORMS=mesa-kms\;mesa-x11
endif

override_dh_auto_configure:
ifneq ($(filter armhf,$(DEB_HOST_ARCH)),)
	dh_auto_configure -- \
	  $(COMMON_CONFIGURE_OPTIONS) \
	  -DMIR_RUN_ACCEPTANCE_TESTS=OFF \
	  -DMIR_RUN_INTEGRATION_TESTS=OFF \
<<<<<<< HEAD
	  -DMIR_PLATFORM=mesa-kms\;mesa-x11 \
	  $(OVERRIDE_CONFIGURE_OPTIONS)
else
ifneq ($(filter amd64 i386,$(DEB_HOST_ARCH)),)
	dh_auto_configure -- \
	  $(COMMON_CONFIGURE_OPTIONS) \
	  -DMIR_RUN_ACCEPTANCE_TESTS=OFF \
	  -DMIR_RUN_INTEGRATION_TESTS=OFF \
	  -DMIR_PLATFORM=mesa-kms\;mesa-x11 \
=======
	  -DMIR_PLATFORM=$(AVAILABLE_PLATFORMS) \
>>>>>>> adae06ad
	  $(OVERRIDE_CONFIGURE_OPTIONS)
else
	dh_auto_configure -- \
	  $(COMMON_CONFIGURE_OPTIONS) \
	  -DMIR_PLATFORM=$(AVAILABLE_PLATFORMS) \
	  $(OVERRIDE_CONFIGURE_OPTIONS)
endif
	# Run cmake again to pick up wlcs tests, because reasons?
	cmake build-$(DEB_HOST_ARCH)

# Only build the docs when we need them
override_dh_auto_build-indep:
	dh_auto_build -- doc

# Reconstruct the MirAL version
MIRAL_VERSION_MAJOR = $(shell perl -n -e '/^set\(MIRAL_VERSION_MAJOR ([0-9]*)\)$$/ && print $$1' src/CMakeLists.txt)
MIRAL_VERSION_MINOR = $(shell perl -n -e '/^set\(MIRAL_VERSION_MINOR ([0-9]*)\)$$/ && print $$1' src/CMakeLists.txt)
MIRAL_VERSION_PATCH = $(shell perl -n -e '/^set\(MIRAL_VERSION_PATCH ([0-9]*)\)$$/ && print $$1' src/CMakeLists.txt)
MIRAL_RELEASE=$(MIRAL_VERSION_MAJOR).$(MIRAL_VERSION_MINOR).$(MIRAL_VERSION_PATCH)
MIRAL_VERSION=$(MIRAL_RELEASE).$(DEB_VERSION)

# TODO: we'll use a symbol file once mir is abi stable
override_dh_makeshlibs:
	dh_makeshlibs -Nlibmiral3 -V -Nmir-test-tools
	# libmiral3 *has* a symbols file, so we don't need to -V it!
	dh_makeshlibs -plibmiral3 -- -v$(MIRAL_RELEASE)

override_dh_install:
# Nothing outside Mir should link to libmirprotobuf directly.
# Delete the symlink so that --fail-missing doesn't think we've missed it
# accidentally.
	-rm debian/tmp/usr/lib/*/libmirprotobuf.so
	-dh_install -pmir-utils usr/bin/mirvanity

ifeq ($(filter xenial yakkety zesty,$(DEB_DISTRIBUTION)),)
	dh_install
else
	# xenial, yakkety & zesty predate dh_missing
	rm debian/tmp/usr/bin/mirvanity
	dh_install --fail-missing
endif

# Don't try to strip libraries used as test data
override_dh_strip:
	dh_strip -Xmir-test-data

# Don't try to find dependencies of libraries used as test data
override_dh_shlibdeps:
	dh_shlibdeps -Xmir-test-data

override_dh_gencontrol:
	dh_gencontrol -Nlibmiral3 -Nlibmiral-dev
	dh_gencontrol -plibmiral3 -plibmiral-dev -- -v$(MIRAL_VERSION) -V'libmiral3:Version=$(MIRAL_VERSION)'<|MERGE_RESOLUTION|>--- conflicted
+++ resolved
@@ -54,19 +54,7 @@
 	  $(COMMON_CONFIGURE_OPTIONS) \
 	  -DMIR_RUN_ACCEPTANCE_TESTS=OFF \
 	  -DMIR_RUN_INTEGRATION_TESTS=OFF \
-<<<<<<< HEAD
-	  -DMIR_PLATFORM=mesa-kms\;mesa-x11 \
-	  $(OVERRIDE_CONFIGURE_OPTIONS)
-else
-ifneq ($(filter amd64 i386,$(DEB_HOST_ARCH)),)
-	dh_auto_configure -- \
-	  $(COMMON_CONFIGURE_OPTIONS) \
-	  -DMIR_RUN_ACCEPTANCE_TESTS=OFF \
-	  -DMIR_RUN_INTEGRATION_TESTS=OFF \
-	  -DMIR_PLATFORM=mesa-kms\;mesa-x11 \
-=======
 	  -DMIR_PLATFORM=$(AVAILABLE_PLATFORMS) \
->>>>>>> adae06ad
 	  $(OVERRIDE_CONFIGURE_OPTIONS)
 else
 	dh_auto_configure -- \
