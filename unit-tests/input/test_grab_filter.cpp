--- conflicted
+++ resolved
@@ -39,9 +39,6 @@
     MOCK_METHOD1(on_event, void(mi::Event*));
 };
 
-<<<<<<< HEAD
-class MockInputGrabController : public mfs::InputGrabController
-=======
 class MockEventHandler : public mi::EventHandler
 {
  public:
@@ -49,48 +46,16 @@
     MOCK_METHOD1(on_event, void(mi::Event*));
 };
 
-struct MockApplicationManager : public mir::ApplicationManager
->>>>>>> 30fa0302
-{
- public:
-    MOCK_METHOD1(grab_input_for_application, void(std::weak_ptr<mf::Application>));
-    MOCK_METHOD0(get_grabbing_application, std::weak_ptr<mf::Application>());
-    MOCK_METHOD0(release_grab, void());
-};
-
 }
 
 
 TEST(GrabFilter, register_and_deregister_a_grab)
 {
-<<<<<<< HEAD
-    using namespace ::testing;
-
-    std::weak_ptr<mf::Application> grabbing_application;
-    MockInputGrabController grab_controller;
-    ON_CALL(grab_controller, get_grabbing_application()).WillByDefault(Return(grabbing_application));
-        
-    MockApplication* app = new MockApplication();
-    std::shared_ptr<mf::Application> app_ptr(app);
-    mi::GrabFilter grab_filter(&grab_controller);
-
-    EXPECT_CALL(grab_controller, get_grabbing_application()).Times(AtLeast(1));
+    mi::GrabFilter grab_filter{std::make_shared<mi::NullFilter>()};
     
-    mi::MockInputEvent e;
-    EXPECT_EQ(mi::Filter::Result::continue_processing, grab_filter.accept(&e));
-    grabbing_application = app_ptr;
-    ON_CALL(grab_controller, get_grabbing_application()).WillByDefault(Return(grabbing_application));
+    std::shared_ptr<mi::EventHandler> event_handler{std::make_shared<MockEventHandler>()};
     
-    EXPECT_CALL(*app, on_event(_)).Times(AtLeast(1));
-
-    EXPECT_EQ(mi::Filter::Result::stop_processing, grab_filter.accept(&e));
-=======
-    mi::GrabFilter grab_filter{std::make_shared<mi::NullFilter>()};
-
-    std::shared_ptr<mi::EventHandler> event_handler{std::make_shared<MockEventHandler>()};
-
     mi::GrabHandle grab_handle(grab_filter.push_grab(event_handler));
 
-	grab_filter.release_grab(grab_handle);
->>>>>>> 30fa0302
+    grab_filter.release_grab(grab_handle);
 }