--- conflicted
+++ resolved
@@ -73,12 +73,7 @@
  public:
     explicit MockBufferManager(mc::GraphicBufferAllocator* gr_allocator) : mc::BufferManager(gr_allocator) {}
     
-<<<<<<< HEAD
     MOCK_METHOD3(create_buffer, std::shared_ptr<mc::Buffer>(geom::Width, geom::Height, mc::PixelFormat));
-=======
-    MOCK_METHOD3(create_buffer, mc::BufferManagerClient(uint32_t, uint32_t, mc::PixelFormat));
-    MOCK_METHOD1(register_buffer, bool(std::shared_ptr<mc::Buffer>));
->>>>>>> 96e448de
 };
 
 }
