--- conflicted
+++ resolved
@@ -19,13 +19,10 @@
 #include "mir/surfaces/surface_stack.h"
 #include "mir/compositor/buffer_bundle.h"
 #include "mir/compositor/buffer_bundle_factory.h"
-<<<<<<< HEAD
 #include "mir/compositor/buffer_swapper.h"
-=======
 #include "mir/geometry/rectangle.h"
 #include "mir/surfaces/surface_stack.h"
 #include "mir/graphics/renderer.h"
->>>>>>> 23aec72d
 #include "mir/surfaces/surface.h"
 
 #include <gmock/gmock.h>
@@ -41,6 +38,23 @@
 
 namespace
 {
+
+class NullBufferSwapper : public mc::BufferSwapper
+{
+public:
+    virtual void dequeue_free_buffer(mc::Buffer*& ) {}
+
+    /* once a client is done with the finished buffer, it must queue
+       it. This modifies the buffer the compositor posts to the screen */
+    virtual void queue_finished_buffer() {}
+
+    /* caller of grab_last_posted buffer should get no-wait access to the
+        last posted buffer. However, the client will potentially stall
+        until control of the buffer is returned via ungrab() */
+    virtual void grab_last_posted(mc::Buffer*& ) {}
+    virtual void ungrab() {}
+};
+
 struct MockBufferBundleFactory : public mc::BufferBundleFactory
 {
     MockBufferBundleFactory()
@@ -52,9 +66,10 @@
                 .WillByDefault(
                     Return(
                         std::shared_ptr<mc::BufferBundle>(
-                            new mc::BufferBundle())));
+                                new mc::BufferBundle(
+                                std::unique_ptr<mc::BufferSwapper>(new NullBufferSwapper())))));
     }
-    
+
     MOCK_METHOD3(
         create_buffer_bundle,
         std::shared_ptr<mc::BufferBundle>(
@@ -91,14 +106,8 @@
     EXPECT_CALL(
         buffer_bundle_factory,
         create_buffer_bundle(_, _, _))
-<<<<<<< HEAD
-            .Times(AtLeast(1))
-            .WillRepeatedly(Return(std::shared_ptr<mc::BufferBundle>(new mc::BufferBundle(std::move(swapper_handle)))));
+            .Times(AtLeast(1));
 
-=======
-            .Times(AtLeast(1));
-     
->>>>>>> 23aec72d
     ms::SurfaceStack stack(&buffer_bundle_factory);
     std::weak_ptr<ms::Surface> surface = stack.create_surface(
         ms::a_surface().of_size(geom::Width(1024), geom::Height(768)));
@@ -154,8 +163,7 @@
     MockBufferBundleFactory buffer_bundle_factory;
     EXPECT_CALL(
         buffer_bundle_factory,
-        create_buffer_bundle(_, _, _))
-            .WillRepeatedly(Return(std::shared_ptr<mc::BufferBundle>(new mc::BufferBundle())));
+        create_buffer_bundle(_, _, _)).Times(AtLeast(1));
      
     ms::SurfaceStack stack(&buffer_bundle_factory);
 
